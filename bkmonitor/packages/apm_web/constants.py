# -*- coding: utf-8 -*-
"""
Tencent is pleased to support the open source community by making 蓝鲸智云 - 监控平台 (BlueKing - Monitor) available.
Copyright (C) 2017-2022 THL A29 Limited, a Tencent company. All rights reserved.
Licensed under the MIT License (the "License"); you may not use this file except in compliance with the License.
You may obtain a copy of the License at http://opensource.org/licenses/MIT
Unless required by applicable law or agreed to in writing, software distributed under the License is distributed on
an "AS IS" BASIS, WITHOUT WARRANTIES OR CONDITIONS OF ANY KIND, either express or implied. See the License for the
specific language governing permissions and limitations under the License.
"""
<<<<<<< HEAD
from enum import Enum
from functools import lru_cache

from django.utils.functional import cached_property
=======
from functools import lru_cache

from django.utils.functional import cached_property
from django.utils.translation import gettext
>>>>>>> 2686ef6e
from django.utils.translation import gettext_lazy as _
from opentelemetry.semconv.resource import ResourceAttributes
from opentelemetry.semconv.trace import SpanAttributes

from constants.alert import EventSeverity
from constants.apm import CachedEnum, OtlpKey, SpanKindKey, TelemetryDataType

GLOBAL_CONFIG_BK_BIZ_ID = 0
DEFAULT_EMPTY_NUMBER = 0
COLLECT_SERVICE_CONFIG_KEY = "collect_service"
DEFAULT_NO_DATA_PERIOD = 10  # minute
DEFAULT_DIMENSION_DATA_PERIOD = 5  # minute
NODATA_ERROR_STRATEGY_CONFIG_KEY = "nodata_error_strategy_id"

nodata_error_strategy_config_mapping = {
    TelemetryDataType.TRACE.value: "nodata_error_strategy_id",
    TelemetryDataType.METRIC.value: "nodata_error_metric_strategy_id",
    TelemetryDataType.LOG.value: "nodata_error_log_strategy_id",
    TelemetryDataType.PROFILING.value: "nodata_error_profiling_strategy_id",
}

DEFAULT_APM_APP_QPS = 500

OTLP_JAEGER_SPAN_KIND = {2: "server", 3: "client", 4: "producer", 5: "consumer", 1: "internal", 0: "unset"}
IDENTIFY_KEYS = ["db.system", "http.target", "messaging.system", "rpc.system"]

DEFAULT_DIFF_TRACE_MAX_NUM = 5

# 随组件类型变化的where条件 用于指标值查询 (如果 where 里面有 or 连接符的话不能使用这个因为不能设置优先级)
component_where_mapping = {
    "db": {"key": "db_system", "method": "eq", "value": ["{predicate_value}"], "condition": "and"},
    "messaging": {"key": "messaging_system", "method": "eq", "value": ["{predicate_value}"], "condition": "and"},
}

# 随组件类型变化的where条件 用于指标值查询
component_filter_mapping = {
    "db": {"db_system": "{predicate_value}"},
    "messaging": {"messaging_system": "{predicate_value}"},
}


COLUMN_KEY_PROFILING_DATA_COUNT = "profiling_data_count"
COLUMN_KEY_PROFILING_DATA_STATUS = "profiling_data_status"


class TraceKind:
    # 所有trace
    ALL = "all"
    # 有根span的trace
    HAVE_ROOT_SPAN = "have_root_span"
    # 有service的trace
    HAVE_SERVICE_SPAN = "have_service_span"


class AlertStatusEnum:
    NORMAL = 1
    ALARMING = 2


class SceneEventKey:
    SWITCH_SCENES_TYPE = "switch_scenes_type"
    SWITCH_SCENE = "switch_scene"


class ApmScene:
    APM_APPLICATION_SCENE_ID = "apm_application"
    APM_SERVICE_SCENE_ID = "apm_service"
    DETAIL = "detail"
    OVERVIEW = "overview"


class DbCategoryEnum:
    ALL = "all"
    DB_SLOW = "db_slow"

    @classmethod
    def get_label_by_key(cls, key: str):
        return {
            cls.ALL: _("全部"),
            cls.DB_SLOW: _("慢语句"),
        }.get(key, key)

    @classmethod
    def get_db_filter_fields(cls):
        return [
            {
                "id": cls.ALL,
                "name": cls.get_label_by_key(cls.ALL),
                "icon": "icon-gailan",
            },
            {
                "id": cls.DB_SLOW,
                "name": cls.get_label_by_key(cls.DB_SLOW),
                "icon": "icon-DB",
            },
        ]


class CategoryEnum:
    HTTP = "http"
    RPC = "rpc"
    DB = "db"
    MESSAGING = "messaging"
    ASYNC_BACKEND = "async_backend"
    ALL = "all"
    OTHER = "other"

    # profile 为新的展示类型 只用来展示在 serviceList 无实际作用
    PROFILING = "profiling"

    @classmethod
    def get_label_by_key(cls, key: str):
        return {
            cls.HTTP: _("网页"),
            cls.RPC: _("远程调用"),
            cls.DB: _("数据库"),
            cls.MESSAGING: _("消息队列"),
            cls.ASYNC_BACKEND: _("后台任务"),
            cls.ALL: _("全部"),
            cls.OTHER: _("其他"),
        }.get(key, key)

    @classmethod
    def get_remote_service_label_by_key(cls, key: str):
        return {cls.HTTP: _("网页(自定义服务)")}.get(key, key)

    @classmethod
    def get_filter_fields(cls):
        return [
            {
                "id": cls.ALL,
                "name": cls.get_label_by_key(cls.ALL),
                "icon": "icon-gailan",
            },
            {
                "id": cls.HTTP,
                "name": cls.get_label_by_key(cls.HTTP),
                "icon": "icon-wangye",
            },
            {
                "id": cls.RPC,
                "name": cls.get_label_by_key(cls.RPC),
                "icon": "icon-yuanchengfuwu",
            },
            {
                "id": cls.DB,
                "name": cls.get_label_by_key(cls.DB),
                "icon": "icon-shujuku",
            },
            {
                "id": cls.MESSAGING,
                "name": cls.get_label_by_key(cls.MESSAGING),
                "icon": "icon-xiaoxizhongjianjian",
            },
            {
                "id": cls.ASYNC_BACKEND,
                "name": cls.get_label_by_key(cls.ASYNC_BACKEND),
                "icon": "icon-renwu",
            },
            {
                "id": cls.OTHER,
                "name": cls.get_label_by_key(cls.OTHER),
                "icon": "icon-mc-service-unknown",
            },
        ]

    @classmethod
    def classify(cls, span):
        # TODO: 转为InferenceHandler进行推断
        if span[OtlpKey.ATTRIBUTES].get(SpanAttributes.HTTP_METHOD):
            return cls.HTTP
        if span[OtlpKey.ATTRIBUTES].get(SpanAttributes.RPC_SERVICE):
            return cls.RPC
        if span[OtlpKey.ATTRIBUTES].get(SpanAttributes.DB_SYSTEM):
            return cls.DB
        if span[OtlpKey.ATTRIBUTES].get(SpanAttributes.MESSAGING_SYSTEM):
            return cls.MESSAGING
        return cls.OTHER

    @classmethod
    def list_span_keys(cls):
        """获取所有分类字段"""
        return [
            SpanAttributes.DB_SYSTEM,
            SpanAttributes.MESSAGING_SYSTEM,
            SpanAttributes.RPC_SYSTEM,
            SpanAttributes.HTTP_METHOD,
            SpanAttributes.MESSAGING_DESTINATION,
        ]

    @classmethod
    def list_component_generate_keys(cls):
        """获取 APM 手动处理(手动生成服务节点)的字段"""
        return [
            SpanAttributes.DB_SYSTEM,
            SpanAttributes.MESSAGING_SYSTEM,
        ]


class CalculationMethod:
    # 错误率
    ERROR_RATE = "error_rate"
    # 错误数
    ERROR_COUNT = "error_count"
    # 平均响应时间
    AVG_DURATION = "avg_duration"
    # 请求数
    REQUEST_COUNT = "request_count"
    # 实例数量
    INSTANCE_COUNT = "instance_count"
    # 健康度
    APDEX = "apdex"
    # 耗时 Bucket
    DURATION_BUCKET = "duration_bucket"

    # 服务间调用错误率
    SERVICE_FLOW_ERROR_RATE = "service_flow_error_rate"
    # 服务间请求数
    SERVICE_FLOW_COUNT = "service_flow_request_count"
    # 服务间耗时
    SERVICE_FLOW_DURATION = "service_flow_duration"


class ApdexColor:
    GRAY = 1
    YELLOW = 2
    RED = 3


class Apdex:
    DIMENSION_KEY = "apdex_type"
    SATISFIED = "satisfied"
    TOLERATING = "tolerating"
    FRUSTRATED = "frustrated"
    ERROR = "error"

    @classmethod
    def get_label_by_key(cls, key: str):
        return {cls.SATISFIED: _("满意"), cls.TOLERATING: _("可容忍"), cls.FRUSTRATED: _("烦躁期")}.get(key, key)

    @classmethod
    def get_status_by_key(cls, key: str):
        return {
            cls.SATISFIED: {"type": Status.SUCCESS, "text": cls.get_label_by_key(key)},
            cls.TOLERATING: {"type": Status.WAITING, "text": cls.get_label_by_key(key)},
            cls.FRUSTRATED: {"type": Status.FAILED, "text": cls.get_label_by_key(key)},
        }.get(key, {"type": None, "text": "--"})


class Status:
    """状态"""

    NORMAL = "normal"
    WARNING = "warning"
    FAILED = "failed"
    SUCCESS = "success"
    DISABLED = "disabled"
    WAITING = "waiting"

    @classmethod
    def get_label_by_key(cls, key: str):
        return {
            cls.NORMAL: _("正常"),
            cls.WARNING: _("预警"),
            cls.FAILED: _("异常"),
            cls.SUCCESS: _("成功"),
            cls.DISABLED: _("禁用"),
            cls.WAITING: _("等待"),
        }.get(key, key)


class DataStatus:
    NORMAL = "normal"
    NO_DATA = "no_data"
    DISABLED = "disabled"

    @classmethod
    def get_label_by_key(cls, key: str):
        return {
            cls.NORMAL: _("正常"),
            cls.NO_DATA: _("无数据"),
            cls.DISABLED: _("未开启"),
        }.get(key, key)

    @classmethod
    def get_status_by_key(cls, key: str):
        return {
            cls.NORMAL: {"type": Status.SUCCESS, "text": cls.get_label_by_key(key)},
            cls.NO_DATA: {"type": Status.FAILED, "text": cls.get_label_by_key(key)},
        }.get(key, {"type": Status.FAILED, "text": cls.get_label_by_key(key)})


class StorageStatus:
    NORMAL = "normal"
    ERROR = "error"
    DISABLED = "disabled"

    @classmethod
    def get_label_by_key(cls, key: str):
        return {
            cls.NORMAL: _("正常"),
            cls.ERROR: _("异常"),
            cls.DISABLED: _("未开启"),
        }.get(key, key)


class ServiceStatus(EventSeverity):
    NORMAL = 9999

    @classmethod
    def get_label_by_key(cls, key: int):
        return {
            cls.NORMAL: _("无告警"),
            cls.FATAL: _("致命"),
            cls.REMIND: _("提醒"),
            cls.WARNING: _("预警"),
        }.get(key, key)

    @classmethod
    def get_status_by_key(cls, key: int):
        return {
            cls.NORMAL: {"type": Status.SUCCESS, "text": cls.get_label_by_key(key)},
            cls.FATAL: {"type": Status.FAILED, "text": cls.get_label_by_key(key)},
            cls.REMIND: {"type": Status.WARNING, "text": cls.get_label_by_key(key)},
            cls.WARNING: {"type": Status.WARNING, "text": cls.get_label_by_key(key)},
        }.get(key, {"type": Status.FAILED, "text": cls.get_label_by_key(key)})

    @classmethod
    def get_default(cls):
        return cls.NORMAL


class DefaultApdex:
    """默认Apdex配置值 单位: ms"""

    DEFAULT = 2000
    HTTP = 800
    DB = 800
    RPC = 2000
    BACKEND = 800
    MESSAGE = 2000


class DefaultSetupConfig:
    DEFAULT_ES_RETENTION_DAYS = 7
    DEFAULT_ES_NUMBER_OF_REPLICAS = 1
    DEFAULT_ES_RETENTION_DAYS_MAX = 7
    DEFAULT_ES_NUMBER_OF_REPLICAS_MAX = 3
    PRIVATE_ES_RETENTION_DAYS_MAX = 30
    PRIVATE_ES_NUMBER_OF_REPLICAS_MAX = 10


class BizConfigKey:
    DEFAULT_ES_RETENTION_DAYS_MAX = "default_es_retention_days_max"
    PRIVATE_ES_RETENTION_DAYS_MAX = "private_es_retention_days_max"
    DEFAULT_ES_NUMBER_OF_REPLICAS_MAX = "default_es_number_of_replicas_max"
    PRIVATE_ES_NUMBER_OF_REPLICAS_MAX = "private_es_number_of_replicas_max"


class AlertColor:
    # 红色
    RED = 1
    # 黄色
    YELLOW = 2
    # 绿色
    GREEN = 3


class AlertLevel:
    # 致命
    ERROR = 1
    # 告警
    WARN = 2
    # 提醒
    INFO = 3

    @classmethod
    def get_label(cls, key):
        return {
            cls.ERROR: "error",
            cls.WARN: "warn",
            cls.INFO: "info",
        }.get(key, key)


class AlertStatus:
    # 未恢复
    ABNORMAL = "ABNORMAL"
    # 已恢复
    RECOVERED = "RECOVERED"
    # 已失效
    CLOSED = "CLOSED"


class ServiceDetailReqTypeChoices:
    GET = "get"
    SET = "set"
    DEL = "del"

    @classmethod
    def choices(cls):
        return [(cls.GET, "获取"), (cls.SET, "更新"), (cls.DEL, "删除")]


class ServiceRelationLogTypeChoices:
    OTHER = "other"
    BK_LOG = "bk_log"

    @classmethod
    def choices(cls):
        return [
            (cls.BK_LOG, "日志平台"),
            (cls.OTHER, "其他日志"),
        ]

    @classmethod
    def choice_list(cls):
        return [{"id": choice_id, "name": name} for choice_id, name in cls.choices()]


class CMDBCategoryIconMap:
    icon_map = {
        "数据库": "db",
        "消息队列": "message",
        "HTTP 服务": "http",
        "存储": "storage",
    }

    @classmethod
    def get_icon_id(cls, category_name: str):
        if not category_name:
            return ""
        return cls.icon_map.get(category_name.lower())


class SamplerTypeChoices:
    """采样类型枚举"""

    RANDOM = "random"
    TAIL = "tail"
    EMPTY = "empty"

    @classmethod
    def choices(cls):
        return [
            (cls.RANDOM, "随机采样"),
            (cls.TAIL, "尾部采样"),
            (cls.EMPTY, "不采样"),
        ]


class DefaultSamplerConfig:
    """默认采样配置"""

    TYPE = SamplerTypeChoices.RANDOM
    PERCENTAGE = 100


class DefaultInstanceNameConfig:
    """默认实例名配置"""

    SERVICE_NAME = OtlpKey.get_resource_key(ResourceAttributes.SERVICE_NAME)
    LANGUAGE = OtlpKey.get_resource_key(ResourceAttributes.TELEMETRY_SDK_LANGUAGE)
    HOST_NAME = OtlpKey.get_resource_key(SpanAttributes.NET_HOST_NAME)
    HOST_IP = OtlpKey.get_resource_key(SpanAttributes.NET_HOST_IP)
    HOST_PORT = OtlpKey.get_resource_key(SpanAttributes.NET_HOST_PORT)

    # 默认实例名配置 语言:服务模块:主机名称:IP:端口
    DEFAULT_INSTANCE_NAME_COMPOSITION = [LANGUAGE, SERVICE_NAME, HOST_NAME, HOST_IP, HOST_PORT]

    @classmethod
    def get_label_by_key(cls, key: str):
        return {
            cls.SERVICE_NAME: _("服务模块"),
            cls.LANGUAGE: _("语言"),
            cls.HOST_NAME: _("主机名称"),
            cls.HOST_IP: "IP",
            cls.HOST_PORT: _("端口"),
        }.get(key, key)


class DefaultDimensionConfig:
    """默认维度配置"""

    # todo 这里列举了一部分 待确认后再补充
    DEFAULT_DIMENSIONS = [
        {
            "span_kind": SpanKindKey.SERVER,
            "predicate_key": OtlpKey.get_attributes_key(SpanAttributes.HTTP_METHOD),
            "dimensions": [
                OtlpKey.get_attributes_key(SpanAttributes.HTTP_SERVER_NAME),
                OtlpKey.get_attributes_key(SpanAttributes.HTTP_CLIENT_IP),
                OtlpKey.get_attributes_key(SpanAttributes.NET_HOST_NAME),
                OtlpKey.get_attributes_key(SpanAttributes.NET_HOST_IP),
                OtlpKey.get_attributes_key(SpanAttributes.NET_HOST_PORT),
                OtlpKey.get_attributes_key(SpanAttributes.HTTP_METHOD),
                OtlpKey.get_attributes_key(SpanAttributes.HTTP_ROUTE),
                OtlpKey.get_attributes_key(SpanAttributes.HTTP_SCHEME),
                OtlpKey.get_attributes_key(SpanAttributes.HTTP_FLAVOR),
                OtlpKey.get_attributes_key(SpanAttributes.HTTP_RESPONSE_CONTENT_LENGTH),
                OtlpKey.get_attributes_key(SpanAttributes.HTTP_STATUS_CODE),
            ],
        },
        {
            "span_kind": SpanKindKey.SERVER,
            "predicate_key": OtlpKey.get_attributes_key(SpanAttributes.RPC_SYSTEM),
            "dimensions": [
                OtlpKey.get_attributes_key(SpanAttributes.NET_HOST_NAME),
                OtlpKey.get_attributes_key(SpanAttributes.NET_HOST_IP),
                OtlpKey.get_attributes_key(SpanAttributes.NET_HOST_PORT),
                OtlpKey.get_attributes_key(SpanAttributes.RPC_METHOD),
                OtlpKey.get_attributes_key(SpanAttributes.RPC_SERVICE),
                OtlpKey.get_attributes_key(SpanAttributes.RPC_SYSTEM),
                OtlpKey.get_attributes_key(SpanAttributes.RPC_GRPC_STATUS_CODE),
            ],
        },
    ]


class InstanceDiscoverKeys:
    """实例名配置可选项(固定字段)"""

    SDK_LANGUAGE = OtlpKey.get_resource_key(ResourceAttributes.TELEMETRY_SDK_LANGUAGE)
    SDK_VERSION = OtlpKey.get_resource_key(ResourceAttributes.TELEMETRY_SDK_VERSION)
    SDK_NAME = OtlpKey.get_resource_key(ResourceAttributes.TELEMETRY_SDK_NAME)
    SERVICE_NAME = OtlpKey.get_resource_key(ResourceAttributes.SERVICE_NAME)
    SERVICE_VERSION = OtlpKey.get_resource_key(ResourceAttributes.SERVICE_VERSION)
    BK_DATA_ID = OtlpKey.get_resource_key("bk_data_id")
    HOST_NAME = OtlpKey.get_resource_key(SpanAttributes.NET_HOST_NAME)
    HOST_IP = OtlpKey.get_resource_key(SpanAttributes.NET_HOST_IP)
    HOST_PORT = OtlpKey.get_resource_key(SpanAttributes.NET_HOST_PORT)

    instance_keys = {
        SDK_LANGUAGE: {"name": SDK_LANGUAGE, "alias": _("SDK语言"), "fix": True},
        SDK_VERSION: {"name": SDK_VERSION, "alias": _("SDK版本"), "fix": False},
        SDK_NAME: {"name": SDK_NAME, "alias": _("SDK名称"), "fix": False},
        SERVICE_NAME: {"name": SERVICE_NAME, "alias": _("服务名称"), "fix": True},
        SERVICE_VERSION: {"name": SERVICE_VERSION, "alias": _("服务版本"), "fix": False},
        BK_DATA_ID: {"name": BK_DATA_ID, "alias": _("蓝鲸DataId"), "fix": False},
        HOST_NAME: {"name": HOST_NAME, "alias": _("主机名称"), "fix": True},
        HOST_IP: {"name": HOST_IP, "alias": _("主机IP"), "fix": True},
        HOST_PORT: {"name": HOST_PORT, "alias": _("主机端口"), "fix": True},
    }

    @classmethod
    def get_label_by_key(cls, key):
        for k, v in cls.instance_keys.items():
            if k == key:
                return v["alias"]

        return None

    @classmethod
    def get_list(cls):
        res = []
        for k, v in cls.instance_keys.items():
            if v["fix"]:
                res.append({"id": k, "name": v["name"], "alias": v["alias"]})

        return res


class ApdexConfigEnum:
    """apdex可配置项"""

    DEFAULT = "apdex_default"
    HTTP = "apdex_http"
    DB = "apdex_db"
    MESSAGING = "apdex_messaging"
    BACKEND = "apdex_backend"
    RPC = "apdex_rpc"


class ApdexCategoryMapping:
    """
    服务apdex与服务分类的配置关联
    比如http的服务只能配置apdex_http的值
    """

    mapping = (
        (CategoryEnum.HTTP, ApdexConfigEnum.HTTP, DefaultApdex.HTTP),
        (CategoryEnum.DB, ApdexConfigEnum.DB, DefaultApdex.DB),
        (CategoryEnum.MESSAGING, ApdexConfigEnum.MESSAGING, DefaultApdex.MESSAGE),
        (CategoryEnum.ASYNC_BACKEND, ApdexConfigEnum.BACKEND, DefaultApdex.BACKEND),
        (CategoryEnum.RPC, ApdexConfigEnum.RPC, DefaultApdex.RPC),
    )

    @classmethod
    def get_apdex_by_category(cls, category):
        for first, second, third in cls.mapping:
            if first == category:
                return second

        return ApdexConfigEnum.DEFAULT

    @classmethod
    def get_apdex_default_value_by_category(cls, apdex_key):
        for first, second, third in cls.mapping:
            if second == apdex_key:
                return third

        return DefaultApdex.DEFAULT


class CustomServiceType:
    """自定义服务分类"""

    HTTP = "http"

    @classmethod
    def choices(cls):
        return [
            (cls.HTTP, "http"),
        ]


class CustomServiceMatchType:
    AUTO = "auto"
    MANUAL = "manual"

    @classmethod
    def choices(cls):
        return [
            (cls.AUTO, "自动匹配"),
            (cls.MANUAL, "手动匹配"),
        ]


class TopoNodeKind:
    """节点的类型 对应API侧ApmTopoDiscoverRule.TOPO_*"""

    SERVICE = "service"
    COMPONENT = "component"
    REMOTE_SERVICE = "remote_service"

    # 虚拟服务 (Flow 指标处)
    VIRTUAL_SERVICE = "virtualService"

    @classmethod
    def get_label_by_key(cls, key: str):
        return {
            cls.SERVICE: _("服务"),
            cls.COMPONENT: _("服务组件"),
            cls.REMOTE_SERVICE: _("自定义服务"),
            cls.VIRTUAL_SERVICE: _("虚拟服务"),
        }.get(key, key)


class TopoVirtualServiceKind:
    """虚拟服务中的分类"""

    # 虚拟主调服务
    CALLER = "bk_vServiceCaller"
    # 虚拟被调服务
    CALLEE = "bk_vServiceCallee"

    @classmethod
    def all_kinds(cls):
        return [cls.CALLER, cls.CALLEE]


class TraceFilterField:
    """trace检索表头支持获取候选值的字段"""

    ROOT_SERVICE = "root_service"
    ROOT_SPAN_NAME = "root_span_name"
    ROOT_STATUS_CODE = "root_status_code"
    ROOT_CATEGORY = "root_category"

    @classmethod
    def choices(cls):
        return [
            (cls.ROOT_SERVICE, "入口服务"),
            (cls.ROOT_SPAN_NAME, "入口接口"),
            (cls.ROOT_STATUS_CODE, "状态码"),
            (cls.ROOT_CATEGORY, "调用类型"),
        ]


class QueryMode:
    """查询视角 Trace/Span"""

    TRACE = "trace"
    SPAN = "span"

    @classmethod
    def choices(cls):
        return [
            (cls.TRACE, "Trace视角"),
            (cls.SPAN, "span视角"),
        ]


class SpanSourceCategory:
    """Span来源分类"""

    OPENTELEMETRY = "opentelemetry"
    EBPF_SYSTEM = "ebpf_system"
    EBPF_NETWORK = "ebpf_network"

    EBPF = "ebpf"


class EbpfSignalSourceType:
    SIGNAL_SOURCE_PACKET = "Packet"
    SIGNAL_SOURCE_XFLOW = "XFlow"
    SIGNAL_SOURCE_EBPF = "eBPF"
    SIGNAL_SOURCE_OTEL = "OTel"


class EbpfTapSideType:
    OTHER_NIC = "Other NIC"
    LOCAL_NIC = "Local NIC"
    CLIENT_NIC = "Client NIC"
    CLIENT_K8S_NODE = "Client K8s Node"
    CLIENT_VM_HYPERVISOR = "Client VM Hypervisor"
    CLIENT_SIDE_GATEWAY = "Client-side Gateway"
    CLIENT_SIDE_GATEWAY_HYPERVISOR = "Client-side Gateway Hypervisor"
    SERVER_NIC = "Server NIC"
    SERVER_K8S_NODE = "Server K8s Node"
    SERVER_VM_HYPERVISOR = "Server VM Hypervisor"
    SERVER_SIDE_GATEWAY = "Server-side Gateway"
    SERVER_SIDE_GATEWAY_HYPERVISOR = "Server-side Gateway Hypervisor"
    CLIENT_PROCESS = "Client Process"
    SERVER_PROCESS = "Server Process"
    CLIENT_APPLICATION = "Client Application"
    SERVER_APPLICATION = "Server Application"
    APPLICATION = "Application"

    # 这里中英文对应
    tap_side_map = {
        OTHER_NIC: _("其他网卡"),
        LOCAL_NIC: _("本机网卡"),
        CLIENT_NIC: _("客户端网卡"),
        CLIENT_K8S_NODE: _("客户端容器节点"),
        CLIENT_VM_HYPERVISOR: _("客户端宿主机"),
        CLIENT_SIDE_GATEWAY: _("客户端到网关"),
        CLIENT_SIDE_GATEWAY_HYPERVISOR: _("客户端到网关宿主机"),
        SERVER_NIC: _("服务端网卡"),
        SERVER_K8S_NODE: _("服务端容器节点"),
        SERVER_VM_HYPERVISOR: _("服务端宿主机"),
        SERVER_SIDE_GATEWAY: _("网关到服务端"),
        SERVER_SIDE_GATEWAY_HYPERVISOR: _("网关宿主机到服务端"),
        CLIENT_PROCESS: _("客户端进程"),
        SERVER_PROCESS: _("服务端进程"),
        CLIENT_APPLICATION: _("客户端应用"),
        SERVER_APPLICATION: _("服务端应用"),
        APPLICATION: _("应用"),
    }

    @classmethod
    def get_display_name(cls, tap_side):
        if tap_side not in cls.tap_side_map:
            tap_side = cls.OTHER_NIC
        return cls.tap_side_map.get(tap_side)


class HostAddressType:
    """主机地址类型"""

    IPV4 = "ipv4"
    IPV6 = "ipv6"


# APM 应用列表页, 应用相关指标 key -> BKMONITOR_{PLATFORM}_{ENVIRONMENT}_APM_APPLICATION_METRIC_{bk_biz_id}_{application_id}
APM_APPLICATION_METRIC = "BKMONITOR_{}_{}_APM_APPLICATION_METRIC_{}_{}"

APM_APPLICATION_METRIC_DEFAULT_EXPIRED_TIME = 24 * 60 * 60

# APM 应用列表页, 应用默认指标
APM_APPLICATION_DEFAULT_METRIC = {
    "apdex": None,
    "avg_duration": 0.0,
    "request_count": 0,
    "error_rate": 0.0,
    "error_count": 0,
}

# 慢命令key, attributes.db.is_slow
APM_IS_SLOW_ATTR_KEY = "db.is_slow"

# DB 配置默认阀值(threshold)
DEFAULT_DB_CONFIG_IS_SLOW_QUERY_THRESHOLD = 500

# DB 配置默认发现字段(predicate_key)
DEFAULT_DB_CONFIG_PREDICATE_KEY = "attributes.db.system"

# DB 配置cut key 默认值
DEFAULT_DB_CONFIG_CUT_KEY = "attributes.db.statement"


class TraceMode:
    """
    追踪模式
    """

    # 原生
    ORIGIN = "origin"
    # 无参
    NO_PARAMETERS = "no_parameters"
    # 关闭
    CLOSED = "closed"

    # APM 配置下发 drop keys
    APM_DROP_KEYS_MAPPING = {
        ORIGIN: [],
        NO_PARAMETERS: ["attributes.db.parameters"],
        CLOSED: ["attributes.db.statement", "attributes.db.parameters"],
    }


"""
数据来源
https://github.com/open-telemetry/opentelemetry-specification/blob/v1.20.0/specification/trace/semantic_conventions/database.md
"""
DB_SYSTEM_TUPLE = (
    "hanadb",
    "trino",
    "informix",
    "oracle",
    "coldfusion",
    "elasticsearch",
    "couchdb",
    "h2",
    "memcached",
    "hive",
    "cloudscape",
    "postgresql",
    "couchbase",
    "firebird",
    "dynamodb",
    "pointbase",
    "mariadb",
    "cache",
    "hbase",
    "netezza",
    "redshift",
    "opensearch",
    "maxdb",
    "ingres",
    "edb",
    "firstsql",
    "mysql",
    "redis",
    "db2",
    "clickhouse",
    "sqlite",
    "instantdb",
    "cockroachdb",
    "sybase",
    "cassandra",
    "cosmosdb",
    "progress",
    "derby",
    "mssqlcompact",
    "teradata",
    "filemaker",
    "vertica",
    "pervasive",
    "mssql",
    "adabas",
    "hsqldb",
    "geode",
    "neo4j",
    "mongodb",
    "interbase",
)

DEFAULT_DB_CONFIG = {
    "db_system": "",
    "trace_mode": "origin",
    "length": 10000,
    "threshold": 500,
    "enabled_slow_sql": False,
}

METRIC_TUPLE = ("request_count", "avg_duration", "error_request_count", "slow_request_count", "slow_command_rate")

METRIC_PARAM_MAP = {
    "error_request_count": {"filter": {"bool": {"filter": [{"term": {"status.code": 2}}]}}},
    "slow_request_count": {"filter": {"bool": {"filter": [{"term": {"attributes.db.is_slow": 1}}]}}},
}

METRIC_MAP = {
    "request_count": {"request_count": {"value_count": {"field": ""}}},
    "avg_duration": {"avg_duration": {"avg": {"field": "elapsed_time"}}},
    "error_request_count": {"aggs": {"count": {"value_count": {"field": ""}}}},
    "slow_request_count": {"aggs": {"count": {"value_count": {"field": ""}}}},
    "slow_command_rate": {
        "slow_command_rate": {
            "bucket_script": {
                "buckets_path": {"slowRequestCount": "slow_request_count.count", "requestCount": "request_count"},
                "script": {"inline": "params.slowRequestCount/params.requestCount"},
            }
        }
    },
}

METRIC_RELATION_MAP = {"slow_command_rate": {"slow_request_count", "request_count"}}

METRIC_RATE_TUPLE = ("slow_command_rate",)

METRIC_VALUE_COUNT_TUPLE = ("request_count",)

OPERATOR_MAP = {"=": "equal", "!=": "not_equal", "exists": "exists", "does not exists": "not exists"}

DEFAULT_MAX_VALUE = 10000

DEFAULT_SPLIT_SYMBOL = "--"


class ApmCacheKey:
    """一些 APM 的缓存 Key"""

    # 存放应用下服务的数据状态
    APP_SERVICE_STATUS_KEY = "apm:application:{application_id}:service_data_status"
    # 存放应用下监控项数据的映射
    APP_SCOPE_NAME_KEY = "apm:application_metric_scope_name_mapping:{bk_biz_id}:{application_id}"


class LogIndexSource:
    """服务日志的数据关联来源"""

    HOST = "host"
    RELATION = "relation"
    CUSTOM_REPORT = "custom_report"

    @classmethod
    def get_source_label(cls, key):
        return {
            cls.HOST: "主机关联",
            cls.RELATION: "关联配置",
            cls.CUSTOM_REPORT: "自定义上报",
        }.get(key, key)


METRIC_COMMON_DIMENSION = [
    "namespace",  # 环境
    "env_name",  # 用户环境
    "instance",  # 实例
    "container_name",  # 容器
    "version",  # 版本
    "app",  # 应用
    "server",  # 服务
    "service_name",  # 服务名：service_name (组成逻辑app+server)
]


<<<<<<< HEAD
# 枚举类状态
class CachedEnum(Enum):
    @classmethod
    @lru_cache(maxsize=None)
    def from_value(cls, value):
        try:
            return cls(value)
        except Exception:  # pylint: disable=broad-except
            return cls.get_default(value)  # 处理未找到的情况

    @classmethod
    def get_default(cls, value):
        class _DefaultEnum:
            def __init__(self):
                self._value = value

            @property
            def value(self):
                return self._value

            def __getattr__(self, item):
                return getattr(self, item, None)

            def __setattr__(self, item, default_value):
                object.__setattr__(self, item, default_value)

        return _DefaultEnum()


=======
>>>>>>> 2686ef6e
class ServiceStatusCachedEnum(CachedEnum):
    FATAL = 1
    WARNING = 2
    REMIND = 3
    NORMAL = 9999

    @cached_property
    def label(self):
<<<<<<< HEAD
        return {
            self.NORMAL: _("无告警"),
            self.FATAL: _("致命"),
            self.REMIND: _("提醒"),
            self.WARNING: _("预警"),
        }.get(self, self.value)
=======
        return str(
            {
                self.NORMAL: _("无告警"),
                self.FATAL: _("致命"),
                self.REMIND: _("提醒"),
                self.WARNING: _("预警"),
            }.get(self, self.value)
        )
>>>>>>> 2686ef6e

    @cached_property
    def status(self):
        return {
            self.NORMAL: {"type": Status.SUCCESS, "text": self.label},
            self.FATAL: {"type": Status.FAILED, "text": self.label},
            self.REMIND: {"type": Status.WARNING, "text": self.label},
            self.WARNING: {"type": Status.WARNING, "text": self.label},
        }.get(self, {"type": Status.FAILED, "text": self.label})

    @classmethod
    def get_default(cls, value):
        default = super().get_default(value)
        default.label = value
        default.status = {"type": Status.FAILED, "text": value}
        return default


class ApdexCachedEnum(CachedEnum):
    DIMENSION_KEY = "apdex_type"
    SATISFIED = "satisfied"
    TOLERATING = "tolerating"
    FRUSTRATED = "frustrated"
    ERROR = "error"

    @cached_property
    def label(self):
<<<<<<< HEAD
        return {self.SATISFIED: _("满意"), self.TOLERATING: _("可容忍"), self.FRUSTRATED: _("烦躁期")}.get(self, self.value)
=======
        return str(
            {self.SATISFIED: _("满意"), self.TOLERATING: _("可容忍"), self.FRUSTRATED: _("烦躁期")}.get(self, self.value)
        )
>>>>>>> 2686ef6e

    @cached_property
    def status(self):
        return {
            self.SATISFIED: {"type": Status.SUCCESS, "text": self.label},
            self.TOLERATING: {"type": Status.WAITING, "text": self.label},
            self.FRUSTRATED: {"type": Status.FAILED, "text": self.label},
        }.get(self, {"type": None, "text": "--"})

    @classmethod
    def get_default(cls, value):
        default = super().get_default(value)
        default.label = value
        default.status = {"type": None, "text": "--"}
        return default


class CategoryCachedEnum(CachedEnum):
    HTTP = "http"
    RPC = "rpc"
    DB = "db"
    MESSAGING = "messaging"
    ASYNC_BACKEND = "async_backend"
    ALL = "all"
    OTHER = "other"

    # profile 为新的展示类型 只用来展示在 serviceList 无实际作用
    PROFILING = "profiling"

    @cached_property
    def label(self):
<<<<<<< HEAD
        return {
            self.HTTP: _("网页"),
            self.RPC: _("远程调用"),
            self.DB: _("数据库"),
            self.MESSAGING: _("消息队列"),
            self.ASYNC_BACKEND: _("后台任务"),
            self.ALL: _("全部"),
            self.OTHER: _("其他"),
        }.get(self, self.value)

    @cached_property
    def remote_service_label(self):
        return {self.HTTP: _("网页(自定义服务)")}.get(self, self.value)
=======
        return str(
            {
                self.HTTP: _("网页"),
                self.RPC: _("远程调用"),
                self.DB: _("数据库"),
                self.MESSAGING: _("消息队列"),
                self.ASYNC_BACKEND: _("后台任务"),
                self.ALL: _("全部"),
                self.OTHER: _("其他"),
            }.get(self, self.value)
        )

    @cached_property
    def remote_service_label(self):
        return str({self.HTTP: _("网页(自定义服务)")}.get(self, self.value))
>>>>>>> 2686ef6e

    @classmethod
    @lru_cache(maxsize=1)
    def get_filter_fields(cls):
        return [
            {
                "id": cls.ALL.value,
<<<<<<< HEAD
                "name": _("全部"),
=======
                "name": gettext("全部"),
>>>>>>> 2686ef6e
                "icon": "icon-gailan",
            },
            {
                "id": cls.HTTP.value,
<<<<<<< HEAD
                "name": _("网页"),
=======
                "name": gettext("网页"),
>>>>>>> 2686ef6e
                "icon": "icon-wangye",
            },
            {
                "id": cls.RPC.value,
<<<<<<< HEAD
                "name": _("远程调用"),
=======
                "name": gettext("远程调用"),
>>>>>>> 2686ef6e
                "icon": "icon-yuanchengfuwu",
            },
            {
                "id": cls.DB.value,
<<<<<<< HEAD
                "name": _("数据库"),
=======
                "name": gettext("数据库"),
>>>>>>> 2686ef6e
                "icon": "icon-shujuku",
            },
            {
                "id": cls.MESSAGING.value,
<<<<<<< HEAD
                "name": _("消息队列"),
=======
                "name": gettext("消息队列"),
>>>>>>> 2686ef6e
                "icon": "icon-xiaoxizhongjianjian",
            },
            {
                "id": cls.ASYNC_BACKEND.value,
<<<<<<< HEAD
                "name": _("后台任务"),
=======
                "name": gettext("后台任务"),
>>>>>>> 2686ef6e
                "icon": "icon-renwu",
            },
            {
                "id": cls.OTHER.value,
<<<<<<< HEAD
                "name": _("其他"),
=======
                "name": gettext("其他"),
>>>>>>> 2686ef6e
                "icon": "icon-mc-service-unknown",
            },
        ]

    @classmethod
    def classify(cls, span):
        # TODO: 转为InferenceHandler进行推断
        if span[OtlpKey.ATTRIBUTES].get(SpanAttributes.HTTP_METHOD):
            return cls.HTTP.value
        if span[OtlpKey.ATTRIBUTES].get(SpanAttributes.RPC_SERVICE):
            return cls.RPC.value
        if span[OtlpKey.ATTRIBUTES].get(SpanAttributes.DB_SYSTEM):
            return cls.DB.value
        if span[OtlpKey.ATTRIBUTES].get(SpanAttributes.MESSAGING_SYSTEM):
            return cls.MESSAGING.value
        return cls.OTHER.value

    @classmethod
    def list_span_keys(cls):
        """获取所有分类字段"""
        return [
            SpanAttributes.DB_SYSTEM,
            SpanAttributes.MESSAGING_SYSTEM,
            SpanAttributes.RPC_SYSTEM,
            SpanAttributes.HTTP_METHOD,
            SpanAttributes.MESSAGING_DESTINATION,
        ]

    @classmethod
    def list_component_generate_keys(cls):
        """获取 APM 手动处理(手动生成服务节点)的字段"""
        return [
            SpanAttributes.DB_SYSTEM,
            SpanAttributes.MESSAGING_SYSTEM,
        ]

    @classmethod
    def get_default(cls, value):
        default = super().get_default(value)
<<<<<<< HEAD
        default.get_label_by_key = value
        default.get_remote_service_label_by_key = value
=======
        default.label = value
        default.remote_service_label = value
        return default


class DataStatusColumnEnum(CachedEnum):
    NORMAL = "normal"
    NO_DATA = "no_data"
    DISABLED = "disabled"

    @classmethod
    @lru_cache(maxsize=1)
    def list(cls):
        return {
            cls.NORMAL: _("正常"),
            cls.NO_DATA: _("无数据"),
            cls.DISABLED: _("未开启"),
        }

    @cached_property
    def label(self):
        return str(self.list().get(self, self.value))

    @cached_property
    def status(self):
        return {
            self.NORMAL: {"type": Status.SUCCESS, "text": gettext("正常")},
            self.NO_DATA: {"type": Status.FAILED, "text": gettext("无数据")},
        }.get(self, {"type": Status.FAILED, "text": self.value})

    @classmethod
    def get_default(cls, value):
        default = super().get_default(value)
        default.label = gettext("未开启")
        default.status = {"type": Status.FAILED, "text": gettext("未开启")}
>>>>>>> 2686ef6e
        return default<|MERGE_RESOLUTION|>--- conflicted
+++ resolved
@@ -8,17 +8,10 @@
 an "AS IS" BASIS, WITHOUT WARRANTIES OR CONDITIONS OF ANY KIND, either express or implied. See the License for the
 specific language governing permissions and limitations under the License.
 """
-<<<<<<< HEAD
-from enum import Enum
-from functools import lru_cache
-
-from django.utils.functional import cached_property
-=======
 from functools import lru_cache
 
 from django.utils.functional import cached_property
 from django.utils.translation import gettext
->>>>>>> 2686ef6e
 from django.utils.translation import gettext_lazy as _
 from opentelemetry.semconv.resource import ResourceAttributes
 from opentelemetry.semconv.trace import SpanAttributes
@@ -967,38 +960,6 @@
 ]
 
 
-<<<<<<< HEAD
-# 枚举类状态
-class CachedEnum(Enum):
-    @classmethod
-    @lru_cache(maxsize=None)
-    def from_value(cls, value):
-        try:
-            return cls(value)
-        except Exception:  # pylint: disable=broad-except
-            return cls.get_default(value)  # 处理未找到的情况
-
-    @classmethod
-    def get_default(cls, value):
-        class _DefaultEnum:
-            def __init__(self):
-                self._value = value
-
-            @property
-            def value(self):
-                return self._value
-
-            def __getattr__(self, item):
-                return getattr(self, item, None)
-
-            def __setattr__(self, item, default_value):
-                object.__setattr__(self, item, default_value)
-
-        return _DefaultEnum()
-
-
-=======
->>>>>>> 2686ef6e
 class ServiceStatusCachedEnum(CachedEnum):
     FATAL = 1
     WARNING = 2
@@ -1007,14 +968,6 @@
 
     @cached_property
     def label(self):
-<<<<<<< HEAD
-        return {
-            self.NORMAL: _("无告警"),
-            self.FATAL: _("致命"),
-            self.REMIND: _("提醒"),
-            self.WARNING: _("预警"),
-        }.get(self, self.value)
-=======
         return str(
             {
                 self.NORMAL: _("无告警"),
@@ -1023,7 +976,6 @@
                 self.WARNING: _("预警"),
             }.get(self, self.value)
         )
->>>>>>> 2686ef6e
 
     @cached_property
     def status(self):
@@ -1051,13 +1003,9 @@
 
     @cached_property
     def label(self):
-<<<<<<< HEAD
-        return {self.SATISFIED: _("满意"), self.TOLERATING: _("可容忍"), self.FRUSTRATED: _("烦躁期")}.get(self, self.value)
-=======
         return str(
             {self.SATISFIED: _("满意"), self.TOLERATING: _("可容忍"), self.FRUSTRATED: _("烦躁期")}.get(self, self.value)
         )
->>>>>>> 2686ef6e
 
     @cached_property
     def status(self):
@@ -1089,21 +1037,6 @@
 
     @cached_property
     def label(self):
-<<<<<<< HEAD
-        return {
-            self.HTTP: _("网页"),
-            self.RPC: _("远程调用"),
-            self.DB: _("数据库"),
-            self.MESSAGING: _("消息队列"),
-            self.ASYNC_BACKEND: _("后台任务"),
-            self.ALL: _("全部"),
-            self.OTHER: _("其他"),
-        }.get(self, self.value)
-
-    @cached_property
-    def remote_service_label(self):
-        return {self.HTTP: _("网页(自定义服务)")}.get(self, self.value)
-=======
         return str(
             {
                 self.HTTP: _("网页"),
@@ -1119,7 +1052,6 @@
     @cached_property
     def remote_service_label(self):
         return str({self.HTTP: _("网页(自定义服务)")}.get(self, self.value))
->>>>>>> 2686ef6e
 
     @classmethod
     @lru_cache(maxsize=1)
@@ -1127,65 +1059,37 @@
         return [
             {
                 "id": cls.ALL.value,
-<<<<<<< HEAD
-                "name": _("全部"),
-=======
                 "name": gettext("全部"),
->>>>>>> 2686ef6e
                 "icon": "icon-gailan",
             },
             {
                 "id": cls.HTTP.value,
-<<<<<<< HEAD
-                "name": _("网页"),
-=======
                 "name": gettext("网页"),
->>>>>>> 2686ef6e
                 "icon": "icon-wangye",
             },
             {
                 "id": cls.RPC.value,
-<<<<<<< HEAD
-                "name": _("远程调用"),
-=======
                 "name": gettext("远程调用"),
->>>>>>> 2686ef6e
                 "icon": "icon-yuanchengfuwu",
             },
             {
                 "id": cls.DB.value,
-<<<<<<< HEAD
-                "name": _("数据库"),
-=======
                 "name": gettext("数据库"),
->>>>>>> 2686ef6e
                 "icon": "icon-shujuku",
             },
             {
                 "id": cls.MESSAGING.value,
-<<<<<<< HEAD
-                "name": _("消息队列"),
-=======
                 "name": gettext("消息队列"),
->>>>>>> 2686ef6e
                 "icon": "icon-xiaoxizhongjianjian",
             },
             {
                 "id": cls.ASYNC_BACKEND.value,
-<<<<<<< HEAD
-                "name": _("后台任务"),
-=======
                 "name": gettext("后台任务"),
->>>>>>> 2686ef6e
                 "icon": "icon-renwu",
             },
             {
                 "id": cls.OTHER.value,
-<<<<<<< HEAD
-                "name": _("其他"),
-=======
                 "name": gettext("其他"),
->>>>>>> 2686ef6e
                 "icon": "icon-mc-service-unknown",
             },
         ]
@@ -1225,10 +1129,6 @@
     @classmethod
     def get_default(cls, value):
         default = super().get_default(value)
-<<<<<<< HEAD
-        default.get_label_by_key = value
-        default.get_remote_service_label_by_key = value
-=======
         default.label = value
         default.remote_service_label = value
         return default
@@ -1264,5 +1164,4 @@
         default = super().get_default(value)
         default.label = gettext("未开启")
         default.status = {"type": Status.FAILED, "text": gettext("未开启")}
->>>>>>> 2686ef6e
         return default