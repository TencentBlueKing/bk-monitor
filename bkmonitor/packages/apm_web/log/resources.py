--- conflicted
+++ resolved
@@ -14,10 +14,7 @@
 
 from apm_web.handlers.log_handler import ServiceLogHandler
 from apm_web.handlers.service_handler import ServiceHandler
-<<<<<<< HEAD
-=======
 from bkmonitor.utils.cache import CacheType, using_cache
->>>>>>> 2686ef6e
 from constants.apm import Vendor
 from core.drf_resource import Resource, api
 from monitor_web.scene_view.resources import HostIndexQueryMixin
@@ -49,15 +46,8 @@
     }
 
     overwrite_method = None
-<<<<<<< HEAD
-    span_detail = None
     if span_id:
         info = {"span_id": span_id}
-        span_detail = api.apm_api.query_span_detail(bk_biz_id=bk_biz_id, app_name=app_name, span_id=span_id)
-=======
-    if span_id:
-        info = {"span_id": span_id}
->>>>>>> 2686ef6e
         if span_detail and span_detail.get("trace_id"):
             info["trace_id"] = span_detail["trace_id"]
         overwrite_method = functools.partial(overwrite_with_span_addition, info=info)
