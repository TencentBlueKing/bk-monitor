# -*- coding: utf-8 -*-
"""
Tencent is pleased to support the open source community by making 蓝鲸智云 - 监控平台 (BlueKing - Monitor) available.
Copyright (C) 2017-2022 THL A29 Limited, a Tencent company. All rights reserved.
Licensed under the MIT License (the "License"); you may not use this file except in compliance with the License.
You may obtain a copy of the License at http://opensource.org/licenses/MIT
Unless required by applicable law or agreed to in writing, software distributed under the License is distributed on
an "AS IS" BASIS, WITHOUT WARRANTIES OR CONDITIONS OF ANY KIND, either express or implied. See the License for the
specific language governing permissions and limitations under the License.
"""
from rest_framework import serializers

from apm_web.handlers.log_handler import ServiceLogHandler
from core.drf_resource import Resource, api
from monitor_web.scene_view.resources import HostIndexQueryMixin


def log_relation_list(bk_biz_id, app_name, service_name, span_id=None, start_time=None, end_time=None):
    index_set_ids = []

    indexes_mapping = {
        bk_biz_id: api.log_search.search_index_set(bk_biz_id=bk_biz_id),
    }

    # Resource: 从 SpanId 关联主机中找
    if span_id:
        host_indexes, ip = ServiceLogHandler.list_host_indexes_by_span(bk_biz_id, app_name, span_id)
        for item in host_indexes:
            if str(item["index_set_id"]) not in index_set_ids:
                index_info = next(
                    (
                        i
                        for i in indexes_mapping.get(bk_biz_id, [])
                        if str(i["index_set_id"]) == str(item["index_set_id"])
                    ),
                    None,
                )
                if index_info:
                    # 默认查询: 机器 IP
                    index_info["addition"] = [{"field": "*", "operator": "contains match phrase", "value": [ip]}]
                    index_set_ids.append(str(item["index_set_id"]))
                    yield index_info

    # Resource: 从自定义上报中找日志
    datasource_index_set_id = ServiceLogHandler.get_and_check_datasource_index_set_id(
        bk_biz_id,
        app_name,
        full_indexes=indexes_mapping.get(bk_biz_id, []),
    )
    if datasource_index_set_id and str(datasource_index_set_id) not in index_set_ids:
        index_info = next(
            (i for i in indexes_mapping.get(bk_biz_id, []) if str(i["index_set_id"]) == str(datasource_index_set_id)),
            None,
        )
        if index_info:
            # 默认查询: 服务名称
            index_info["addition"] = [{"field": "resource.service.name", "operator": "=", "value": [service_name]}]
            index_set_ids.append(str(datasource_index_set_id))
            yield index_info

    # Resource: 从服务关联中找日志
    relation = ServiceLogHandler.get_log_relation(bk_biz_id, app_name, service_name)
    if relation and relation.value not in index_set_ids:
        if relation.related_bk_biz_id != bk_biz_id:
            relation_full_indexes = api.log_search.search_index_set(bk_biz_id=relation.related_bk_biz_id)
            indexes_mapping[relation.related_bk_biz_id] = relation_full_indexes
            index_info = next(
                (i for i in relation_full_indexes if str(i["index_set_id"]) == relation.value),
                None,
            )
            if index_info:
                # 服务关联无默认查询
                index_set_ids.append(relation.value)
                yield index_info
        else:
            index_info = next(
                (i for i in indexes_mapping.get(bk_biz_id, []) if str(i["index_set_id"]) == relation.value),
                None,
            )
            if index_info:
                # 服务关联无默认查询
                index_set_ids.append(relation.value)
                yield index_info

    # Resource: 从关联指标中找
    relations = ServiceLogHandler.list_indexes_by_relation(
        bk_biz_id,
        app_name,
        service_name,
        start_time,
        end_time,
    )
<<<<<<< HEAD
    if relation_index_set_ids:
        for i in relation_index_set_ids:
            if str(i) not in index_set_ids:
=======
    if relations:
        for r in relations:
            if str(r["index_set_id"]) not in index_set_ids:
>>>>>>> 423b87a3

                index_info = next(
                    (j for j in indexes_mapping.get(bk_biz_id, []) if str(j["index_set_id"]) == str(r["index_set_id"])),
                    None,
                )
                if index_info:
<<<<<<< HEAD
                    index_set_ids.append(str(i))
=======
                    index_info["addition"] = r["addition"]
                    index_set_ids.append(str(r["index_set_id"]))
>>>>>>> 423b87a3
                    yield index_info


class ServiceLogInfoResource(Resource, HostIndexQueryMixin):
    class RequestSerializer(serializers.Serializer):
        bk_biz_id = serializers.IntegerField()
        app_name = serializers.CharField()
        service_name = serializers.CharField()
        span_id = serializers.CharField(label="SpanId", required=False)
        start_time = serializers.IntegerField(label="开始时间", required=False)
        end_time = serializers.IntegerField(label="结束时间", required=False)

    def perform_request(self, data):
        return any(log_relation_list(**data))


class ServiceRelationListResource(Resource, HostIndexQueryMixin):
    """服务索引集列表"""

    class RequestSerializer(serializers.Serializer):
        bk_biz_id = serializers.IntegerField()
        app_name = serializers.CharField()
        service_name = serializers.CharField()
        # [!!!] 当传递 span_id 时候 场景为 span 检索日志处
        # [!!!] 当没有传递 span_id 时候 场景为观测场景 span 日志处
        span_id = serializers.CharField(label="SpanId", required=False)
        start_time = serializers.IntegerField(label="开始时间", required=False)
        end_time = serializers.IntegerField(label="结束时间", required=False)

    def perform_request(self, data):
        return list(log_relation_list(**data))<|MERGE_RESOLUTION|>--- conflicted
+++ resolved
@@ -90,27 +90,17 @@
         start_time,
         end_time,
     )
-<<<<<<< HEAD
-    if relation_index_set_ids:
-        for i in relation_index_set_ids:
-            if str(i) not in index_set_ids:
-=======
     if relations:
         for r in relations:
             if str(r["index_set_id"]) not in index_set_ids:
->>>>>>> 423b87a3
 
                 index_info = next(
                     (j for j in indexes_mapping.get(bk_biz_id, []) if str(j["index_set_id"]) == str(r["index_set_id"])),
                     None,
                 )
                 if index_info:
-<<<<<<< HEAD
-                    index_set_ids.append(str(i))
-=======
                     index_info["addition"] = r["addition"]
                     index_set_ids.append(str(r["index_set_id"]))
->>>>>>> 423b87a3
                     yield index_info
 
 
