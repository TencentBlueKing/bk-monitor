# -*- coding: utf-8 -*-
"""
Tencent is pleased to support the open source community by making 蓝鲸智云 - 监控平台 (BlueKing - Monitor) available.
Copyright (C) 2017-2022 THL A29 Limited, a Tencent company. All rights reserved.
Licensed under the MIT License (the "License"); you may not use this file except in compliance with the License.
You may obtain a copy of the License at http://opensource.org/licenses/MIT
Unless required by applicable law or agreed to in writing, software distributed under the License is distributed on
an "AS IS" BASIS, WITHOUT WARRANTIES OR CONDITIONS OF ANY KIND, either express or implied. See the License for the
specific language governing permissions and limitations under the License.
"""
from rest_framework import serializers

from apm_web.constants import LogIndexSource
from apm_web.handlers.log_handler import ServiceLogHandler
from core.drf_resource import Resource, api
from monitor_web.scene_view.resources import HostIndexQueryMixin


class ServiceLogInfoResource(Resource, HostIndexQueryMixin):
    class RequestSerializer(serializers.Serializer):
        bk_biz_id = serializers.IntegerField()
        app_name = serializers.CharField()
        service_name = serializers.CharField()
        span_id = serializers.CharField(label="SpanId", required=False)

    def perform_request(self, data):

        bk_biz_id = data["bk_biz_id"]
        app_name = data["app_name"]
        service_name = (data["service_name"],)

        # Step: 从自定义上报中找日志
<<<<<<< HEAD
        datasource_index_set_id = ServiceLogHandler.get_datasource_index_set_id(bk_biz_id, app_name)
=======
        datasource_index_set_id = ServiceLogHandler.get_and_check_datasource_index_set_id(bk_biz_id, app_name)
>>>>>>> 3fc35ca9
        if datasource_index_set_id:
            return True

        # Step: 从SpanId中查询主机关联采集项
        if data.get("span_id"):
            host_indexes = ServiceLogHandler.list_host_indexes_by_span(bk_biz_id, app_name, data["span_id"])
            if host_indexes:
                return True

        # Step: 从服务关联中找日志
        relation_index_set_id = ServiceLogHandler.get_log_relation(bk_biz_id, app_name, service_name)

        return bool(relation_index_set_id)


class ServiceRelationListResource(Resource, HostIndexQueryMixin):
    class RequestSerializer(serializers.Serializer):
        bk_biz_id = serializers.IntegerField()
        app_name = serializers.CharField()
        service_name = serializers.CharField()
        span_id = serializers.CharField(label="SpanId", required=False)

    def perform_request(self, data):
        res = []

        bk_biz_id = data["bk_biz_id"]
        app_name = data["app_name"]
        service_name = (data["service_name"],)

        index_set_ids = []

        # Step: 从SpanId中查询主机关联采集项
        if data.get("span_id"):
            host_indexes = ServiceLogHandler.list_host_indexes_by_span(bk_biz_id, app_name, data["span_id"])
            for item in host_indexes:
                index_set_ids.append(
                    {
                        "index_set_id": item["index_set_id"],
                        "source": LogIndexSource.get_source_label(LogIndexSource.HOST),
                        "related_bk_biz_id": bk_biz_id,
                    }
                )
<<<<<<< HEAD

        # Step 从服务关联中找
        relation = ServiceLogHandler.get_log_relation(bk_biz_id, app_name, service_name)
        if relation:
            index_set_ids.append(
                {
                    "index_set_id": relation.value,
                    "source": LogIndexSource.get_source_label(LogIndexSource.RELATION),
                    "related_bk_biz_id": relation.related_bk_biz_id,
                }
            )

        # Step 从自定义上报中找
        datasource_index_set_id = ServiceLogHandler.get_datasource_index_set_id(bk_biz_id, app_name)
        if datasource_index_set_id:
            index_set_ids.append(
                {
                    "index_set_id": datasource_index_set_id,
                    "source": LogIndexSource.get_source_label(LogIndexSource.CUSTOM_REPORT),
                    "related_bk_biz_id": bk_biz_id,
                }
            )

        index_set = api.log_search.search_index_set(bk_biz_id=data["bk_biz_id"])
        for item in index_set_ids:
            index_set_info = next((i for i in index_set if str(i["index_set_id"]) == str(item["index_set_id"])), None)
=======

        # Step 从服务关联中找
        relation = ServiceLogHandler.get_log_relation(bk_biz_id, app_name, service_name)
        if relation:
            index_set_ids.append(
                {
                    "index_set_id": relation.value,
                    "source": LogIndexSource.get_source_label(LogIndexSource.RELATION),
                    "related_bk_biz_id": relation.related_bk_biz_id,
                }
            )

        indexes = api.log_search.search_index_set(bk_biz_id=data["bk_biz_id"])

        # Step 从自定义上报中找
        datasource_index_set_id = ServiceLogHandler.get_and_check_datasource_index_set_id(
            bk_biz_id,
            app_name,
            full_indexes=indexes,
        )
        if datasource_index_set_id:
            index_set_ids.append(
                {
                    "index_set_id": datasource_index_set_id,
                    "source": LogIndexSource.get_source_label(LogIndexSource.CUSTOM_REPORT),
                    "related_bk_biz_id": bk_biz_id,
                }
            )

        for item in index_set_ids:
            index_set_info = next((i for i in indexes if str(i["index_set_id"]) == str(item["index_set_id"])), None)
>>>>>>> 3fc35ca9
            if index_set_info:
                res.append(
                    {
                        "index_set_id": index_set_info["index_set_id"],
                        "index_set_name": index_set_info['index_set_name'],
                        "related_bk_biz_id": item["related_bk_biz_id"],
                        "source": item["source"],
<<<<<<< HEAD
=======
                        "log_type": "bk_log",
>>>>>>> 3fc35ca9
                    }
                )

        return res<|MERGE_RESOLUTION|>--- conflicted
+++ resolved
@@ -30,11 +30,7 @@
         service_name = (data["service_name"],)
 
         # Step: 从自定义上报中找日志
-<<<<<<< HEAD
-        datasource_index_set_id = ServiceLogHandler.get_datasource_index_set_id(bk_biz_id, app_name)
-=======
         datasource_index_set_id = ServiceLogHandler.get_and_check_datasource_index_set_id(bk_biz_id, app_name)
->>>>>>> 3fc35ca9
         if datasource_index_set_id:
             return True
 
@@ -77,34 +73,6 @@
                         "related_bk_biz_id": bk_biz_id,
                     }
                 )
-<<<<<<< HEAD
-
-        # Step 从服务关联中找
-        relation = ServiceLogHandler.get_log_relation(bk_biz_id, app_name, service_name)
-        if relation:
-            index_set_ids.append(
-                {
-                    "index_set_id": relation.value,
-                    "source": LogIndexSource.get_source_label(LogIndexSource.RELATION),
-                    "related_bk_biz_id": relation.related_bk_biz_id,
-                }
-            )
-
-        # Step 从自定义上报中找
-        datasource_index_set_id = ServiceLogHandler.get_datasource_index_set_id(bk_biz_id, app_name)
-        if datasource_index_set_id:
-            index_set_ids.append(
-                {
-                    "index_set_id": datasource_index_set_id,
-                    "source": LogIndexSource.get_source_label(LogIndexSource.CUSTOM_REPORT),
-                    "related_bk_biz_id": bk_biz_id,
-                }
-            )
-
-        index_set = api.log_search.search_index_set(bk_biz_id=data["bk_biz_id"])
-        for item in index_set_ids:
-            index_set_info = next((i for i in index_set if str(i["index_set_id"]) == str(item["index_set_id"])), None)
-=======
 
         # Step 从服务关联中找
         relation = ServiceLogHandler.get_log_relation(bk_biz_id, app_name, service_name)
@@ -136,7 +104,6 @@
 
         for item in index_set_ids:
             index_set_info = next((i for i in indexes if str(i["index_set_id"]) == str(item["index_set_id"])), None)
->>>>>>> 3fc35ca9
             if index_set_info:
                 res.append(
                     {
@@ -144,10 +111,7 @@
                         "index_set_name": index_set_info['index_set_name'],
                         "related_bk_biz_id": item["related_bk_biz_id"],
                         "source": item["source"],
-<<<<<<< HEAD
-=======
                         "log_type": "bk_log",
->>>>>>> 3fc35ca9
                     }
                 )
 
