--- conflicted
+++ resolved
@@ -46,15 +46,8 @@
     }
 
     overwrite_method = None
-<<<<<<< HEAD
-    span_detail = None
     if span_id:
         info = {"span_id": span_id}
-        span_detail = api.apm_api.query_span_detail(bk_biz_id=bk_biz_id, app_name=app_name, span_id=span_id)
-=======
-    if span_id:
-        info = {"span_id": span_id}
->>>>>>> 20fbcef5
         if span_detail and span_detail.get("trace_id"):
             info["trace_id"] = span_detail["trace_id"]
         overwrite_method = functools.partial(overwrite_with_span_addition, info=info)
