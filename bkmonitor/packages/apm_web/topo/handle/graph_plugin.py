--- conflicted
+++ resolved
@@ -292,11 +292,26 @@
     metric: Type[MetricHandler] = functools.partial(
         ServiceFlowDurationBucket,
         group_by=["from_apm_service_name", "to_apm_service_name"],
-<<<<<<< HEAD
+        functions=[{"id": "histogram_quantile", "params": [{"id": "scalar", "value": "0.5"}]}],
+    )
+
+    def install(self) -> Dict[Tuple[Union[str, Tuple]], Dict]:
+        return self.get_instance_values_mapping()
+
+    @classmethod
+    def _ignore_keys(cls):
+        return ["le"]
+
+
+@PluginProvider.pre_plugin
+@dataclass
+class EdgeDurationP50(DurationUnitMixin, ValuesPluginMixin, PrePlugin):
+    id: str = TopoEdgeDataType.DURATION_P50.value
+    type: GraphPluginType = GraphPluginType.EDGE
+    metric: Type[MetricHandler] = functools.partial(
+        ServiceFlowDurationBucket,
+        group_by=["from_apm_service_name", "to_apm_service_name"],
         functions=[{"id": "histogram_quantile", "params": [{"id": "scalar", "value": "0.50"}]}],
-=======
-        functions=[{"id": "histogram_quantile", "params": [{"id": "scalar", "value": "0.5"}]}],
->>>>>>> d84ead77
     )
 
     def install(self) -> Dict[Tuple[Union[str, Tuple]], Dict]:
