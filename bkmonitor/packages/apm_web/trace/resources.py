# -*- coding: utf-8 -*-
"""
Tencent is pleased to support the open source community by making 蓝鲸智云 - 监控平台 (BlueKing - Monitor) available.
Copyright (C) 2017-2022 THL A29 Limited, a Tencent company. All rights reserved.
Licensed under the MIT License (the "License"); you may not use this file except in compliance with the License.
You may obtain a copy of the License at http://opensource.org/licenses/MIT
Unless required by applicable law or agreed to in writing, software distributed under the License is distributed on
an "AS IS" BASIS, WITHOUT WARRANTIES OR CONDITIONS OF ANY KIND, either express or implied. See the License for the
specific language governing permissions and limitations under the License.
"""
import copy
import logging

from django.utils.translation import gettext_lazy as _lazy
from django.utils.translation import ugettext as _
from opentelemetry.semconv.resource import ResourceAttributes
from rest_framework import serializers

from apm_web.constants import DEFAULT_DIFF_TRACE_MAX_NUM, CategoryEnum, QueryMode
from apm_web.handlers.trace_handler.base import (
    StatisticsHandler,
    StatusCodeAttributePredicate,
    TraceHandler,
)
from apm_web.handlers.trace_handler.query import (
    QueryHandler,
    SpanQueryTransformer,
    TraceQueryTransformer,
)
from apm_web.models import Application
from apm_web.models.trace import TraceComparison
from apm_web.trace.serializers import (
    QuerySerializer,
    QueryStatisticsSerializer,
    SpanIdInputSerializer,
)
from bkmonitor.utils.cache import CacheType, using_cache
from constants.apm import (
    OtlpKey,
    PreCalculateSpecificField,
    SpanStandardField,
    TraceListQueryMode,
    TraceWaterFallDisplayKey,
)
from core.drf_resource import Resource, api
from core.errors.api import BKAPIError
from core.prometheus.base import OPERATION_REGISTRY
from core.prometheus.metrics import safe_push_to_gateway
from monitor_web.statistics.v2.query import unify_query_count

from ..handlers.host_handler import HostHandler
from .diagram import get_diagrammer
from .diagram.service_topo import trace_data_to_service_topo
from .diagram.topo import trace_data_to_topo_data

logger = logging.getLogger(__name__)


class TraceChatsResource(Resource):
    class RequestSerializer(serializers.Serializer):
        bk_biz_id = serializers.IntegerField(label="业务ID")
        app_name = serializers.CharField(label="应用名称")

    def perform_request(self, validated_request_data):
        try:
            app = Application.objects.get(
                bk_biz_id=validated_request_data["bk_biz_id"], app_name=validated_request_data["app_name"]
            )
        except Application.DoesNotExist:
            raise ValueError(_lazy("应用不存在"))
        database, _ = app.metric_result_table_id.split(".")
        return [
            {
                "id": 4,
                "title": _lazy("请求数"),
                "type": "graph",
                "gridPos": {"x": 0, "y": 16, "w": 8, "h": 4},
                "targets": [
                    {
                        "alias": _lazy("主调数量"),
                        "data_type": "time_series",
                        "api": "grafana.graphUnifyQuery",
                        "datasource": "time_series",
                        "data": {
                            "expression": "A",
                            "query_configs": [
                                {
                                    "data_source_label": "custom",
                                    "data_type_label": "time_series",
                                    "table": f"{database}.__default__",
                                    "metrics": [{"field": "bk_apm_count", "method": "SUM", "alias": "A"}],
                                    "group_by": [],
                                    "display": True,
                                    "where": [
                                        {"key": "kind", "method": "eq", "value": ["3"]},
                                        {"condition": "or", "key": "kind", "method": "eq", "value": ["4"]},
                                    ],
                                    "interval_unit": "s",
                                    "time_field": "time",
                                    "filter_dict": {},
                                    "functions": [],
                                }
                            ],
                        },
                    },
                    {
                        "alias": _lazy("被调数量"),
                        "data_type": "time_series",
                        "api": "grafana.graphUnifyQuery",
                        "datasource": "time_series",
                        "data": {
                            "expression": "A",
                            "query_configs": [
                                {
                                    "data_source_label": "custom",
                                    "data_type_label": "time_series",
                                    "table": f"{database}.__default__",
                                    "metrics": [{"field": "bk_apm_count", "method": "SUM", "alias": "A"}],
                                    "group_by": [],
                                    "display": True,
                                    "where": [
                                        {"key": "kind", "method": "eq", "value": ["2"]},
                                        {"condition": "or", "key": "kind", "method": "eq", "value": ["5"]},
                                    ],
                                    "interval_unit": "s",
                                    "time_field": "time",
                                    "filter_dict": {},
                                    "functions": [],
                                }
                            ],
                        },
                    },
                ],
                "options": {"time_series": {"type": "bar"}},
            },
            {
                "id": 5,
                "title": _lazy("错误数"),
                "type": "graph",
                "gridPos": {"x": 8, "y": 16, "w": 8, "h": 4},
                "targets": [
                    {
                        "data_type": "time_series",
                        "api": "grafana.graphUnifyQuery",
                        "datasource": "time_series",
                        "alias": "错误数",
                        "data": {
                            "type": "range",
                            "stack": "all",
                            "expression": "A",
                            "query_configs": [
                                {
                                    "data_source_label": "custom",
                                    "data_type_label": "time_series",
                                    "table": f"{database}.__default__",
                                    "metrics": [{"field": "bk_apm_count", "method": "SUM", "alias": "A"}],
                                    "group_by": [],
                                    "display": True,
                                    "where": [
                                        {"key": "status_code", "method": "eq", "value": ["2"], "condition": "and"}
                                    ],
                                    "interval_unit": "s",
                                    "time_field": "time",
                                    "filter_dict": {},
                                    "functions": [],
                                }
                            ],
                        },
                        "yAxisIndex": 0,
                    },
                    {
                        "data_type": "time_series",
                        "api": "grafana.graphUnifyQuery",
                        "datasource": "time_series",
                        "alias": "错误率",
                        "data": {
                            "type": "range",
                            "stack": "all",
                            "expression": "a / b",
                            "query_configs": [
                                {
                                    "data_source_label": "custom",
                                    "data_type_label": "time_series",
                                    "table": f"{database}.__default__",
                                    "metrics": [{"field": "bk_apm_count", "method": "SUM", "alias": "a"}],
                                    "group_by": [],
                                    "display": True,
                                    "where": [
                                        {"key": "status_code", "method": "eq", "value": ["2"], "condition": "and"}
                                    ],
                                    "interval_unit": "s",
                                    "time_field": "time",
                                    "filter_dict": {},
                                    "functions": [],
                                },
                                {
                                    "data_source_label": "custom",
                                    "data_type_label": "time_series",
                                    "table": f"{database}.__default__",
                                    "metrics": [{"field": "bk_apm_count", "method": "SUM", "alias": "b"}],
                                    "group_by": [],
                                    "display": True,
                                    "where": [],
                                    "interval_unit": "s",
                                    "time_field": "time",
                                    "filter_dict": {},
                                    "functions": [],
                                },
                            ],
                        },
                        "yAxisIndex": 1,
                    },
                ],
                "options": {"time_series": {"type": "bar"}},
            },
            {
                "id": 6,
                "title": _lazy("耗时"),
                "gridPos": {"x": 16, "y": 16, "w": 8, "h": 4},
                "type": "graph",
                "targets": [
                    {
                        "data_type": "time_series",
                        "api": "apm_metric.dynamicUnifyQuery",
                        "datasource": "time_series",
                        "alias": "AVG",
                        "data": {
<<<<<<< HEAD
                            "app_name": validated_request_data["app_name"],
                            "unit": "ns",
                            "expression": "a / b",
                            "query_configs": [  # noqa
=======
                            "unit": "ns",
                            "expression": "a / b",
                            "query_configs": [
>>>>>>> d84ead77
                                {
                                    "data_source_label": "custom",
                                    "data_type_label": "time_series",
                                    "metrics": [{"field": "bk_apm_duration_sum", "method": "SUM", "alias": "a"}],
                                    "table": f"{database}.__default__",
                                    "data_label": "",
<<<<<<< HEAD
                                    "index_set_id": None,
=======
>>>>>>> d84ead77
                                    "group_by": [],
                                    "where": [],
                                    "interval_unit": "s",
                                    "time_field": "time",
                                    "filter_dict": {},
                                    "functions": [{"id": "increase", "params": [{"id": "window", "value": "2m"}]}],
                                },
                                {
                                    "data_source_label": "custom",
                                    "data_type_label": "time_series",
                                    "metrics": [{"field": "bk_apm_total", "method": "SUM", "alias": "b"}],
                                    "table": f"{database}.__default__",
                                    "data_label": "",
<<<<<<< HEAD
                                    "index_set_id": None,
                                    "group_by": [],
                                    "where": [],
                                    "interval_unit": "s",
                                    "time_field": None,
=======
                                    "group_by": [],
                                    "where": [],
                                    "interval_unit": "s",
                                    "time_field": "time",
>>>>>>> d84ead77
                                    "filter_dict": {},
                                    "functions": [{"id": "increase", "params": [{"id": "window", "value": "2m"}]}],
                                },
                            ],
                            "unify_query_param": {
                                "expression": "a / b",
                                "query_configs": [  # noqa
                                    {
                                        "data_source_label": "custom",
                                        "data_type_label": "time_series",
                                        "metrics": [{"field": "bk_apm_duration_sum", "method": "SUM", "alias": "a"}],
                                        "table": f"{database}.__default__",
                                        "data_label": "",
                                        "index_set_id": None,
                                        "group_by": [],
                                        "where": [],
                                        "interval_unit": "s",
                                        "time_field": "time",
                                        "filter_dict": {},
                                        "functions": [{"id": "increase", "params": [{"id": "window", "value": "2m"}]}],
                                    },
                                    {
                                        "data_source_label": "custom",
                                        "data_type_label": "time_series",
                                        "metrics": [{"field": "bk_apm_total", "method": "SUM", "alias": "b"}],
                                        "table": f"{database}.__default__",
                                        "data_label": "",
                                        "index_set_id": None,
                                        "group_by": [],
                                        "where": [],
                                        "interval_unit": "s",
                                        "time_field": None,
                                        "filter_dict": {},
                                        "functions": [{"id": "increase", "params": [{"id": "window", "value": "2m"}]}],
                                    },
                                ],
                            },
                        },
                    },
                    {
                        "data_type": "time_series",
                        "api": "grafana.graphUnifyQuery",
                        "datasource": "time_series",
                        "alias": "P99",
                        "data": {
                            "expression": "B",
                            "query_configs": [
                                {
                                    "data_source_label": "custom",
                                    "data_type_label": "time_series",
                                    "table": f"{database}.__default__",
                                    "metrics": [{"field": "bk_apm_duration_bucket", "method": "SUM", "alias": "B"}],
                                    "group_by": ["le"],
                                    "display": True,
                                    "where": [],
                                    "interval_unit": "s",
                                    "time_field": "time",
                                    "filter_dict": {},
                                    "functions": [
                                        {"id": "rate", "params": [{"id": "window", "value": "2m"}]},
                                        {"id": "histogram_quantile", "params": [{"id": "scalar", "value": 0.99}]},
                                    ],
                                }
                            ],
                        },
                    },
                    {
                        "data_type": "time_series",
                        "api": "grafana.graphUnifyQuery",
                        "datasource": "time_series",
                        "alias": "P95",
                        "data": {
                            "expression": "A",
                            "query_configs": [
                                {
                                    "data_source_label": "custom",
                                    "table": f"{database}.__default__",
                                    "data_type_label": "time_series",
                                    "metrics": [{"field": "bk_apm_duration_bucket", "method": "SUM", "alias": "A"}],
                                    "group_by": ["le"],
                                    "display": True,
                                    "where": [],
                                    "interval_unit": "s",
                                    "time_field": "time",
                                    "filter_dict": {},
                                    "functions": [
                                        {"id": "rate", "params": [{"id": "window", "value": "2m"}]},
                                        {"id": "histogram_quantile", "params": [{"id": "scalar", "value": 0.95}]},
                                    ],
                                }
                            ],
                        },
                    },
                    {
                        "data_type": "time_series",
                        "api": "grafana.graphUnifyQuery",
                        "datasource": "time_series",
                        "alias": "P50",
                        "data": {
                            "expression": "A",
                            "query_configs": [
                                {
                                    "data_source_label": "custom",
                                    "table": f"{database}.__default__",
                                    "data_type_label": "time_series",
                                    "metrics": [{"field": "bk_apm_duration_bucket", "method": "SUM", "alias": "A"}],
                                    "group_by": ["le"],
                                    "display": True,
                                    "where": [],
                                    "interval_unit": "s",
                                    "time_field": "time",
                                    "filter_dict": {},
                                    "functions": [
                                        {"id": "rate", "params": [{"id": "window", "value": "2m"}]},
                                        {"id": "histogram_quantile", "params": [{"id": "scalar", "value": 0.5}]},
                                    ],
                                }
                            ],
                        },
                    },
                ],
            },
        ]


class TraceOptionsResource(Resource):
    # class RequestSerializer(serializers.Serializer):
    #     bk_biz_id = serializers.IntegerField(label="业务ID")
    #     app_name = serializers.CharField(label="应用名称")

    many_response_data = True

    class ResponseSerializer(serializers.Serializer):
        id = serializers.CharField(label="id")
        name = serializers.CharField(label="name")
        trace_key = serializers.CharField(label="trace_key")
        metric_key = serializers.CharField(label="metric_key")

    def perform_request(self, validated_request_data):
        return [
            {
                "name": str(_lazy("服务")),
                "id": "service",
                "trace_key": OtlpKey.get_resource_key(ResourceAttributes.SERVICE_NAME),
                "metric_key": OtlpKey.get_metric_dimension_key(
                    OtlpKey.get_resource_key(ResourceAttributes.SERVICE_NAME)
                ),
            },
            {
                "name": str(_lazy("实例")),
                "id": "instance",
                "trace_key": OtlpKey.get_resource_key(OtlpKey.BK_INSTANCE_ID),
                "metric_key": OtlpKey.get_metric_dimension_key(OtlpKey.get_resource_key(OtlpKey.BK_INSTANCE_ID)),
            },
            {
                "name": str(_lazy("接口")),
                "id": "endpoint",
                "trace_key": OtlpKey.SPAN_NAME,
                "metric_key": OtlpKey.get_metric_dimension_key(OtlpKey.SPAN_NAME),
            },
            {
                "name": str(_lazy("类型")),
                "id": "kind",
                "trace_key": OtlpKey.KIND,
                "metric_key": OtlpKey.get_metric_dimension_key(OtlpKey.KIND),
            },
        ]


class ListStandardFilterFieldsResource(Resource):
    def perform_request(self, data):
        return SpanStandardField.list_standard_fields()


class ListSpanResource(Resource):
    RequestSerializer = QuerySerializer

    def perform_request(self, data):
        bk_biz_id: int = data["bk_biz_id"]
        app_name: str = data["app_name"]
        params = {
            "bk_biz_id": bk_biz_id,
            "app_name": app_name,
            "start_time": data["start_time"],
            "end_time": data["end_time"],
            "offset": data["offset"],
            "limit": data["limit"],
            "es_dsl": QueryHandler(SpanQueryTransformer(bk_biz_id, app_name), data["sort"], data["query"]).es_dsl,
            "filters": data["filters"],
        }

        try:
            response = api.apm_api.query_span_list(params)
        except BKAPIError as e:
            raise ValueError(_lazy(f"Span列表请求失败: {e.data.get('message')}"))

        self.burial_point(data["bk_biz_id"], data["app_name"])
        QueryHandler.handle_span_list(response["data"])
        return response

    def burial_point(self, bk_biz_id, app_name):
        # 查询指标埋点
        try:
            unify_query_count(data_type_label="trace", bk_biz_id=bk_biz_id, app_name=app_name)
        except Exception:  # noqa
            logger.exception("failed to add trace query count")
        else:
            safe_push_to_gateway(registry=OPERATION_REGISTRY)


class ListTraceResource(Resource):
    RequestSerializer = QuerySerializer

    def perform_request(self, data):
        bk_biz_id: int = data["bk_biz_id"]
        app_name: str = data["app_name"]
        params = {
            "bk_biz_id": bk_biz_id,
            "app_name": app_name,
            "start_time": data["start_time"],
            "end_time": data["end_time"],
            "offset": data["offset"],
            "limit": data["limit"],
            "filters": data["filters"],
        }

        is_contain_non_standard_fields = QueryHandler.has_field_not_in_fields(
            data["query"],
            data["filters"],
            fields=SpanStandardField.standard_fields() + PreCalculateSpecificField.search_fields(),
        )

        is_has_specific_fields = QueryHandler.has_field_not_in_fields(
            data["query"], data["filters"], fields=PreCalculateSpecificField.search_fields(), opposite=True
        )

        if is_contain_non_standard_fields:
            # 如果查询包含了非标准字段 -> 走原始表（预计算表无法查询非标准字段）
            qm = TraceListQueryMode.ORIGIN
            params["es_dsl"] = QueryHandler(
                SpanQueryTransformer(bk_biz_id, app_name), data["sort"], data["query"]
            ).es_dsl
        else:
            qm = TraceListQueryMode.PRE_CALCULATION
            params["es_dsl"] = QueryHandler(
                TraceQueryTransformer(bk_biz_id, app_name), data["sort"], data["query"]
            ).es_dsl

        params["query_mode"] = qm
        try:
            response = api.apm_api.query_trace_list(params)
            if qm == TraceListQueryMode.PRE_CALCULATION and not response["data"] and not is_has_specific_fields:
                # 如果本次为预计算查询但是无数据时 切换为原始表再次查询 同时 es_dsl 也需要切换为 Span 表的 DSL 转换器
                qm = TraceListQueryMode.ORIGIN
                params["query_mode"] = qm
                params["es_dsl"] = QueryHandler(
                    SpanQueryTransformer(bk_biz_id, app_name), data["sort"], data["query"]
                ).es_dsl
                response = api.apm_api.query_trace_list(params)
        except BKAPIError as e:
            raise ValueError(_lazy(f"Trace列表请求失败: {e.data.get('message')}"))

        self.burial_point(data["bk_biz_id"], data["app_name"])

        QueryHandler.handle_trace_list(response["data"])

        return {
            # 前端针对不同类型做处理
            "type": qm,
            **response,
        }

    def burial_point(self, bk_biz_id, app_name):
        # 查询指标埋点
        try:
            unify_query_count(data_type_label="trace", bk_biz_id=bk_biz_id, app_name=app_name)
        except Exception:  # noqa
            logger.exception("failed to add trace query count")
        else:
            safe_push_to_gateway(registry=OPERATION_REGISTRY)


class TraceStatisticsResource(Resource):
    class RequestSerializer(serializers.Serializer):
        class FilterSerializer(serializers.Serializer):
            filter_types = (
                ("service", _("服务")),
                ("error", _("错误")),
                ("max_duration", _("最大耗时")),
                ("keyword", _("关键词")),
            )
            type = serializers.ChoiceField(label="过滤条件", choices=filter_types)
            value = serializers.CharField(label="过滤值", allow_null=True, allow_blank=True)

        bk_biz_id = serializers.IntegerField(label="业务ID")
        app_name = serializers.CharField(label="应用名称")
        trace_id = serializers.CharField(label="Trace ID")
        filter = FilterSerializer(label="过滤", required=False, allow_null=True)
        group_fields = serializers.ListField(child=serializers.CharField(), label="分组字段列表")

    def perform_request(self, validated_data):
        trace = api.apm_api.query_trace_detail(
            {
                "bk_biz_id": validated_data["bk_biz_id"],
                "app_name": validated_data["app_name"],
                "trace_id": validated_data["trace_id"],
            }
        )
        if not trace.get("trace_data"):
            raise ValueError(_lazy(f"trace_id: {validated_data['trace_id']} 不存在"))

        return StatisticsHandler.get_trace_statistics(
            trace["trace_data"], validated_data["group_fields"], validated_data.get("filter") or {}
        )


class TraceDetailResource(Resource):
    class RequestSerializer(serializers.Serializer):
        bk_biz_id = serializers.IntegerField(label="业务ID")
        app_name = serializers.CharField(label="应用名称")
        trace_id = serializers.CharField(label="Trace ID")
        displays = serializers.ListField(
            child=serializers.ChoiceField(
                choices=TraceWaterFallDisplayKey.choices(),
                default=TraceWaterFallDisplayKey.SOURCE_CATEGORY_OPENTELEMETRY,
            ),
            default=list,
            allow_empty=True,
            required=False,
        )
        query_trace_relation_app = serializers.BooleanField(required=False, default=False)
        enabled_time_alignment = serializers.BooleanField(required=False, default=False, label="是否开启时间对齐")

    def perform_request(self, validated_request_data):
        data = api.apm_api.query_trace_detail(
            {
                "bk_biz_id": validated_request_data["bk_biz_id"],
                "app_name": validated_request_data["app_name"],
                "trace_id": validated_request_data["trace_id"],
                "displays": validated_request_data["displays"],
                "query_trace_relation_app": validated_request_data["query_trace_relation_app"],
            }
        )
        if not data.get("trace_data"):
            raise ValueError(_lazy("trace_id: {} 不存在").format(validated_request_data['trace_id']))
        handled_data = TraceHandler.handle_trace(
            validated_request_data["app_name"],
            data["trace_data"],
            validated_request_data["trace_id"],
            data["relation_mapping"],
            validated_request_data.get("displays"),
            validated_request_data.get("enabled_time_alignment"),
        )
        if not handled_data.get("original_data", []):
            raise ValueError(_lazy("trace_id: {} 没有有效的 trace 数据").format(validated_request_data['trace_id']))

        topo_data = trace_data_to_topo_data(handled_data["original_data"])
        handled_data["topo_relation"] = topo_data["relations"]
        handled_data["topo_nodes"] = topo_data["nodes"]
        service_topo_data = trace_data_to_service_topo(handled_data["original_data"])
        handled_data.update(service_topo_data)
        return handled_data


class SpanDetailResource(Resource):
    class RequestSerializer(serializers.Serializer):
        bk_biz_id = serializers.IntegerField(label="业务ID")
        app_name = serializers.CharField(label="应用名称")
        span_id = serializers.CharField(label="Span ID")

    def perform_request(self, validated_request_data):
        span = api.apm_api.query_span_detail(**validated_request_data)
        return TraceHandler.handle_span(validated_request_data["app_name"], span)


class TraceDiagramResource(Resource):
    class RequestSerializer(serializers.Serializer):
        bk_biz_id = serializers.IntegerField(label="业务ID")
        app_name = serializers.CharField(label="应用名称")
        trace_id = serializers.CharField(label="Trace ID")

        diagram_type = serializers.ChoiceField(label="图表类型", choices=("flamegraph", "sequence", "topo", "statistics"))
        displays = serializers.ListField(
            child=serializers.ChoiceField(
                choices=TraceWaterFallDisplayKey.choices(),
                default=TraceWaterFallDisplayKey.SOURCE_CATEGORY_OPENTELEMETRY,
            ),
            default=list,
            allow_empty=True,
            required=False,
        )
        diff_trace_id = serializers.CharField(label="对比 TraceID", required=False, allow_null=True, allow_blank=True)
        prefer_raw = serializers.BooleanField(label="是否优先展示原始数据", required=False, default=False)
        absolute_time_sequence = serializers.BooleanField(label="是否展示绝对时间", required=False, default=False)

        filter = TraceStatisticsResource.RequestSerializer.FilterSerializer(label="过滤", required=False, allow_null=True)
        group_fields = serializers.ListField(child=serializers.CharField(), label="分组字段列表", required=False)

    def get_comparison_details(self, bk_biz_id: str, app_name: str, trace_id: str, displays: list) -> dict:
        """获取对比详情
        - 先尝试从 DB 中查询已收藏的 Trace
        - 不存在则尝试查询
        """
        starred_comparisons = TraceComparison.objects.filter(trace_id=trace_id)
        if not starred_comparisons:
            diff_trace = api.apm_api.query_trace_detail(
                {"bk_biz_id": bk_biz_id, "app_name": app_name, "trace_id": trace_id, "displays": displays}
            )
            if not diff_trace.get("trace_data"):
                raise ValueError(_lazy("trace_id: {} 不存在").format(trace_id))
            return diff_trace

        starred_comparison = starred_comparisons[0]
        return {"trace_data": starred_comparison.spans, "relation_mapping": {}}

    def perform_request(self, validated_request_data):
        original_data = api.apm_api.query_trace_detail(
            {
                "bk_biz_id": validated_request_data["bk_biz_id"],
                "app_name": validated_request_data["app_name"],
                "trace_id": validated_request_data["trace_id"],
                "displays": validated_request_data["displays"],
            }
        )
        if not original_data.get("trace_data"):
            raise ValueError(_lazy("trace_id: {} 不存在").format(validated_request_data["trace_id"]))

        # TODO: displays would be [] instead of None in GET request
        # and handle_trace will return {} if [] is passed in, which is not clearly defined.
        displays = validated_request_data.get("displays") or []
        if TraceWaterFallDisplayKey.SOURCE_CATEGORY_OPENTELEMETRY not in displays:
            displays.append(TraceWaterFallDisplayKey.SOURCE_CATEGORY_OPENTELEMETRY)

        handled_data = TraceHandler.handle_trace(
            validated_request_data["app_name"],
            original_data["trace_data"],
            validated_request_data["trace_id"],
            original_data["relation_mapping"],
            displays,
        )

        diagrammer = get_diagrammer(validated_request_data["diagram_type"], {})
        # 当有对比 trace_id 时，需要对比两个 trace 的差异
        if validated_request_data.get("diff_trace_id"):
            if validated_request_data.get("diff_trace_id") == validated_request_data["trace_id"]:
                raise ValueError(_lazy("对比 TraceID 不能与原始 TraceID 相同"))

            diff_trace = self.get_comparison_details(
                bk_biz_id=validated_request_data["bk_biz_id"],
                app_name=validated_request_data["app_name"],
                trace_id=validated_request_data["diff_trace_id"],
                displays=displays,
            )

            other_handled_data = TraceHandler.handle_trace(
                validated_request_data["app_name"],
                diff_trace["trace_data"],
                validated_request_data["trace_id"],
                diff_trace["relation_mapping"],
                displays,
            )

            diagram = diagrammer.diff(
                handled_data["original_data"], other_handled_data["original_data"], **validated_request_data
            )
            result = {
                "diagram_data": diagram,
                "original_data": other_handled_data["original_data"],
                "trace_tree": other_handled_data["trace_tree"],
            }
        else:
            diagram = diagrammer.draw(handled_data["original_data"])
            result = {
                "diagram_data": diagram,
                "original_data": handled_data["original_data"],
                "trace_tree": handled_data["trace_tree"],
                "trace_info": handled_data["trace_info"],
            }

        return result


class TraceListByIdResource(Resource):
    TRACE_INFO_URL = (
        "/?bizId={bk_biz_id}#/trace/home?"
        "app_name={app_name}&search_id=traceID&search_type=accurate&trace_id={trace_id}"
    )

    class RequestSerializer(serializers.Serializer):
        bk_biz_id = serializers.IntegerField()
        trace_ids = serializers.ListField(child=serializers.CharField(), allow_empty=True)
        start_time = serializers.IntegerField()
        end_time = serializers.IntegerField()

    def generate_url(self, bk_biz_id, app_name, trace_id):
        """生成跳转url"""
        return self.TRACE_INFO_URL.format(bk_biz_id=bk_biz_id, app_name=app_name, trace_id=trace_id)

    def perform_request(self, validated_request_data):
        if not validated_request_data["trace_ids"]:
            return []
        trace_ids_mapping = api.apm_api.query_trace_by_ids(
            trace_ids=validated_request_data["trace_ids"],
            bk_biz_id=validated_request_data["bk_biz_id"],
            start_time=validated_request_data["start_time"],
            end_time=validated_request_data["end_time"],
        )
        res = []
        for trace_id, item in trace_ids_mapping.items():
            app_name = item["app_name"]

            if item["error"]:
                status = {"type": StatusCodeAttributePredicate.STATUS_ERROR, "value": _("异常")}
            else:
                status = {"type": StatusCodeAttributePredicate.STATUS_NORMAL, "value": _("正常")}

            res.append(
                {
                    "url": self.generate_url(validated_request_data["bk_biz_id"], app_name, trace_id),
                    "category": CategoryEnum.get_label_by_key(item["root_service_category"]),
                    "status_code": status,
                    "span_id": item.pop("root_span_id"),
                    **item,
                }
            )

        return res


class TraceListByHostInstanceResource(Resource):
    TRACE_INFO_URL = (
        "/?bizId={bk_biz_id}#/trace/home?"
        "app_name={app_name}&search_id=traceID&search_type=accurate&trace_id={trace_id}"
    )

    class RequestSerializer(serializers.Serializer):
        bk_biz_id = serializers.IntegerField()
        ip = serializers.CharField()
        bk_cloud_id = serializers.IntegerField()
        start_time = serializers.IntegerField()
        end_time = serializers.IntegerField()
        offset = serializers.IntegerField(required=False, label="偏移量", default=0)
        limit = serializers.IntegerField(required=False, label="每页数量", default=10)

    def generate_url(self, bk_biz_id, app_name, trace_id):
        """生成跳转url"""
        return self.TRACE_INFO_URL.format(bk_biz_id=bk_biz_id, app_name=app_name, trace_id=trace_id)

    def perform_request(self, validated_request_data):
        traces = api.apm_api.query_trace_by_host_instance(
            bk_biz_id=validated_request_data["bk_biz_id"],
            ip=validated_request_data["ip"],
            bk_cloud_id=validated_request_data["bk_cloud_id"],
            start_time=validated_request_data["start_time"],
            end_time=validated_request_data["end_time"],
            offset=validated_request_data["offset"],
            limit=validated_request_data["limit"],
        )

        if not traces:
            return {}

        bk_biz_id = traces["app_info"]["bk_biz_id"]
        app_name = traces["app_info"]["app_name"]
        total = traces["data"]["total"]

        res = []

        for trace_id, item in traces["data"]["data"].items():
            if item["error"]:
                status = {"type": StatusCodeAttributePredicate.STATUS_ERROR, "value": _("异常")}
            else:
                status = {"type": StatusCodeAttributePredicate.STATUS_NORMAL, "value": _("正常")}
            res.append(
                {
                    "url": self.generate_url(bk_biz_id, app_name, trace_id),
                    "category": CategoryEnum.get_label_by_key(item["root_service_category"]),
                    "status_code": status,
                    "trace_id": item.pop("trace_id")[0],
                    **item,
                }
            )

        return {"total": total, "data": res}


class ListOptionValuesResource(Resource):
    """
    获取Span/Trace表头下拉框候选值
    """

    class RequestSerializer(serializers.Serializer):
        bk_biz_id = serializers.IntegerField()
        app_name = serializers.CharField(label="应用名称")
        start_time = serializers.IntegerField()
        end_time = serializers.IntegerField()
        mode = serializers.ChoiceField(choices=QueryMode.choices(), label="查询模式")

    @using_cache(CacheType.APM(60 * 1))
    def perform_request(self, validated_data):
        return QueryHandler.query_option_values(**validated_data)


class GetFieldOptionValuesResource(Resource):
    """
    获取标准字段下拉框候选值
    """

    class RequestSerializer(serializers.Serializer):
        mode_choices = (
            ("span", "span表查询"),
            ("pre_calculate", "预计算表查询"),
        )

        bk_biz_id = serializers.IntegerField()
        app_name = serializers.CharField(label="应用名称")
        start_time = serializers.IntegerField()
        end_time = serializers.IntegerField()
        fields = serializers.ListField(child=serializers.CharField(), label="查询字段列表")
        mode = serializers.ChoiceField(label="查询表", choices=mode_choices, default="pre_calculate")

    @using_cache(CacheType.APM(60 * 1))
    def perform_request(self, validated_request_data):
        return QueryHandler.get_file_option_values(**validated_request_data)


class ListSpanStatisticsResource(Resource):
    """
    接口统计
    """

    RequestSerializer = QueryStatisticsSerializer

    def perform_request(self, validated_data):
        bk_biz_id: int = validated_data["bk_biz_id"]
        app_name: str = validated_data["app_name"]
        params = {
            "bk_biz_id": validated_data["bk_biz_id"],
            "app_name": validated_data["app_name"],
            "start_time": validated_data["start_time"],
            "end_time": validated_data["end_time"],
            "offset": validated_data["offset"],
            "limit": validated_data["limit"],
            "es_dsl": QueryHandler(SpanQueryTransformer(bk_biz_id, app_name), [], validated_data["query"]).es_dsl,
            "filters": validated_data["filters"],
        }

        try:
            response = api.apm_api.query_span_statistics(params)
        except BKAPIError as e:
            raise ValueError(_lazy("获取接口统计失败: {message}").format(message=e.data.get("message")))

        return response


class ListServiceStatisticsResource(Resource):
    """
    服务统计
    """

    RequestSerializer = QueryStatisticsSerializer

    def perform_request(self, validated_data):
        bk_biz_id: int = validated_data["bk_biz_id"]
        app_name: str = validated_data["app_name"]

        params = {
            "bk_biz_id": validated_data["bk_biz_id"],
            "app_name": validated_data["app_name"],
            "start_time": validated_data["start_time"],
            "end_time": validated_data["end_time"],
            "offset": validated_data["offset"],
            "limit": validated_data["limit"],
            "es_dsl": QueryHandler(SpanQueryTransformer(bk_biz_id, app_name), [], validated_data["query"]).es_dsl,
            "filters": validated_data["filters"],
        }

        try:
            response = api.apm_api.query_service_statistics(params)
        except BKAPIError as e:
            raise ValueError(_lazy("获取服务统计失败: {message}".format(message=e.data.get("message"))))

        return response


class ApplyTraceComparisonResource(Resource):
    class RequestSerializer(serializers.Serializer):
        bk_biz_id = serializers.IntegerField(label="业务id")
        app_name = serializers.CharField(label="应用名称", max_length=50)
        trace_id = serializers.CharField(label="trace ID", max_length=32)
        name = serializers.CharField(label="参照名称", max_length=16)

    class ResponseSerializer(serializers.ModelSerializer):
        class Meta:
            model = TraceComparison
            exclude = ["spans", "is_enabled", "is_deleted"]

    def perform_request(self, validated_data):
        params = dict(bk_biz_id=validated_data["bk_biz_id"], app_name=validated_data["app_name"])
        unique_params = copy.deepcopy(params)
        unique_params["trace_id"] = validated_data["trace_id"]
        comparison = TraceComparison.objects.filter(**unique_params)
        if comparison.exists():
            if (
                TraceComparison.objects.filter(**params, name=validated_data["name"])
                .exclude(trace_id=validated_data["trace_id"])
                .exists()
            ):
                raise ValueError(_lazy("该应用下已有名称为 {} 的常用参照").format(validated_data["name"]))

            update_params = {"name": validated_data["name"]}
            return comparison.update(**update_params)

        if (
            TraceComparison.objects.filter(
                bk_biz_id=validated_data["bk_biz_id"], app_name=validated_data["app_name"]
            ).count()
            >= DEFAULT_DIFF_TRACE_MAX_NUM
        ):
            raise ValueError(_lazy("参照数量已达上限({}), 请删除后再新增").format(DEFAULT_DIFF_TRACE_MAX_NUM))

        # 判断该应用下当前参照是否存在
        params["name"] = validated_data["name"]
        if TraceComparison.objects.filter(**params).exists():
            raise ValueError(_lazy("应用({})下存在重名的参照").format(validated_data["app_name"]))
        # 获取trace详情
        trace = api.apm_api.query_trace_detail(
            {
                "bk_biz_id": validated_data["bk_biz_id"],
                "app_name": validated_data["app_name"],
                "trace_id": validated_data["trace_id"],
            }
        )
        if not trace.get("trace_data"):
            raise ValueError(_lazy("trace_id({})对应的参照不存在或已过期").format(validated_data["trace_id"]))
        # 新建trace参照
        return TraceComparison.objects.create(
            bk_biz_id=validated_data["bk_biz_id"],
            app_name=validated_data["app_name"],
            trace_id=validated_data["trace_id"],
            name=validated_data["name"],
            spans=trace.get("trace_data"),
        )


class DeleteTraceComparisonResource(Resource):
    class RequestSerializer(serializers.Serializer):
        bk_biz_id = serializers.IntegerField(label="业务id")
        app_name = serializers.CharField(label="应用名称", max_length=50)
        trace_id = serializers.CharField(label="trace ID", max_length=32)

    def perform_request(self, validated_data):
        params = {
            "bk_biz_id": validated_data["bk_biz_id"],
            "app_name": validated_data["app_name"],
            "trace_id": validated_data["trace_id"],
        }
        try:
            TraceComparison.objects.get(**params).delete()
            return True
        except TraceComparison.DoesNotExist:
            raise ValueError(_lazy("trace_id({})对应的参照不存在").format(validated_data["trace_id"]))


class ListTraceComparisonResource(Resource):
    class RequestSerializer(serializers.Serializer):
        bk_biz_id = serializers.IntegerField(label="业务ID")
        app_name = serializers.CharField(label="应用名称")

    class TraceComparisonSerializer(serializers.ModelSerializer):
        class Meta:
            model = TraceComparison
            exclude = ["spans", "is_enabled", "is_deleted"]

    def perform_request(self, validated_data):
        filter_params = {"bk_biz_id": validated_data["bk_biz_id"], "app_name": validated_data["app_name"]}
        comparisons = TraceComparison.objects.filter(**filter_params).order_by("-update_time")
        data = self.TraceComparisonSerializer(comparisons, many=True).data
        total = comparisons.count()
        return {"total": total, "data": data}


class ListSpanHostInstancesResource(Resource):
    """
    获取Span中包含的主机实例列表
    """

    RequestSerializer = SpanIdInputSerializer

    def perform_request(self, validated_request_data):
        return HostHandler.find_host_in_span(**validated_request_data)<|MERGE_RESOLUTION|>--- conflicted
+++ resolved
@@ -225,26 +225,17 @@
                         "datasource": "time_series",
                         "alias": "AVG",
                         "data": {
-<<<<<<< HEAD
                             "app_name": validated_request_data["app_name"],
                             "unit": "ns",
                             "expression": "a / b",
                             "query_configs": [  # noqa
-=======
-                            "unit": "ns",
-                            "expression": "a / b",
-                            "query_configs": [
->>>>>>> d84ead77
                                 {
                                     "data_source_label": "custom",
                                     "data_type_label": "time_series",
                                     "metrics": [{"field": "bk_apm_duration_sum", "method": "SUM", "alias": "a"}],
                                     "table": f"{database}.__default__",
                                     "data_label": "",
-<<<<<<< HEAD
                                     "index_set_id": None,
-=======
->>>>>>> d84ead77
                                     "group_by": [],
                                     "where": [],
                                     "interval_unit": "s",
@@ -258,18 +249,11 @@
                                     "metrics": [{"field": "bk_apm_total", "method": "SUM", "alias": "b"}],
                                     "table": f"{database}.__default__",
                                     "data_label": "",
-<<<<<<< HEAD
                                     "index_set_id": None,
                                     "group_by": [],
                                     "where": [],
                                     "interval_unit": "s",
                                     "time_field": None,
-=======
-                                    "group_by": [],
-                                    "where": [],
-                                    "interval_unit": "s",
-                                    "time_field": "time",
->>>>>>> d84ead77
                                     "filter_dict": {},
                                     "functions": [{"id": "increase", "params": [{"id": "window", "value": "2m"}]}],
                                 },
