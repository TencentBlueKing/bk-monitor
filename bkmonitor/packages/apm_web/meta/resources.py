# -*- coding: utf-8 -*-
"""
Tencent is pleased to support the open source community by making 蓝鲸智云 - 监控平台 (BlueKing - Monitor) available.
Copyright (C) 2017-2022 THL A29 Limited, a Tencent company. All rights reserved.
Licensed under the MIT License (the "License"); you may not use this file except in compliance with the License.
You may obtain a copy of the License at http://opensource.org/licenses/MIT
Unless required by applicable law or agreed to in writing, software distributed under the License is distributed on
an "AS IS" BASIS, WITHOUT WARRANTIES OR CONDITIONS OF ANY KIND, either express or implied. See the License for the
specific language governing permissions and limitations under the License.
"""
import copy
import datetime
import itertools
import json
import re
from collections import defaultdict
from dataclasses import asdict
from urllib.parse import urlparse

from apm_web.constants import (
    APM_APPLICATION_DEFAULT_METRIC,
    DB_SYSTEM_TUPLE,
    DEFAULT_DB_CONFIG,
    DEFAULT_DIMENSION_DATA_PERIOD,
    DEFAULT_NO_DATA_PERIOD,
    DEFAULT_SPLIT_SYMBOL,
    NODATA_ERROR_STRATEGY_CONFIG_KEY,
    Apdex,
    BizConfigKey,
    CategoryEnum,
    CustomServiceMatchType,
    CustomServiceType,
    DataSamplingLogTypeChoices,
    DataStatus,
    DefaultSetupConfig,
    InstanceDiscoverKeys,
    SamplerTypeChoices,
    SceneEventKey,
    ServiceRelationLogTypeChoices,
    TopoNodeKind,
)
from apm_web.handlers.application_handler import ApplicationHandler
from apm_web.handlers.component_handler import ComponentHandler
from apm_web.handlers.db_handler import DbComponentHandler
from apm_web.handlers.instance_handler import InstanceHandler
from apm_web.handlers.service_handler import ServiceHandler
from apm_web.handlers.span_handler import SpanHandler
from apm_web.icon import get_icon
from apm_web.meta.handlers.custom_service_handler import Matcher
from apm_web.meta.plugin.help import Help
from apm_web.meta.plugin.log_trace_plugin_config import EncodingsEnum
from apm_web.meta.plugin.plugin import (
    DeploymentEnum,
    LanguageEnum,
    Opentelemetry,
    PluginEnum,
    LOG_TRACE,
)
from apm_web.metric_handler import (
    ApdexInstance,
    AvgDurationInstance,
    ErrorCountInstance,
    ErrorRateInstance,
    RequestCountInstance,
)
from apm_web.metrics import APPLICATION_LIST
from apm_web.models import (
    ApmMetaConfig,
    Application,
    ApplicationCustomService,
    ApplicationRelationInfo,
    AppServiceRelation,
    CMDBServiceRelation,
    LogServiceRelation,
    UriServiceRelation,
)
from apm_web.resources import AsyncColumnsListResource
from apm_web.serializers import (
    ApdexConfigSerializer,
    ApplicationCacheSerializer,
    AsyncSerializer,
    CustomServiceConfigSerializer,
    ServiceParamsSerializer,
)
from apm_web.service.resources import CMDBServiceTemplateResource
from apm_web.service.serializers import (
    AppServiceRelationSerializer,
    LogServiceRelationOutputSerializer,
)
from apm_web.trace.service_color import ServiceColorClassifier
from apm_web.utils import group_by, span_time_strft
from common.log import logger
from django.conf import settings
from django.core.cache import cache
from django.db.models import Count, Q
from django.db.transaction import atomic
from django.utils import timezone
from django.utils.translation import ugettext_lazy as _
from monitor.models import ApplicationConfig
from monitor_web.constants import AlgorithmType
from monitor_web.scene_view.resources.base import PageListResource
from monitor_web.scene_view.table_format import (
    LinkListTableFormat,
    LinkTableFormat,
    NumberTableFormat,
    ScopedSlotsFormat,
    StatusTableFormat,
    StringTableFormat,
)
from monitor_web.strategies.user_groups import create_default_notice_group
from opentelemetry.semconv.resource import ResourceAttributes
from opentelemetry.semconv.trace import SpanAttributes
from rest_framework import serializers

from api.cmdb.define import Business
from bkmonitor.iam import ActionEnum
from bkmonitor.models import UserGroup
from bkmonitor.share.api_auth_resource import ApiAuthResource
from bkmonitor.utils.ip import is_v6
from bkmonitor.utils.thread_backend import InheritParentThread, run_threads
from bkmonitor.utils.user import get_global_user, get_request_username
from constants.alert import EventSeverity
from constants.apm import OtlpKey
from constants.data_source import (
    ApplicationsResultTableLabel,
    DataSourceLabel,
    DataTypeLabel,
)
from constants.result_table import ResultTableField
from core.drf_resource import Resource, api, resource


class CreateApplicationResource(Resource):
    class RequestSerializer(serializers.Serializer):
        class DatasourceOptionSerializer(serializers.Serializer):
            es_storage_cluster = serializers.IntegerField(label="es存储集群")
            es_retention = serializers.IntegerField(label="es存储周期", min_value=1)
            es_number_of_replicas = serializers.IntegerField(label="es副本数量", min_value=0)
            es_shards = serializers.IntegerField(label="es索引分片数量", min_value=1)
            es_slice_size = serializers.IntegerField(label="es索引切分大小", default=500)

        class PluginConfigSerializer(serializers.Serializer):
            target_node_type = serializers.CharField(label="节点类型", max_length=255)
            target_nodes = serializers.ListField(
                label=_("目标节点"),
                required=False,
            )
            target_object_type = serializers.CharField(label="目标类型", max_length=255)
            data_encoding = serializers.CharField(label=_("日志字符集"), max_length=255)
            paths = serializers.ListSerializer(
                label="语言",
                child=serializers.CharField(max_length=255),
                required=False,
            )
        bk_biz_id = serializers.IntegerField(label="业务id")
        app_name = serializers.RegexField(label="应用名称", max_length=50, regex=r"^[a-z0-9_-]+$")
        app_alias = serializers.CharField(label="应用别名", max_length=255)
        description = serializers.CharField(label="描述", required=False, max_length=255, default="", allow_blank=True)
        plugin_id = serializers.CharField(
            label="插件ID", max_length=255, required=False, allow_blank=True, default=Opentelemetry.id
        )
        deployment_ids = serializers.ListField(
            label="环境",
            child=serializers.CharField(max_length=255),
            required=False,
            allow_empty=True,
            default=[DeploymentEnum.CENTOS.id],
        )
        language_ids = serializers.ListField(
            label="语言",
            child=serializers.CharField(max_length=255),
            required=False,
            allow_empty=True,
            default=[LanguageEnum.PYTHON.id],
        )
        datasource_option = DatasourceOptionSerializer(required=True)
        plugin_config = PluginConfigSerializer(required=False)

    class ResponseSerializer(serializers.ModelSerializer):
        class Meta:
            model = Application
            fields = "__all__"

        def to_representation(self, instance):
            data = super(CreateApplicationResource.ResponseSerializer, self).to_representation(instance)
            application = Application.objects.filter(application_id=instance.application_id).first()
            data["plugin_config"] = application.plugin_config
            return data

    def perform_request(self, validated_request_data):
        if Application.origin_objects.filter(
            bk_biz_id=validated_request_data["bk_biz_id"], app_name=validated_request_data["app_name"]
        ).exists():
            raise ValueError(_("应用名称: {}已被创建").format(validated_request_data['app_name']))

        plugin_config = validated_request_data.get("plugin_config")
        app = Application.create_application(
            bk_biz_id=validated_request_data["bk_biz_id"],
            app_name=validated_request_data["app_name"],
            app_alias=validated_request_data["app_alias"],
            description=validated_request_data["description"],
            plugin_id=validated_request_data["plugin_id"],
            deployment_ids=validated_request_data["deployment_ids"],
            language_ids=validated_request_data["language_ids"],
            datasource_option=validated_request_data["datasource_option"],
            plugin_config=plugin_config
        )
        from apm_web.tasks import report_apm_application_event

        report_apm_application_event.delay(validated_request_data["bk_biz_id"], app.application_id)
        return app


class CheckDuplicateNameResource(Resource):
    class RequestSerializer(serializers.Serializer):
        bk_biz_id = serializers.IntegerField(label="业务id")
        app_name = serializers.RegexField(label="应用名称", max_length=50, regex=r"[0-9a-zA-Z_]")

    class ResponseSerializer(serializers.Serializer):
        exists = serializers.BooleanField(label="是否存在")

    def perform_request(self, validated_request_data):
        if Application.origin_objects.filter(
            bk_biz_id=validated_request_data["bk_biz_id"], app_name=validated_request_data["app_name"]
        ).exists():
            return {"exists": True}
        return {"exists": False}


class ListApplicationInfoResource(Resource):
    class RequestSerializer(serializers.Serializer):
        bk_biz_id = serializers.IntegerField(label="业务id")

    many_response_data = True

    class ResponseSerializer(serializers.ModelSerializer):
        class Meta:
            ref_name = "list_application_info"
            model = Application
            fields = "__all__"

    def perform_request(self, validated_request_data):
        return Application.objects.filter(bk_biz_id=validated_request_data["bk_biz_id"])


class ApplicationInfoResource(Resource):
    class RequestSerializer(serializers.Serializer):
        application_id = serializers.IntegerField(label="应用id")

    class ResponseSerializer(serializers.ModelSerializer):
        class Meta:
            ref_name = "application_info"
            model = Application
            fields = "__all__"

        def handle_instance_name_config(self, instance, data):
            if not data.get("application_instance_name_config"):
                instance.set_init_instance_name_config()
                # 旧应用没有实例名 -> 补充
                data["application_instance_name_config"] = instance.get_config_by_key(
                    Application.INSTANCE_NAME_CONFIG_KEY
                ).config_value

            last_span = SpanHandler.get_lastly_span(instance.bk_biz_id, instance.app_name)
            composition = []
            for item in data["application_instance_name_config"]["instance_name_composition"]:
                composition.append(
                    {
                        "id": item,
                        "name": item,
                        "alias": InstanceDiscoverKeys.get_label_by_key(item),
                        "value": SpanHandler.get_span_field_value(last_span, item),
                    }
                )

            data["application_instance_name_config"]["instance_name_composition"] = composition

        def handle_sampler_config(self, instance, data):
            if "application_sampler_config" not in data:
                # 旧应用没有采样配置 -> 补充
                instance.set_init_sampler_config()
                data["application_sampler_config"] = instance.get_config_by_key(
                    Application.SAMPLER_CONFIG_KEY
                ).config_value

        def handle_dimension_config(self, instance, data):
            if "application_dimension_config" not in data:
                instance.set_init_dimensions_config()
                data["application_dimension_config"] = instance.get_config_by_key(
                    Application.DIMENSION_CONFIG_KEY
                ).config_value

        def handle_apdex_config(self, instance, data):
            # 如果是旧的apdex配置
            if "application_apdex_config" not in data or len(data["application_apdex_config"].keys()) == 2:
                instance.set_init_apdex_config()
                data["application_apdex_config"] = instance.get_config_by_key(Application.APDEX_CONFIG_KEY).config_value

        def handle_es_storage_shards(self, instance, data):
            # 旧应用没有分片数设置 -> 获取当前索引集群分片数
            if "es_shards" not in data["application_datasource_config"]:
                indices_data = IndicesInfoResource()(application_id=instance.application_id)
                if indices_data:
                    shards_count = indices_data[0]["pri"]
                    config_value = {**data["application_datasource_config"], "es_shards": shards_count}
                    ApmMetaConfig.application_config_setup(
                        instance.application_id, Application.APPLICATION_DATASOURCE_CONFIG_KEY, config_value
                    )
                    data["application_datasource_config"] = config_value

        def to_representation(self, instance):
            data = super(ApplicationInfoResource.ResponseSerializer, self).to_representation(instance)
            data["es_storage_index_name"] = instance.trace_result_table_id.replace(".", "_")
            for config in instance.get_all_config():
                data[config.config_key] = config.config_value

            # 处理apdex配置
            self.handle_apdex_config(instance, data)
            # 处理实例名配置
            self.handle_instance_name_config(instance, data)
            # 处理存储分片数设置
            self.handle_es_storage_shards(instance, data)
            # 处理采样配置
            self.handle_sampler_config(instance, data)
            # 处理维度配置
            # self.handle_dimension_config(instance, data)
            data["plugin_id"] = instance.plugin_id
            data["deployment_ids"] = instance.deployment_ids
            data["language_ids"] = instance.language_ids
            data["no_data_period"] = instance.no_data_period
<<<<<<< HEAD
            data["plugin_config"] = instance.plugin_config
=======
            # db 类型配置
            data["application_db_system"] = DB_SYSTEM_TUPLE
            # 补充默认配置
            if "application_db_config" not in data:
                data["application_db_config"] = [DEFAULT_DB_CONFIG]
>>>>>>> 9b3abc0d
            return data

    def perform_request(self, validated_request_data):
        try:
            return Application.objects.get(application_id=validated_request_data["application_id"])
        except Application.DoesNotExist:
            raise ValueError(_("应用不存在"))


class ApplicationInfoByAppNameResource(ApiAuthResource):
    class RequestSerializer(serializers.Serializer):
        bk_biz_id = serializers.IntegerField(label="业务ID")
        app_name = serializers.CharField(label="应用名称")
        start_time = serializers.IntegerField(label="开始时间", required=False)
        end_time = serializers.IntegerField(label="结束时间", required=False)

    def perform_request(self, validated_request_data):
        try:
            application = Application.objects.get(
                app_name=validated_request_data["app_name"], bk_biz_id=validated_request_data["bk_biz_id"]
            )
        except Application.DoesNotExist:
            raise ValueError("Application does not exist")
        data = ApplicationInfoResource().request({"application_id": application.application_id})
        start_time = validated_request_data.get("start_time")
        end_time = validated_request_data.get("end_time")
        data["data_status"] = DataStatus.NO_DATA
        if start_time and end_time:
            if ApplicationHandler.have_data(application, start_time, end_time):
                data["data_status"] = DataStatus.NORMAL
        return data


class StartResource(Resource):
    class RequestSerializer(serializers.Serializer):
        application_id = serializers.IntegerField(label="应用id")

    @atomic
    def perform_request(self, validated_request_data):
        Application.objects.filter(application_id=validated_request_data["application_id"]).update(is_enabled=True)
        Application.start_plugin_config(validated_request_data["application_id"])
        return api.apm_api.start_application(validated_request_data)


class StopResource(Resource):
    class RequestSerializer(serializers.Serializer):
        application_id = serializers.IntegerField(label="应用id")

    @atomic
    def perform_request(self, validated_request_data):
        Application.objects.filter(application_id=validated_request_data["application_id"]).update(is_enabled=False)
        Application.stop_plugin_config(validated_request_data["application_id"])

        return api.apm_api.stop_application(validated_request_data)


class SetupResource(Resource):
    class RequestSerializer(serializers.Serializer):
        class DatasourceOptionSerializer(serializers.Serializer):
            es_storage_cluster = serializers.IntegerField(label="es存储集群")
            es_retention = serializers.IntegerField(label="es存储周期", min_value=1)
            es_number_of_replicas = serializers.IntegerField(label="es副本数量", min_value=0)
            # 兼容旧应用没有分片数
            es_shards = serializers.IntegerField(label="es索引分片数", min_value=1, default=3)
            es_slice_size = serializers.IntegerField(label="es索引切分大小", default=500)

        class SamplerConfigSerializer(serializers.Serializer):
            sampler_type = serializers.ChoiceField(choices=SamplerTypeChoices.choices(), label="采集类型")
            sampler_percentage = serializers.IntegerField(label="采集百分比")

        class InstanceNameConfigSerializer(serializers.Serializer):
            instance_name_composition = serializers.ListField(
                child=serializers.CharField(), min_length=1, label="实例名组成"
            )

            def validate_instance_name_composition(self, data):
                if len(set(data)) != len(data):
                    raise ValueError(_("实例名配置含有重复"))

                return data

        class DimensionConfigSerializer(serializers.Serializer):
            class _DimensionSerializer(serializers.Serializer):
                span_kind = serializers.CharField(label="span_kind")
                predicate_key = serializers.CharField(label="predicate_key")
                dimensions = serializers.ListField(child=serializers.CharField(), label="维度")

            dimensions = serializers.ListField(child=_DimensionSerializer(), label="维度配置")

<<<<<<< HEAD
        class PluginConfigSerializer(serializers.Serializer):
            target_node_type = serializers.CharField(label="节点类型", max_length=255)
            target_nodes = serializers.ListField(
                label=_("目标节点"),
                required=False,
            )
            target_object_type = serializers.CharField(label="目标类型", max_length=255)
            data_encoding = serializers.CharField(label=_("日志字符集"), max_length=255)
            paths = serializers.ListSerializer(
                label="语言",
                child=serializers.CharField(max_length=255),
                required=False,
            )
            bk_biz_id = serializers.IntegerField(label="业务id", required=False)
            subscription_id = serializers.IntegerField(label="订阅任务id", required=False)
            bk_data_id = serializers.IntegerField(label="数据id", required=False)
=======
        class DbConfigSerializer(serializers.Serializer):
            db_system = serializers.CharField(label="DB类型", allow_blank=True)
            trace_mode = serializers.CharField(label="追踪模式")
            length = serializers.IntegerField(label="保留长度")
            threshold = serializers.IntegerField(label="阀值")
            enabled_slow_sql = serializers.BooleanField(label="是否启用慢语句")

>>>>>>> 9b3abc0d
        application_id = serializers.IntegerField(label="应用id")
        app_alias = serializers.CharField(label="应用别名", max_length=255, required=False)
        description = serializers.CharField(label="应用描述", max_length=255, allow_blank=True, required=False)
        datasource_option = DatasourceOptionSerializer(required=False)
        application_apdex_config = ApdexConfigSerializer(required=False)
        application_sampler_config = SamplerConfigSerializer(required=False)
        application_instance_name_config = InstanceNameConfigSerializer(required=False)
        application_dimension_config = DimensionConfigSerializer(required=False)
        application_db_config = serializers.ListField(label="db配置", child=DbConfigSerializer(), default=[])

        no_data_period = serializers.IntegerField(label="无数据周期", required=False)
        is_enabled = serializers.BooleanField(label="启/停", required=False)
        plugin_config = PluginConfigSerializer(required=False)

    class SetupProcessor:
        update_key = []
        group_key = None

        def __init__(self, application):
            self._application = application
            self._params = {}

        def set_params(self, key, value):
            self._params[key] = value

        def set_group_params(self, value):
            for k, v in value.items():
                self.set_params(k, v)

        def setup(self):
            pass

    class NoDataPeriodProcessor(SetupProcessor):
        update_key = ["no_data_period"]

        def setup(self):
            for key, value in self._params.items():
                self._application.setup_nodata_config(key, value)

    class DatasourceSetProcessor(SetupProcessor):
        update_key = ["datasource_option"]

        def setup(self):
            for key in self.update_key:
                if key not in self._params:
                    return
            Application.setup_datasource(self._application.application_id, self._params["datasource_option"])

    class ApplicationSetupProcessor(SetupProcessor):
        update_key = ["app_alias", "description"]

        def setup(self):
            Application.objects.filter(application_id=self._application.application_id).update(**self._params)

    class ApdexSetupProcessor(SetupProcessor):
        group_key = "application_apdex_config"
        update_key = ["apdex_default", "apdex_http", "apdex_db", "apdex_messaging", "apdex_backend", "apdex_rpc"]

        def setup(self):
            self._application.setup_config(
                self._application.apdex_config, self._params, self._application.APDEX_CONFIG_KEY, override=True
            )

    class SamplerSetupProcessor(SetupProcessor):
        group_key = "application_sampler_config"
        update_key = ["sampler_type", "sampler_percentage"]

        def setup(self):
            self._application.setup_config(
                self._application.sampler_config, self._params, self._application.SAMPLER_CONFIG_KEY
            )

    class InstanceNameSetupProcessor(SetupProcessor):
        group_key = "application_instance_name_config"
        update_key = ["instance_name_composition"]

        def setup(self):
            self._application.setup_config(
                self._application.instance_config, self._params, self._application.INSTANCE_NAME_CONFIG_KEY
            )

    class DimensionSetupProcessor(SetupProcessor):
        group_key = "application_dimension_config"
        update_key = ["dimensions"]

        def setup(self):
            self._application.setup_config(
                self._application.dimension_config, self._params, self._application.DIMENSION_CONFIG_KEY
            )

    class DbSetupProcessor(SetupProcessor):
        update_key = ["application_db_config"]

        def setup(self):
            self._application.setup_config(
                self._application.db_config, self._params["application_db_config"], self._application.DB_CONFIG_KEY
            )

    def perform_request(self, validated_request_data):
        try:
            application = Application.objects.get(application_id=validated_request_data["application_id"])
        except Application.DoesNotExist:
            raise ValueError(_("应用不存在"))

        processors = [
            processor_cls(application)
            for processor_cls in [
                self.DatasourceSetProcessor,
                self.ApplicationSetupProcessor,
                self.ApdexSetupProcessor,
                self.SamplerSetupProcessor,
                self.InstanceNameSetupProcessor,
                # self.DimensionSetupProcessor,
                self.NoDataPeriodProcessor,
                self.DbSetupProcessor,
            ]
        ]

        need_handle_processors = []
        for key, value in validated_request_data.items():
            for processor in processors:
                if processor.group_key and key == processor.group_key:
                    processor.set_group_params(value)
                    need_handle_processors.append(processor)

                if key in processor.update_key:
                    processor.set_params(key, value)
                    need_handle_processors.append(processor)

        for processor in need_handle_processors:
            processor.setup()

        if validated_request_data.get("is_enabled"):
            if application.is_enabled != validated_request_data["is_enabled"]:
                Application.objects.filter(application_id=application.application_id).update(
                    is_enabled=validated_request_data["is_enabled"]
                )

                if validated_request_data["is_enabled"]:
                    # 启动/停止
                    api.apm_api.start_application(validated_request_data)
                else:
                    api.apm_api.stop_application(validated_request_data)

        Application.objects.filter(application_id=application.application_id).update(update_user=get_global_user())

        from apm_web.tasks import update_application_config
        if application.plugin_id == LOG_TRACE:
            Application.update_plugin_config(application.application_id, validated_request_data["plugin_config"])
        update_application_config.delay(application.application_id)


class ListApplicationResource(PageListResource):
    def get_columns(self, column_type=None):
        return [
            ScopedSlotsFormat(
                url_format="/application?filter-app_name={app_name}",
                id="app_alias",
                name=_("应用名称"),
                checked=True,
                action_id=ActionEnum.VIEW_APM_APPLICATION.id,
                disabled=True,
            ),
            StringTableFormat(id="description", name=_("应用描述"), checked=False),
            StringTableFormat(id="retention", name=_("存储计划"), checked=False),
            LinkTableFormat(
                id="service_count",
                name=_("服务数量"),
                url_format="/application?filter-app_name={app_name}&dashboardId=service",
                sortable=True,
                action_id=ActionEnum.VIEW_APM_APPLICATION.id,
                asyncable=True,
            ),
            StatusTableFormat(id="apdex", name=_("Apdex"), status_map_cls=Apdex, filterable=True, asyncable=True),
            NumberTableFormat(id="request_count", name=_("调用次数"), sortable=True, asyncable=True),
            NumberTableFormat(id="avg_duration", name=_("平均响应耗时"), sortable=True, unit="ns", decimal=2, asyncable=True),
            NumberTableFormat(id="error_rate", name=_("错误率"), sortable=True, decimal=2, unit="percent", asyncable=True),
            NumberTableFormat(id="error_count", name=_("错误次数"), checked=False, sortable=True, asyncable=True),
            StatusTableFormat(
                id="status",
                name=_("状态"),
                checked=True,
                status_map_cls=DataStatus,
                show_tips=lambda x: x == "no_data",
                tips_format=_("{no_data_period}分钟内无数据"),
                filterable=True,
            ),
        ]

    class RequestSerializer(serializers.Serializer):
        bk_biz_id = serializers.IntegerField(label="业务id")
        keyword = serializers.CharField(required=False, label="查询关键词", allow_blank=True)
        page = serializers.IntegerField(required=False, label="页码")
        page_size = serializers.IntegerField(required=False, label="每页条数")
        filter_dict = serializers.JSONField(required=False, label="筛选字典")
        sort = serializers.CharField(required=False, label="排序条件", allow_blank=True)

    class ApplicationSerializer(serializers.ModelSerializer):
        class Meta:
            model = Application
            fields = ["bk_biz_id", "application_id", "app_name", "app_alias", "description", "is_enabled"]

        def to_representation(self, instance):
            data = super(ListApplicationResource.ApplicationSerializer, self).to_representation(instance)
            data["retention"] = instance.storage_plan
            data["status"] = instance.data_status
            if not data["is_enabled"]:
                data["status"] = DataStatus.STOP
            data["no_data_period"] = instance.no_data_period
            data["apdex"] = None
            return data

    def get_filter_fields(self):
        return ["app_name", "app_alias", "description"]

    def perform_request(self, validate_data):
        applications = Application.objects.filter(bk_biz_id=validate_data["bk_biz_id"])
        data = self.ApplicationSerializer(applications, many=True).data
        data = sorted(
            data, key=lambda i: (1 if i["status"] == DataStatus.NORMAL else 0, i["application_id"]), reverse=True
        )

        return self.get_pagination_data(data, validate_data)


class ListApplicationAsyncResource(AsyncColumnsListResource):
    """
    应用列表页异步接口
    """

    METRIC_MAP = {
        "apdex": ApdexInstance,
        "request_count": RequestCountInstance,
        "avg_duration": AvgDurationInstance,
        "error_rate": ErrorRateInstance,
        "error_count": ErrorCountInstance,
    }
    SERVICE_COUNT = "service_count"

    SyncResource = ListApplicationResource

    @classmethod
    def get_miss_application_and_cache_metric_data(cls, applications):
        """
        获取应用指标缓存数据及miss_application
        :param applications: 应用列表
        :return:
        """

        miss_application = []
        cache_metric_data = {}

        # 获取缓存数据
        cache_key_maps = {str(app.get("application_id")): ServiceHandler.build_cache_key(app) for app in applications}
        cache_data = cache.get_many(cache_key_maps.values())

        for app in applications:
            application_id = str(app.get("application_id"))
            key = cache_key_maps.get(application_id)
            app_cache_data = cache_data.get(key)
            if app_cache_data:
                cache_metric_data[application_id] = app_cache_data
            else:
                miss_application.append(app)
        return miss_application, cache_metric_data

    @classmethod
    def get_metric_data(cls, metric_name: str, applications: list) -> dict:
        """
        获取应用指标数据
        :param metric_name: 指标名称
        :param applications: 应用列表
        :return:
        """

        service_count_mapping = {}
        metric_data = {}
        if metric_name == cls.SERVICE_COUNT:
            service_count_mapping = ServiceHandler.batch_query_service_count(applications)

        if metric_name in cls.METRIC_MAP:
            metric_data = APPLICATION_LIST(applications, metric_handler_cls=[cls.METRIC_MAP.get(metric_name)])

        metric_map = {}
        for app in applications:
            application_id = str(app["application_id"])
            app_metric = metric_data.get(application_id, copy.deepcopy(APM_APPLICATION_DEFAULT_METRIC))
            app_metric["service_count"] = service_count_mapping.get(application_id, 0)
            metric_map[application_id] = app_metric
        return metric_map

    def build_res(self, validate_data, app_mapping, metric_data):
        """
        获取返回数据
        :param validate_data: 参数
        :param app_mapping: 应用MAP
        :param metric_data: 指标数据
        :return:
        """

        res = []

        for application_id in validate_data.get("application_ids"):
            if application_id not in app_mapping:
                continue

            app_metric = metric_data.get(str(application_id), {})
            if validate_data["column"] in app_metric:
                res.append(
                    {
                        "application_id": application_id,
                        "app_name": app_mapping[application_id][0].app_name,
                        **self.get_async_column_item(app_metric, validate_data["column"]),
                    }
                )

        return res

    class RequestSerializer(AsyncSerializer):
        application_ids = serializers.ListSerializer(child=serializers.CharField(), default=[], label="app应用id列表")

    def perform_request(self, validate_data):
        res = []

        application_ids = validate_data.get("application_ids")
        if not application_ids:
            return res

        applications = Application.objects.filter(
            bk_biz_id=validate_data["bk_biz_id"], application_id__in=[int(app_id) for app_id in application_ids]
        )
        application_mapping = group_by(applications, lambda i: str(i.application_id))

        cache_applications = sorted(
            ApplicationCacheSerializer(applications, many=True).data, key=lambda i: i.get("application_id", 0)
        )

        miss_application, cache_metric_data = self.get_miss_application_and_cache_metric_data(
            applications=cache_applications
        )

        # 缓存中缺少部分应用时，补全数据
        if miss_application:
            metric_data = self.get_metric_data(metric_name=validate_data["column"], applications=miss_application)
            cache_metric_data.update(metric_data)

        res = self.build_res(
            validate_data=validate_data, app_mapping=application_mapping, metric_data=cache_metric_data
        )
        return self.get_async_data(res, validate_data["column"])


class ServiceDetailResource(Resource):
    class RequestSerializer(serializers.Serializer):
        bk_biz_id = serializers.IntegerField(label="业务id")
        app_name = serializers.CharField(label="应用名称")
        service_name = serializers.CharField(label="服务名称")
        service_params = ServiceParamsSerializer(required=False, label="服务节点额外参数")

    def key_name_map(self):
        return {
            TopoNodeKind.SERVICE: {
                "topo_key": _("服务名称"),
                "category": _("服务分类"),
                "predicate_value": _("分类名称"),
                "service_language": _("语言"),
                "instance_count": _("实例数"),
                "cmdb_template_name": _("关联CMDB服务名称"),
                "cmdb_first_category": _("关联CMDB一级分类名称"),
                "cmdb_second_category": _("关联CMDB二级分类名称"),
                "log_type": _("关联日志类型"),
                "log_related_bk_biz_name": _("关联日志业务名称"),
                "log_value_alias": _("关联日志索引集"),
                "log_value": _("关联日志url"),
                "app_related_bk_biz_name": _("关联应用(业务名称)"),
                "app_related_app_name": _("关联应用(应用名称)"),
            },
            TopoNodeKind.COMPONENT: {
                "topo_key": _("服务名称"),
                "category": _("服务分类"),
                "predicate_value": _("分类名称"),
                "kind": _("服务类型"),
                "belong_service": _("归属服务"),
            },
        }

    def value_map(self):
        return {
            "category": lambda x: CategoryEnum.get_label_by_key(x),
        }

    def get_service_detail(self, data):
        resp = api.apm_api.query_topo_node({"bk_biz_id": data["bk_biz_id"], "app_name": data["app_name"]})
        instance_map = api.apm_api.query_instance(
            {
                "bk_biz_id": data["bk_biz_id"],
                "app_name": data["app_name"],
                "service_name": [data["service_name"]],
                "filters": {
                    "instance_topo_kind": TopoNodeKind.SERVICE,
                },
            }
        )
        instance_count = instance_map.get("total", 0)
        for service in resp:
            if service["topo_key"] == data["service_name"]:
                service.update(service["extra_data"])
                for clean_key in ["extra_data", "kind"]:
                    service.pop(clean_key)

                if service["category"] == CategoryEnum.HTTP:
                    service.pop("predicate_value")

                service["instance_count"] = instance_count

                self.add_service_relation(data["bk_biz_id"], data["app_name"], service)

                return [
                    {
                        "name": self.key_name_map()[TopoNodeKind.SERVICE].get(item, item),
                        "type": "string",
                        "value": self.value_map().get(item, lambda x: str(x))(value),
                    }
                    for item, value in service.items()
                    if item in self.key_name_map()[TopoNodeKind.SERVICE].keys()
                ]

    def get_component_detail(self, data):
        service_params = data["service_params"]

        instance = {
            "topo_key": data.get("service_name"),
            "category": service_params.get("category"),
            "predicate_value": service_params.get("predicate_value"),
            "kind": service_params.get("kind"),
            "belong_service": ComponentHandler.get_component_belong_service(
                data.get("service_name", ""), service_params.get("predicate_value", "")
            ),
        }

        return [
            {
                "name": self.key_name_map()[TopoNodeKind.COMPONENT][k],
                "type": "string",
                "value": v,
            }
            for k, v in instance.items()
        ]

    def perform_request(self, data):

        if ComponentHandler.is_component(data.get("service_params")):
            return self.get_component_detail(data)

        return self.get_service_detail(data)

    def add_service_relation(self, bk_biz_id, app_name, service):
        query_params = {"bk_biz_id": bk_biz_id, "app_name": app_name, "service_name": service["topo_key"]}
        # -- 添加cmdb关联信息
        cmdb_query = CMDBServiceRelation.objects.filter(**query_params)
        if cmdb_query.exists():
            instance = cmdb_query.first()
            bk_biz_id = instance.bk_biz_id
            template_id = instance.template_id
            template = {t["id"]: t for t in CMDBServiceTemplateResource.get_templates(bk_biz_id)}.get(template_id, {})
            service.update(
                {
                    "cmdb_template_name": template.get("name"),
                    "cmdb_first_category": template.get("first_category", {}).get("name"),
                    "cmdb_second_category": template.get("second_category", {}).get("name"),
                }
            )

        # -- 添加日志关联
        log_query = LogServiceRelation.objects.filter(**query_params)
        if log_query.exists():
            log_data = LogServiceRelationOutputSerializer(instance=log_query.first()).data
            if log_data["log_type"] == ServiceRelationLogTypeChoices.BK_LOG:
                service.update(
                    {
                        "log_type": log_data["log_type_alias"],
                        "log_related_bk_biz_name": log_data["related_bk_biz_name"],
                        "log_value_alias": log_data["value_alias"],
                    }
                )
            else:
                service.update({"log_type": log_data["log_type_alias"], "log_value": log_data["value"]})

        # -- 添加app关联
        app_query = AppServiceRelation.objects.filter(**query_params)
        if app_query.exists():
            instance = app_query.first()
            res = AppServiceRelationSerializer(instance=instance).data
            relate_bk_biz_id = instance.relate_bk_biz_id
            biz = {i.bk_biz_id: i for i in api.cmdb.get_business(bk_biz_ids=[relate_bk_biz_id])}.get(relate_bk_biz_id)
            service.update(
                {
                    "app_related_bk_biz_name": biz.bk_biz_name if isinstance(biz, Business) else None,
                    "app_related_app_name": res["relate_app_name"],
                }
            )


class MetricInfoResource(Resource):
    class RequestSerializer(serializers.Serializer):
        application_id = serializers.IntegerField(label="应用id")
        keyword = serializers.CharField(required=False, label="关键字", allow_blank=True)

    def perform_request(self, validated_request_data):
        try:
            app = Application.objects.get(application_id=validated_request_data["application_id"])
        except Application.DoesNotExist:
            raise ValueError(_("应用不存在"))
        metric_info = app.metric_info
        keyword = validated_request_data.get("keyword", "")
        return [metric for metric in metric_info if keyword in metric["field_name"] or keyword in metric["description"]]


class ServiceListResource(ApiAuthResource):
    class RequestSerializer(serializers.Serializer):
        bk_biz_id = serializers.IntegerField(label="业务id")
        app_name = serializers.CharField(label="应用名称")

    def perform_request(self, validated_request_data):
        resp = api.apm_api.query_topo_node(
            {"bk_biz_id": validated_request_data["bk_biz_id"], "app_name": validated_request_data["app_name"]}
        )
        return {
            "conditionList": [],
            "data": [
                {
                    "id": service["topo_key"],
                    "name": service["topo_key"],
                    "service_name": service["topo_key"],
                }
                for service in resp
                if service["extra_data"]["kind"] == "service"
            ],
        }


class QueryExceptionEventResource(PageListResource):
    EXCEPTION_EVENT_TYPE = "exception"

    class RequestSerializer(serializers.Serializer):
        bk_biz_id = serializers.IntegerField(label="业务id")
        app_name = serializers.CharField(label="应用名称")
        page = serializers.IntegerField(required=False, label="页码")
        page_size = serializers.IntegerField(required=False, label="每页条数")
        start_time = serializers.IntegerField(required=True, label="数据开始时间")
        end_time = serializers.IntegerField(required=True, label="数据开始时间")
        filter_dict = serializers.DictField(required=False, label="过滤条件", default={})
        filter_params = serializers.DictField(required=False, label="过滤参数", default={})
        sort = serializers.CharField(required=False, label="排序条件", allow_blank=True)
        service_params = ServiceParamsSerializer(required=False, label="服务节点额外参数")
        component_instance_id = serializers.ListSerializer(
            child=serializers.CharField(), required=False, label="组件实例id(组件页面下有效)"
        )

    def build_filter_params(self, filter_dict):
        result = []
        for key, value in filter_dict.items():
            if value == "undefined":
                continue
            result.append(
                {"key": key, "op": "=", "value": value if isinstance(value, list) else [value], "condition": "and"}
            )
        return result

    def get_operator(self):
        return _("查看")

    def perform_request(self, validated_request_data):
        filter_params = self.build_filter_params(validated_request_data["filter_params"])
        DbComponentHandler.build_component_filter_params(
            validated_request_data["bk_biz_id"],
            validated_request_data["app_name"],
            filter_params,
            validated_request_data.get("service_params"),
            validated_request_data.get("component_instance_id"),
        )
        category = validated_request_data.get("service_params", {}).get("category")
        if category:
            db_system_filter = DbComponentHandler.build_db_system_param(category=category)
            filter_params.extend(db_system_filter)

        events = api.apm_api.query_event(
            {
                "app_name": validated_request_data["app_name"],
                "bk_biz_id": validated_request_data["bk_biz_id"],
                "start_time": validated_request_data["start_time"],
                "end_time": validated_request_data["end_time"],
                "name": [self.EXCEPTION_EVENT_TYPE],
                "filter_params": filter_params,
            }
        )
        res = []
        for index, event in enumerate(events, 1):
            title = (
                f"{datetime.datetime.fromtimestamp(int(event['timestamp']) // 1000000).strftime('%Y-%m-%d %H:%M:%S')}  "
                f"{event.get(OtlpKey.ATTRIBUTES, {}).get(SpanAttributes.EXCEPTION_TYPE, 'unknown')}"
            )
            res.append(
                {
                    "id": index,
                    "title": title,
                    "subtitle": event.get(OtlpKey.ATTRIBUTES, {}).get(SpanAttributes.EXCEPTION_STACKTRACE),
                    "content": event.get(OtlpKey.ATTRIBUTES, {})
                    .get(SpanAttributes.EXCEPTION_STACKTRACE, "")
                    .split("\n"),
                }
            )

        return self.get_pagination_data(res, validated_request_data)


class MetaConfigInfoResource(Resource):
    class RequestSerializer(serializers.Serializer):
        bk_biz_id = serializers.IntegerField(label="业务ID")

    def get_setup_config_value(self, key: str, bk_biz_id, default=None):
        obj = ApplicationConfig.objects.filter(cc_biz_id=bk_biz_id, key=key).first()
        if obj:
            return json.loads(obj.value)["_data"]
        return default

    def setup(self, bk_biz_id):
        return {
            "guide_url": {
                "access_url": settings.APM_ACCESS_URL,
                "best_practice": settings.APM_BEST_PRACTICE_URL,
                "metric_description": settings.APM_METRIC_DESCRIPTION_URL,
            },
            "index_prefix_name": f"{bk_biz_id}_bkapm_",
            "es_retention_days": {
                "default": DefaultSetupConfig.DEFAULT_ES_RETENTION_DAYS,
                "default_es_max": self.get_setup_config_value(
                    BizConfigKey.DEFAULT_ES_RETENTION_DAYS_MAX,
                    bk_biz_id,
                    DefaultSetupConfig.DEFAULT_ES_RETENTION_DAYS_MAX,
                ),
                "private_es_max": self.get_setup_config_value(
                    BizConfigKey.PRIVATE_ES_RETENTION_DAYS_MAX,
                    bk_biz_id,
                    DefaultSetupConfig.PRIVATE_ES_RETENTION_DAYS_MAX,
                ),
            },
            "es_number_of_replicas": {
                "default": DefaultSetupConfig.DEFAULT_ES_NUMBER_OF_REPLICAS,
                "default_es_max": self.get_setup_config_value(
                    BizConfigKey.DEFAULT_ES_NUMBER_OF_REPLICAS_MAX,
                    bk_biz_id,
                    DefaultSetupConfig.DEFAULT_ES_NUMBER_OF_REPLICAS_MAX,
                ),
                "private_es_max": self.get_setup_config_value(
                    BizConfigKey.PRIVATE_ES_NUMBER_OF_REPLICAS_MAX,
                    bk_biz_id,
                    DefaultSetupConfig.PRIVATE_ES_NUMBER_OF_REPLICAS_MAX,
                ),
            },
        }

    def perform_request(self, validated_request_data):
        plugins = []
        popularity_map = {}
        for plugin_id, popularity in (
            ApplicationRelationInfo.objects.filter(relation_key=Application.PLUGING_KEY)
            .values("relation_value")
            .annotate(count=Count("relation_value"))
            .values_list("relation_value", "count")
        ):
            popularity_map[plugin_id] = popularity

        push_urls = PushUrlResource().request({"bk_biz_id": validated_request_data["bk_biz_id"]})
        push_urls_str = "\n".join(
            str(_("云区域 {} {} [{}]").format(push_url['bk_cloud_id'], push_url['push_url'], ','.join(push_url['tags'])))
            for push_url in push_urls
        )
        for plugin in PluginEnum.get_values():
            plugin_json = plugin.to_json()
            plugin_json["access_md"] = str(plugin_json["access_md"]).format(push_url=push_urls_str)
            plugin_json["popularity"] = popularity_map.get(plugin.id, 0)
            plugins.append(plugin_json)

        return {
            "deployments": [asdict(d) for d in DeploymentEnum.get_values()],
            "languages": [asdict(value) for value in LanguageEnum.get_values()],
            "plugins": plugins,
            "help_md": {plugin.id: Help(plugin.id).get_help_md() for plugin in [Opentelemetry]},
            "setup": self.setup(validated_request_data["bk_biz_id"]),
        }


class IndicesInfoResource(Resource):
    class RequestSerializer(serializers.Serializer):
        application_id = serializers.IntegerField(label="应用id")

    class ResponseSerializer(serializers.Serializer):
        health = serializers.CharField(label="健康状态")
        status = serializers.CharField(label="状态")
        index = serializers.CharField(label="索引名称")
        uuid = serializers.CharField(label="索引uuid")
        pri = serializers.IntegerField(label="主分片数量")
        rep = serializers.IntegerField(label="副分片数量")
        docs_count = serializers.IntegerField(label="文档数量")
        docs_deleted = serializers.IntegerField(label="文档数量")
        store_size = serializers.IntegerField(label="存储大小单位bytes")
        pri_store_size = serializers.IntegerField(label="主分片存储大小")

    many_response_data = True

    TIME_FORMAT_LEN = 11

    def perform_request(self, validated_request_data):
        try:
            application = Application.objects.get(application_id=validated_request_data["application_id"])
        except Application.DoesNotExist:
            raise ValueError(_("应用不存在"))
        es_index_name = application.trace_result_table_id.replace(".", "_")
        data = api.metadata.es_route(
            {
                "es_storage_cluster": application.es_storage_cluster,
                "url": f"_cat/indices/{es_index_name}_*_*?bytes=b&format=json",
            }
        )
        result = []
        for item in data:
            __, index_name = item["index"].split("v2_", 1)
            __, index_name_time = index_name.split(es_index_name)
            if len(index_name_time) != self.TIME_FORMAT_LEN:
                continue
            result.append({k.replace(".", "_"): v for k, v in item.items()})
        return result


class PushUrlResource(Resource):
    class RequestSerializer(serializers.Serializer):
        bk_biz_id = serializers.IntegerField(label="业务ID")

    class ResponseSerializer(serializers.Serializer):
        push_url = serializers.CharField(label="push_url")
        tags = serializers.ListField(label="地址标签")
        bk_cloud_id = serializers.IntegerField(label="云区域ID")

    many_response_data = True

    PUSH_URL_CONFIGS = [
        {"tags": ["grpc", "opentelemetry"], "port": "4317", "url": ""},
        {"tags": ["http", "opentelemetry"], "port": "4318", "url": "/v1/traces"},
    ]

    def get_proxy_info(self, bk_biz_id):
        proxy_host_info = []
        try:
            if settings.BK_NODEMAN_VERSION == "2.0":
                proxy_hosts = api.node_man.get_proxies_by_biz(bk_biz_id=bk_biz_id)
            else:
                proxy_hosts = api.node_man.query_hosts(node_type="PROXY", bk_biz_id=bk_biz_id)
            for host in proxy_hosts:
                bk_cloud_id = int(host["bk_cloud_id"])
                ip = host.get("conn_ip") or host.get("inner_ip")
                proxy_host_info.append({"ip": ip, "bk_cloud_id": bk_cloud_id})
        except Exception as e:
            logger.exception(e)

        default_cloud_display = settings.CUSTOM_REPORT_DEFAULT_PROXY_IP
        if settings.CUSTOM_REPORT_DEFAULT_PROXY_DOMAIN:
            default_cloud_display = settings.CUSTOM_REPORT_DEFAULT_PROXY_DOMAIN
        for proxy_ip in default_cloud_display:
            proxy_host_info.insert(0, {"ip": proxy_ip, "bk_cloud_id": 0})
        return proxy_host_info

    def perform_request(self, validated_request_data):
        proxy_host_info = self.get_proxy_info(validated_request_data["bk_biz_id"])
        push_urls = []
        for proxy_host, config in itertools.product(proxy_host_info, self.PUSH_URL_CONFIGS):
            ip = proxy_host["ip"]
            if is_v6(ip):
                ip = f"[{ip}]"
            push_urls.append(
                {
                    "push_url": f"http://{ip}:{config['port']}{config['url']}",
                    "tags": config["tags"],
                    "bk_cloud_id": proxy_host["bk_cloud_id"],
                }
            )
        return push_urls


class QueryBkDataToken(Resource):
    class RequestSerializer(serializers.Serializer):
        application_id = serializers.IntegerField(label="应用id")

    def perform_request(self, validated_request_data):
        return api.apm_api.detail_application(validated_request_data)["bk_data_token"]


class DataViewConfigResource(Resource):
    class RequestSerializer(serializers.Serializer):
        application_id = serializers.IntegerField(label="应用id")

    def perform_request(self, validated_request_data):
        try:
            app = Application.objects.get(application_id=validated_request_data["application_id"])
        except Application.DoesNotExist:
            raise ValueError(_("应用不存在"))
        return [
            {
                "id": 1,
                "title": _("分钟数据量"),
                "type": "graph",
                "gridPos": {"x": 0, "y": 0, "w": 12, "h": 6},
                "targets": [
                    {
                        "data_type": "time_series",
                        "api": "grafana.graphUnifyQuery",
                        "datasource": "time_series",
                        "data": {
                            "expression": "A",
                            "query_configs": [
                                {
                                    "data_source_label": "bk_apm",
                                    "data_type_label": "log",
                                    "table": app.trace_result_table_id.replace(".", "_"),
                                    "metrics": [{"field": "span_name", "method": "COUNT", "alias": "A"}],
                                    "group_by": [],
                                    "display": True,
                                    "where": [],
                                    "interval": 60,
                                    "interval_unit": "s",
                                    "time_field": "time",
                                    "filter_dict": {},
                                    "functions": [],
                                }
                            ],
                        },
                    }
                ],
                "options": {"time_series": {"type": "bar"}},
            },
            {
                "id": 2,
                "title": _("日数据量"),
                "type": "graph",
                "gridPos": {"x": 12, "y": 0, "w": 12, "h": 6},
                "targets": [
                    {
                        "data_type": "time_series",
                        "api": "grafana.graphUnifyQuery",
                        "datasource": "time_series",
                        "data": {
                            "expression": "A",
                            "query_configs": [
                                {
                                    "data_source_label": "bk_apm",
                                    "data_type_label": "log",
                                    "table": app.trace_result_table_id.replace(".", "_"),
                                    "metrics": [{"field": "span_name", "method": "COUNT", "alias": "A"}],
                                    "group_by": [],
                                    "display": True,
                                    "where": [],
                                    "interval": 60 * 60 * 24,
                                    "interval_unit": "s",
                                    "time_field": "time",
                                    "filter_dict": {},
                                    "functions": [],
                                }
                            ],
                        },
                    }
                ],
                "options": {"time_series": {"type": "bar"}},
            },
        ]


class DataSamplingResource(Resource):
    class RequestSerializer(serializers.Serializer):
        application_id = serializers.IntegerField(label="应用id")
        size = serializers.IntegerField(required=False, label="拉取条数", default=10)
        log_type = serializers.ChoiceField(
            label="日志类型",
            choices=DataSamplingLogTypeChoices.choices(),
        )

    def get_sampling_time(self, data: dict, log_type: str):
        if log_type == DataSamplingLogTypeChoices.TRACE:
            return data.get("datetime", "")
        if log_type == DataSamplingLogTypeChoices.METRIC:
            data = data.get("data", [])
            if len(data) == 0:
                return ""
            return datetime.datetime.fromtimestamp(data[0]["timestamp"], timezone.get_current_timezone()).strftime(
                "%Y-%m-%d %H:%M:%S"
            )

    def combine_data(self, app: Application, log_type: str, size: int):
        table_id = getattr(app, f"{log_type}_result_table_id")
        resp = api.metadata.kafka_tail({"table_id": table_id, "size": size})
        if resp:
            return [{"raw_log": log, "sampling_time": self.get_sampling_time(log, log_type)} for log in resp]
        return []

    def perform_request(self, validated_request_data):
        # 获取 App
        try:
            app = Application.objects.get(application_id=validated_request_data["application_id"])
        except Application.DoesNotExist:
            raise ValueError(_("应用不存在"))
        # 获取数据
        log_type = validated_request_data["log_type"]
        size = validated_request_data["size"]
        return self.combine_data(app, log_type, size)


class StorageFieldInfoResource(Resource):
    class RequestSerializer(serializers.Serializer):
        application_id = serializers.IntegerField(label="应用id")

    def perform_request(self, validated_request_data):
        # 获取应用
        try:
            app = Application.objects.get(application_id=validated_request_data["application_id"])
        except Application.DoesNotExist:
            raise ValueError(_("应用不存在"))
        # 获取字段信息
        field_data = api.apm_api.query_fields({"bk_biz_id": app.bk_biz_id, "app_name": app.app_name})
        # 获取字段描述信息
        table_data = api.metadata.get_result_table({"table_id": app.trace_result_table_id}).get("field_list", [])
        field_desc_data = {field_info["field_name"]: field_info["description"] for field_info in table_data}
        # 构造响应信息
        return [
            {
                "field_name": key,
                "ch_field_name": field_desc_data.get(key, ""),
                "analysis_field": value == "text",
                "field_type": value,
                "time_field": value == "date",
            }
            for key, value in field_data.items()
        ]


class NoDataStrategyInfoResource(Resource):
    class RequestSerializer(serializers.Serializer):
        application_id = serializers.IntegerField(required=True, label="应用ID")

    def get_strategy(self, bk_biz_id: int, app: Application):
        """检测策略存在与否，不存在则创建"""
        # 不分页获取所有已注册的策略
        strategies = resource.strategies.get_strategy_list_v2(bk_biz_id=bk_biz_id, page=0, page_size=0).get(
            "strategy_config_list", []
        )
        strategy_map = {strategy["id"]: strategy for strategy in strategies}
        # 获取数据库存储的策略
        strategy_config, is_created = ApmMetaConfig.objects.get_or_create(
            config_level=ApmMetaConfig.APPLICATION_LEVEL,
            level_key=app.application_id,
            config_key=NODATA_ERROR_STRATEGY_CONFIG_KEY,
            defaults={"config_value": {"id": -1, "notice_group_id": -1}},
        )
        strategy_id = strategy_config.config_value["id"]
        # 匹配则返回
        if strategy_id in strategy_map.keys():
            return strategy_map[strategy_id]
        # 不匹配则创建新策略
        return self.registry_strategy(bk_biz_id, app, strategy_config)

    @classmethod
    def get_notice_group(cls, bk_biz_id: int, app: Application, strategy_config: ApmMetaConfig):
        """获取告警组ID"""
        # 获取告警用户
        notice_receiver = [{"type": "user", "id": get_request_username()}]
        if app.create_user:
            notice_receiver.append({"type": "user", "id": app.create_user})

        # 创建默认用户组
        create_default_notice_group(bk_biz_id)
        # 默认用户组设置为运维组
        strategy_config.config_value["notice_group_id"] = UserGroup.objects.get(bk_biz_id=bk_biz_id, name=_("运维")).id
        strategy_config.save()
        return strategy_config.config_value["notice_group_id"]

    @classmethod
    def registry_strategy(cls, bk_biz_id: int, app: Application, strategy_config: ApmMetaConfig):
        """创建策略并返回ID"""
        # 获取告警组
        group_id = cls.get_notice_group(bk_biz_id, app, strategy_config)
        metric_table_id = app.metric_result_table_id
        # 初始化策略配置
        metric_id = f"custom.{metric_table_id}.bk_apm_count"
        config = {
            "bk_biz_id": bk_biz_id,
            # 默认关闭
            "is_enabled": False,
            "name": "BKAPM-{}-{}".format(_("无数据告警"), app.app_name),
            "labels": ["BKAPM"],
            "scenario": ApplicationsResultTableLabel.application_check,
            "detects": [
                {
                    "expression": "",
                    "connector": "and",
                    "level": EventSeverity.WARNING,
                    "trigger_config": {
                        "count": 1,
                        "check_window": 5,
                    },
                    "recovery_config": {
                        "check_window": 5,
                    },
                }
            ],
            "items": [
                {
                    "name": "BK_APM_COUNT",
                    "no_data_config": {
                        "is_enabled": False,
                        "continuous": DEFAULT_NO_DATA_PERIOD,
                        "level": EventSeverity.WARNING,
                    },
                    "algorithms": [
                        {
                            "level": EventSeverity.WARNING,
                            "config": [[{"method": "eq", "threshold": "0"}]],
                            "type": AlgorithmType.Threshold,
                            "unit_prefix": "",
                        }
                    ],
                    # TODO result_table_id / metric_id
                    "query_configs": [
                        {
                            "data_source_label": DataSourceLabel.CUSTOM,
                            "data_type_label": DataTypeLabel.TIME_SERIES,
                            "alias": "a",
                            "result_table_id": f"{metric_table_id}",
                            "agg_method": "SUM",
                            "agg_interval": 60,
                            "agg_dimension": [],
                            "agg_condition": [],
                            "metric_field": "bk_apm_count",
                            "unit": "ns",
                            "metric_id": metric_id,
                            "index_set_id": "",
                            "query_string": "*",
                            "custom_event_name": "bk_apm_count",
                            "functions": [],
                            "time_field": "time",
                            "bkmonitor_strategy_id": "bk_apm_count",
                            "alert_name": "bk_apm_count",
                        }
                    ],
                    "target": [],
                }
            ],
            "notice": {
                "user_groups": [group_id],
                "signal": [],
                "options": {
                    "converge_config": {
                        "need_biz_converge": True,
                    },
                    "start_time": "00:00:00",
                    "end_time": "23:59:59",
                },
                "config": {
                    "interval_notify_mode": "standard",
                    "notify_interval": 2 * 60 * 60,
                    "template": settings.DEFAULT_NOTICE_MESSAGE_TEMPLATE,
                },
            },
            "actions": [],
        }
        # 保存策略
        resp = resource.strategies.save_strategy_v2(**config)
        # 存储信息
        strategy_config.config_value = {"id": resp["id"], "notice_group_id": group_id}
        strategy_config.save()
        return resp

    def perform_request(self, validated_request_data):
        # 获取请求信息
        application_id = validated_request_data["application_id"]
        # 获取应用
        try:
            app = Application.objects.get(application_id=application_id)
        except Application.DoesNotExist:
            raise ValueError(_("应用不存在"))
        # 获取策略
        strategy = self.get_strategy(app.bk_biz_id, app)
        # 获取告警图表
        alert_graph = {
            "id": 1,
            "title": _("告警数量"),
            "type": "apdex-chart",
            "targets": [
                {
                    "dataType": "event",
                    "datasource": "time_series",
                    "api": "apm_metric.alertQuery",
                    "data": {
                        "bk_biz_id": app.bk_biz_id,
                        "app_name": app.app_name,
                        "strategy_id": strategy["id"],
                    },
                }
            ],
        }
        alert_count = strategy.get("alert_count", 0)
        # 获取告警信息
        strategy_detail = resource.strategies.get_strategy_v2(id=strategy["id"], bk_biz_id=app.bk_biz_id)

        # 响应信息
        return {
            "id": strategy["id"],
            "name": strategy["name"],
            "alert_status": 2 if alert_count > 0 else 1,
            "alert_count": alert_count,
            "alert_graph": alert_graph,
            "is_enabled": strategy["is_enabled"],
            "notice_group": [
                {"id": group["id"], "name": group["name"]}
                for group in strategy_detail["notice"].get("user_group_list", [])
            ],
        }


class NoDataStrategyStatusResource(Resource):
    is_enabled = None

    class RequestSerializer(serializers.Serializer):
        application_id = serializers.IntegerField(label="应用ID")

    def perform_request(self, validated_request_data):
        # 获取请求信息
        application_id = validated_request_data["application_id"]
        # 获取应用及配置信息
        try:
            app = Application.objects.get(application_id=application_id)
            config = ApmMetaConfig.objects.get(
                config_level=ApmMetaConfig.APPLICATION_LEVEL,
                level_key=app.application_id,
                config_key=NODATA_ERROR_STRATEGY_CONFIG_KEY,
            )
        except Application.DoesNotExist:
            raise ValueError(_("应用不存在"))
        except ApmMetaConfig.DoesNotExist:
            raise ValueError(_("配置信息不存在"))
        strategy_id = config.config_value["id"]
        # 已注册的策略
        strategies = resource.strategies.get_strategy_list_v2(bk_biz_id=app.bk_biz_id).get("strategy_config_list", [])
        strategy_ids = [strategy["id"] for strategy in strategies]
        # 检测策略存在情况，不存在则创建
        if strategy_id not in strategy_ids:
            strategy_id = NoDataStrategyInfoResource.registry_strategy(app.bk_biz_id, app, config)["id"]
        # 更新策略状态
        resource.strategies.update_partial_strategy_v2(
            bk_biz_id=app.bk_biz_id,
            ids=[strategy_id],
            edit_data={"is_enabled": self.is_enabled},
        )
        return


class NoDataStrategyEnableResource(NoDataStrategyStatusResource):
    is_enabled = True


class NoDataStrategyDisableResource(NoDataStrategyStatusResource):
    is_enabled = False


class DimensionDataResource(Resource):
    class RequestSerializer(serializers.Serializer):
        application_id = serializers.IntegerField(required=True, label="应用ID")
        table_id = serializers.CharField(required=True, label="表ID")
        metric_id = serializers.CharField(required=True, label="指标ID")
        dimension_fields = serializers.ListField(required=True, label="维度字段")

    def dimension_count(self, dimension_field: str, app: Application, metric_id: str, table_id: str, data_map: dict):
        end_time = datetime.datetime.now()
        start_time = end_time - datetime.timedelta(minutes=DEFAULT_DIMENSION_DATA_PERIOD)
        query_dict = {
            "dimension_field": dimension_field,
            "bk_biz_id": app.bk_biz_id,
            "start_time": int(start_time.timestamp()),
            "end_time": int(end_time.timestamp()),
            "query_configs": [
                {
                    "data_source_label": "custom",
                    "metrics": [{"field": metric_id, "method": "COUNT", "alias": "A"}],
                    "table": table_id,
                    "group_by": [],
                    "where": [],
                }
            ],
        }
        resp = resource.grafana.dimension_count_unify_query(query_dict)
        data_map[dimension_field] = resp

    def perform_request(self, validated_request_data):
        # 获取请求
        application_id = validated_request_data["application_id"]
        table_id = validated_request_data["table_id"]
        dimension_fields = validated_request_data["dimension_fields"]
        metric_id = validated_request_data["metric_id"]
        try:
            app = Application.objects.get(application_id=application_id)
        except Application.DoesNotExist:
            raise ValueError(_("应用不存在"))
        # 获取维度
        dimension_data = resource.custom_report.get_custom_time_series_latest_data_by_fields(
            result_table_id=table_id, fields_list=dimension_fields + [metric_id]
        ).get("fields_value", {})
        count_map = {}
        th_list = [
            InheritParentThread(target=self.dimension_count, args=(field, app, metric_id, table_id, count_map))
            for field in dimension_data.keys()
        ]
        run_threads(th_list)
        # 响应
        return {"data": dimension_data, "count": count_map}


class ModifyMetricResource(Resource):
    class RequestSerializer(serializers.Serializer):
        class DimensionSerializer(serializers.Serializer):
            field = serializers.CharField(label="维度字段")
            description = serializers.CharField(label="维度描述", allow_blank=True)

        application_id = serializers.IntegerField(required=True, label="应用ID")
        metric_id = serializers.CharField(label="指标ID")
        metric_description = serializers.CharField(label="指标描述", allow_blank=True)
        metric_unit = serializers.CharField(label="指标单位", allow_blank=True)
        dimensions = serializers.ListField(label="维度", child=DimensionSerializer(), allow_empty=True)

    def get_query_config(self, app: Application, metric_id: str, metric_desc: str, metric_unit: str, dimensions: list):
        query_config = {
            "bk_biz_id": app.bk_biz_id,
            "app_name": app.app_name,
            "field_list": [
                {
                    "field_name": metric_id,
                    "field_type": ResultTableField.FIELD_TYPE_FLOAT,
                    "tag": ResultTableField.FIELD_TAG_METRIC,
                    "description": metric_desc,
                    "unit": metric_unit,
                }
            ],
        }
        query_config["field_list"].extend(
            [
                {
                    "field_name": dimension["field"],
                    "field_type": ResultTableField.FIELD_TYPE_STRING,
                    "tag": ResultTableField.FIELD_TAG_DIMENSION,
                    "description": dimension["description"],
                    "unit": "",
                }
                for dimension in dimensions
            ]
        )
        return query_config

    def perform_request(self, validated_request_data):
        # 获取请求
        application_id = validated_request_data["application_id"]
        metric_id = validated_request_data["metric_id"]
        metric_description = validated_request_data["metric_description"]
        metric_unit = validated_request_data["metric_unit"]
        dimensions = validated_request_data["dimensions"]
        # 获取应用
        try:
            app = Application.objects.get(application_id=application_id)
        except Application.DoesNotExist:
            raise ValueError(_("应用不存在"))
        # 更新
        query_config = self.get_query_config(app, metric_id, metric_description, metric_unit, dimensions)
        api.apm_api.update_metric_fields(query_config)
        return


class QueryEndpointStatisticsResource(PageListResource):
    SPAN_KEYS = ["db.system", "http.url", "messaging.system", "rpc.system"]

    def get_columns(self, column_type=None):
        return [
            StringTableFormat(id="summary", name=_("请求内容"), min_width=120),
            StringTableFormat(id="request_count", name=_("请求次数"), sortable=True, width=110),
            NumberTableFormat(
                id="average", name=_("平均耗时"), checked=True, unit="ms", decimal=0, sortable=True, width=110
            ),
            NumberTableFormat(
                id="max_elapsed", name=_("最大耗时"), checked=True, unit="ms", decimal=0, sortable=True, width=110
            ),
            NumberTableFormat(
                id="min_elapsed", name=_("最小耗时"), checked=True, unit="ms", decimal=0, sortable=True, width=110
            ),
            LinkListTableFormat(
                id="operation",
                name=_("操作"),
                checked=True,
                disabled=True,
                width=90,
                links=[
                    LinkTableFormat(
                        id="trace",
                        name=_("调用链"),
                        url_format='/?bizId={bk_biz_id}/#/trace/home/?app_name={app_name}'
                        + '&search_type=scope'
                        + '&start_tiem={start_time}&end_tiem={end_time}'
                        + '&listType=span',
                        target="blank",
                        event_key=SceneEventKey.SWITCH_SCENES_TYPE,
                    ),
                    LinkTableFormat(
                        id="statistics",
                        name=_("统计"),
                        url_format='/?bizId={bk_biz_id}/#/trace/home/?app_name={app_name}'
                        + '&search_type=scope'
                        + '&start_tiem={start_time}&end_tiem={end_time}'
                        + '&listType=interfaceStatistics',
                        target="blank",
                        event_key=SceneEventKey.SWITCH_SCENES_TYPE,
                    ),
                ],
            ),
        ]

    class RequestSerializer(serializers.Serializer):
        bk_biz_id = serializers.IntegerField(label="业务id")
        app_name = serializers.CharField(label="应用名称")
        page = serializers.IntegerField(required=False, label="页码")
        page_size = serializers.IntegerField(required=False, label="每页条数")
        start_time = serializers.IntegerField(required=True, label="数据开始时间")
        end_time = serializers.IntegerField(required=True, label="数据结束时间")
        filter_params = serializers.DictField(required=False, label="过滤参数", default={})
        sort = serializers.CharField(required=False, label="排序条件", allow_blank=True)
        service_params = ServiceParamsSerializer(required=False, label="服务节点额外参数")
        component_instance_id = serializers.ListSerializer(
            child=serializers.CharField(), required=False, label="组件实例id(组件页面下有效)"
        )

    def build_filter_params(self, filters):
        res = []
        for k, v in filters.items():
            if v == "undefined":
                continue

            res.append({"key": k, "op": "=", "value": v if isinstance(v, list) else [v]})

        return res

    def group_by(self, data, get_key):
        res = {}
        for item in data:
            key = get_key(item)
            if not key:
                continue

            if key in res:
                res[key].append(item)
            else:
                res[key] = [item]

        return res

    def add_extra_params(self, params):

        return {
            "bk_biz_id": params.get("bk_biz_id"),
            "app_name": params.get("app_name"),
            "start_time": datetime.datetime.fromtimestamp(params.get("start_time")).strftime("%Y-%m-%d+%H:%M:%S"),
            "end_time": datetime.datetime.fromtimestamp(params.get("end_time")).strftime("%Y-%m-%d+%H:%M:%S"),
        }

    def get_pagination_data(self, data, params, column_type=None, skip_sorted=False):
        items = super(QueryEndpointStatisticsResource, self).get_pagination_data(data, params, column_type)

        # url 拼接
        for item in items["data"]:
            tmp = {}
            filter_http_url = ""
            if item["filter_key"] in ["attributes.http.url"]:
                filter_http_url = f'&query=attributes.http.url:"{item["summary"]}"'
            else:
                tmp[item.get("filter_key")] = {
                    "selectedCondition": {"label": "=", "value": "equal"},
                    "isInclude": True,
                    "selectedConditionValue": [item.get("summary")],
                }
            service_name = params.get("filter_params", {}).get(
                OtlpKey.get_resource_key(ResourceAttributes.SERVICE_NAME)
            )
            if service_name:
                tmp[OtlpKey.get_resource_key(ResourceAttributes.SERVICE_NAME)] = {
                    "selectedCondition": {"label": "=", "value": "equal"},
                    "isInclude": True,
                    "selectedConditionValue": [service_name],
                }

            for i in item["operation"]:
                i["url"] = i["url"] + '&conditionList=' + json.dumps(tmp)
                if filter_http_url:
                    i["url"] += filter_http_url

        return items

    def perform_request(self, validated_data):
        """
        根据app_name service_name查询span 遍历span然后取db.system,http.method..等等这些字段 没有就为空
        """
        filter_params = self.build_filter_params(validated_data["filter_params"])
        ComponentHandler.build_component_filter_params(
            validated_data["bk_biz_id"],
            validated_data["app_name"],
            filter_params,
            validated_data.get("service_params"),
            validated_data.get("component_instance_id"),
        )

        spans = api.apm_api.query_span(
            {
                "bk_biz_id": validated_data["bk_biz_id"],
                "app_name": validated_data["app_name"],
                "start_time": validated_data["start_time"],
                "end_time": validated_data["end_time"],
                "filter_params": filter_params,
            }
        )

        is_component = ComponentHandler.is_component(validated_data.get("service_params"))

        uri_configs_mappings = None
        if not is_component:
            # http类服务可以设置uri归类
            uri_configs_mappings = self.group_by(
                UriServiceRelation.objects.filter(
                    bk_biz_id=validated_data["bk_biz_id"], app_name=validated_data["app_name"]
                ),
                lambda i: i.service_name,
            )

        summary_mappings = defaultdict(list)
        for span in spans:
            summary = None
            filter_key = None
            if not is_component:
                # http 类服务summary处理
                if (
                    SpanAttributes.HTTP_URL in span[OtlpKey.ATTRIBUTES]
                    and ResourceAttributes.SERVICE_NAME in span[OtlpKey.RESOURCE]
                ):
                    # http span需要根据服务配置uri进行汇总
                    url = span["attributes"][SpanAttributes.HTTP_URL]

                    # 取此服务的uri配置
                    uri_configs = uri_configs_mappings.get(span[OtlpKey.RESOURCE][ResourceAttributes.SERVICE_NAME], [])
                    for uri_config in uri_configs:
                        if re.match(uri_config.uri, url):
                            summary = SpanHandler.generate_uri(urlparse(url))
                            filter_key = "http.url"

                if not summary:
                    # 否则取span的分析字段
                    summary = next(
                        iter(
                            span[OtlpKey.ATTRIBUTES][attr]
                            for attr in self.SPAN_KEYS
                            if attr in span[OtlpKey.ATTRIBUTES]
                        ),
                        None,
                    )

                if not summary:
                    continue
            else:
                # 组件类服务summary处理
                summary = span[OtlpKey.SPAN_NAME]
            if not filter_key:
                filter_key = next(
                    iter(
                        attr
                        for attr in self.SPAN_KEYS
                        if attr in span[OtlpKey.ATTRIBUTES] and span[OtlpKey.ATTRIBUTES][attr]
                    ),
                    None,
                )
            if filter_key:
                filter_key = OtlpKey.ATTRIBUTES + "." + filter_key
                summary = DEFAULT_SPLIT_SYMBOL.join([filter_key, summary])
            summary_mappings[summary].append(span)

        res = []
        for summary, items in summary_mappings.items():
            intervals = [int(str(i["end_time"])[:-3]) - int(str(i["start_time"])[:-3]) for i in items]
            tmp = str(summary).split(DEFAULT_SPLIT_SYMBOL, maxsplit=1)
            filter_key = OtlpKey.SPAN_NAME
            if len(tmp) == 2:
                summary = tmp[-1]
                filter_key = tmp[0]
            res.append(
                {
                    "summary": summary,
                    "filter_key": filter_key,
                    "request_count": len(items),
                    "average": round(sum(intervals) / len(intervals), 2),
                    "max_elapsed": max(intervals),
                    "min_elapsed": min(intervals),
                    "operation": {"trace": _("调用链"), "statistics": _("统计")},
                }
            )
        return self.get_pagination_data(res, validated_data)


class QueryExceptionDetailEventResource(PageListResource):
    UNKNOWN = "unknown"

    class RequestSerializer(serializers.Serializer):
        bk_biz_id = serializers.IntegerField(label="业务id")
        app_name = serializers.CharField(label="应用名称")
        page = serializers.IntegerField(required=False, label="页码")
        page_size = serializers.IntegerField(required=False, label="每页条数")
        start_time = serializers.IntegerField(required=True, label="数据开始时间")
        end_time = serializers.IntegerField(required=True, label="数据结束时间")
        exception_type = serializers.CharField(label="异常类型", required=False, default="")
        filter_params = serializers.DictField(required=False, label="过滤参数", default={})
        keyword = serializers.CharField(required=False, default="", label="关键词", allow_blank=True)
        sort = serializers.CharField(required=False, label="排序条件", allow_blank=True)
        service_params = ServiceParamsSerializer(required=False, label="服务节点额外参数")
        component_instance_id = serializers.ListSerializer(
            child=serializers.CharField(), required=False, label="组件实例id(组件页面下有效)"
        )

    def build_filter_params(self, filter_dict):
        result = [{"key": "status.code", "op": "=", "value": ["2"]}]

        for key, value in filter_dict.items():
            result.append({"key": key, "op": "=", "value": value if isinstance(value, list) else [value]})

        return result

    def perform_request(self, validated_data):
        filter_params = self.build_filter_params(validated_data["filter_params"])
        ComponentHandler.build_component_filter_params(
            validated_data["bk_biz_id"],
            validated_data["app_name"],
            filter_params,
            validated_data.get("service_params"),
            validated_data.get("component_instance_id"),
        )

        query_dict = {
            "start_time": validated_data["start_time"],
            "end_time": validated_data["end_time"],
            "app_name": validated_data["app_name"],
            "bk_biz_id": validated_data["bk_biz_id"],
            "name": ["exception"],
            "filter_params": filter_params,
        }
        exception_spans = api.apm_api.query_span(query_dict)
        res = []
        for span in exception_spans:
            # 异常信息有两个来源: events.attributes.exception_stacktrace or status.message
            subtitle = span.get("status", {}).get("message")
            if span["events"]:
                for event in span["events"]:
                    exception_type = event.get(OtlpKey.ATTRIBUTES, {}).get(SpanAttributes.EXCEPTION_TYPE, self.UNKNOWN)
                    stacktrace = (
                        event.get(OtlpKey.ATTRIBUTES, {}).get(SpanAttributes.EXCEPTION_STACKTRACE, "").split("\n")
                    )
                    if validated_data["exception_type"]:
                        if exception_type == validated_data["exception_type"]:
                            res.append(
                                {
                                    "title": f"{span_time_strft(event['timestamp'])}  {exception_type}",
                                    "subtitle": subtitle,
                                    "content": stacktrace,
                                }
                            )
                    else:
                        # 无过滤条件 -> 显示全部
                        res.append(
                            {
                                "title": f"{span_time_strft(event['timestamp'])}  {exception_type}",
                                "subtitle": subtitle,
                                "content": stacktrace,
                            }
                        )
            else:
                if subtitle:
                    res.append(
                        {
                            "title": f"{span_time_strft(span['start_time'])}  {self.UNKNOWN}",
                            "subtitle": subtitle,
                            "content": [],
                        }
                    )

        for index, r in enumerate(res, 1):
            r["id"] = index

        return self.get_pagination_data(res, validated_data)


class QueryExceptionEndpointResource(Resource):
    EXCEPTION_NAME = "exception"
    UNKNOWN_EXCEPTION = "unknown"

    class RequestSerializer(serializers.Serializer):
        bk_biz_id = serializers.IntegerField(label="业务id")
        app_name = serializers.CharField(label="应用名称")
        start_time = serializers.IntegerField(required=True, label="数据开始时间")
        end_time = serializers.IntegerField(required=True, label="数据结束时间")
        exception_type = serializers.CharField(label="异常类型", required=False, default="")
        filter_params = serializers.DictField(required=False, label="过滤条件", default={})
        service_params = ServiceParamsSerializer(required=False, label="服务节点额外参数")
        component_instance_id = serializers.ListSerializer(
            child=serializers.CharField(), required=False, label="组件实例id(组件页面下有效)"
        )

    def build_filter_params(self, filter_dict):
        result = [{"key": "status.code", "op": "=", "value": ["2"]}]
        for key, value in filter_dict.items():
            if value == "undefined":
                continue
            result.append({"key": key, "op": "=", "value": value if isinstance(value, list) else [value]})
        return result

    def perform_request(self, validated_data):
        filter_params = self.build_filter_params(validated_data["filter_params"])
        ComponentHandler.build_component_filter_params(
            validated_data["bk_biz_id"],
            validated_data["app_name"],
            filter_params,
            validated_data.get("service_params"),
            validated_data.get("component_instance_id"),
        )

        query_dict = {
            "start_time": validated_data["start_time"],
            "end_time": validated_data["end_time"],
            "app_name": validated_data["app_name"],
            "bk_biz_id": validated_data["bk_biz_id"],
            "filter_params": filter_params,
        }

        exception_spans = api.apm_api.query_span(query_dict)
        has_event_trace_id = [i["trace_id"] for i in exception_spans if i["events"]]
        indentify_mapping = {}
        colors = ServiceColorClassifier()

        for span in exception_spans:
            service_name = span[OtlpKey.RESOURCE].get(ResourceAttributes.SERVICE_NAME, self.UNKNOWN_EXCEPTION)
            span_name = span[OtlpKey.SPAN_NAME]

            if span["events"]:
                for event in span["events"]:
                    exception_type = event[OtlpKey.ATTRIBUTES].get(
                        SpanAttributes.EXCEPTION_TYPE, self.UNKNOWN_EXCEPTION
                    )
                    if (
                        validated_data["exception_type"] and exception_type == validated_data["exception_type"]
                    ) or not validated_data["exception_type"]:
                        indentify = f"{service_name}: {span_name}"
                        if indentify in indentify_mapping:
                            indentify_mapping[indentify]["value"] += 1
                        else:
                            color = colors.next(indentify)

                            indentify_mapping[indentify] = {
                                "name": indentify,
                                "service_name": service_name,
                                "value": 1,
                                "color": color,
                                "borderColor": color,
                            }
            else:
                exception_type = self.UNKNOWN_EXCEPTION
                if (
                    validated_data["exception_type"]
                    and exception_type == validated_data["exception_type"]
                    and span["trace_id"] not in has_event_trace_id
                ) or not validated_data["exception_type"]:
                    indentify = f"{service_name}: {span_name}"
                    if indentify in indentify_mapping:
                        indentify_mapping[indentify]["value"] += 1
                    else:
                        color = colors.next(indentify)

                        indentify_mapping[indentify] = {
                            "name": indentify,
                            "service_name": service_name,
                            "value": 1,
                            "color": color,
                            "borderColor": color,
                        }

        return {"name": _("服务+接口"), "data": list(indentify_mapping.values())}


class QueryExceptionTypeGraphResource(Resource):
    EXCEPTION_NAME = "exception"
    INTERVAL_COUNT = 15
    UNKNOWN_EXCEPTION_TYPE = "unknown"

    class RequestSerializer(serializers.Serializer):
        bk_biz_id = serializers.IntegerField(label="业务id")
        app_name = serializers.CharField(label="应用名称")
        start_time = serializers.IntegerField(required=True, label="数据开始时间")
        end_time = serializers.IntegerField(required=True, label="数据结束时间")
        exception_type = serializers.CharField(label="异常类型", required=False, default="")
        filter_params = serializers.DictField(required=False, label="过滤条件", default={})
        service_params = ServiceParamsSerializer(required=False, label="服务节点额外参数")
        component_instance_id = serializers.ListSerializer(
            child=serializers.CharField(), required=False, label="组件实例id(组件页面下有效)"
        )

    def build_filter_params(self, filter_dict):
        result = [{"key": "status.code", "op": "=", "value": ["2"]}]
        for key, value in filter_dict.items():
            if value == "undefined":
                continue
            result.append({"key": key, "op": "=", "value": value if isinstance(value, list) else [value]})
        return result

    def perform_request(self, validated_data):
        filter_params = self.build_filter_params(validated_data["filter_params"])
        ComponentHandler.build_component_filter_params(
            validated_data["bk_biz_id"],
            validated_data["app_name"],
            filter_params,
            validated_data.get("service_params"),
            validated_data.get("component_instance_id"),
        )

        query_dict = {
            "start_time": validated_data["start_time"],
            "end_time": validated_data["end_time"],
            "app_name": validated_data["app_name"],
            "bk_biz_id": validated_data["bk_biz_id"],
            "filter_params": filter_params,
        }

        exception_spans = api.apm_api.query_span(query_dict)
        timestamp_mapping = {}
        has_event_trace_id = [i["trace_id"] for i in exception_spans if i["events"]]

        for span in exception_spans:
            if span["events"]:
                for event in span["events"]:
                    exception_type = event[OtlpKey.ATTRIBUTES].get(
                        SpanAttributes.EXCEPTION_TYPE, self.UNKNOWN_EXCEPTION_TYPE
                    )
                    if validated_data["exception_type"]:
                        if exception_type == validated_data["exception_type"]:
                            timestamp = self.convert_timestamp(span["start_time"])
                            if timestamp in timestamp_mapping:
                                timestamp_mapping[timestamp][0] += 1
                            else:
                                timestamp_mapping[timestamp] = [1, timestamp]
                    else:
                        timestamp = self.convert_timestamp(span["start_time"])
                        if timestamp in timestamp_mapping:
                            timestamp_mapping[timestamp][0] += 1
                        else:
                            timestamp_mapping[timestamp] = [1, timestamp]
            else:
                exception_type = self.UNKNOWN_EXCEPTION_TYPE
                if validated_data["exception_type"]:
                    if (
                        exception_type == validated_data["exception_type"]
                        and span["trace_id"] not in has_event_trace_id
                    ):
                        timestamp = self.convert_timestamp(span["start_time"])
                        if timestamp in timestamp_mapping:
                            timestamp_mapping[timestamp][0] += 1
                        else:
                            timestamp_mapping[timestamp] = [1, timestamp]
                else:
                    if span["trace_id"] not in has_event_trace_id:
                        timestamp = self.convert_timestamp(span["start_time"])
                        if timestamp in timestamp_mapping:
                            timestamp_mapping[timestamp][0] += 1
                        else:
                            timestamp_mapping[timestamp] = [1, timestamp]

        return {
            "metrics": [],
            "series": [
                {
                    "alias": "_result_",
                    "datapoints": sorted(timestamp_mapping.values(), key=lambda i: i[-1]),
                    "dimensions": {},
                    "metric_field": "_result_",
                    "target": "",
                    "type": "line",
                    "unit": "",
                }
            ]
            if timestamp_mapping
            else [],
        }

    def convert_timestamp(self, timestamp):
        # 16位时间戳转13位&忽略秒数
        timestamp = int(str(timestamp)[:-3])
        return int(str(timestamp)[:-4] + "0000")


class InstanceDiscoverKeysResource(Resource):
    class RequestSerializer(serializers.Serializer):
        bk_biz_id = serializers.IntegerField(label="业务id")
        app_name = serializers.CharField(label="应用名称")

    def perform_request(self, data):
        app = Application.objects.get(bk_biz_id=data["bk_biz_id"], app_name=data["app_name"])
        if not app:
            raise ValueError(_("应用不存在"))

        # 固定字段
        know_fixed_fields = InstanceDiscoverKeys.get_list()
        # 用户所有上报字段
        user_fields = InstanceHandler.get_span_fields(app)

        last_span = SpanHandler.get_lastly_span(data["bk_biz_id"], data["app_name"])

        return [
            {**i, "value": SpanHandler.get_span_field_value(last_span, i["name"])}
            for i in list({v["id"]: v for v in (know_fixed_fields + user_fields)}.values())
        ]


class CustomServiceListResource(PageListResource):
    def get_columns(self, column_type=None):
        return [
            StringTableFormat(id="name", name=_("服务名称")),
            StringTableFormat(id="type", name=_("远程服务类型")),
            NumberTableFormat(id="host_match_count", name=_("域名匹配"), sortable=True),
            NumberTableFormat(id="uri_match_count", name=_("URI匹配"), sortable=True),
        ]

    class RequestSerializer(serializers.Serializer):
        bk_biz_id = serializers.IntegerField(label="业务id")
        app_name = serializers.CharField(label="应用名称")
        page = serializers.IntegerField(required=False)
        page_size = serializers.IntegerField(required=False)
        sort = serializers.CharField(required=False)

    class CustomServiceResponseSerializer(serializers.ModelSerializer):
        rule = serializers.JSONField()

        class Meta:
            model = ApplicationCustomService
            fields = "__all__"

    def perform_request(self, validated_data):
        query = ApplicationCustomService.objects.filter(
            bk_biz_id=validated_data["bk_biz_id"], app_name=validated_data["app_name"]
        )
        data = self.CustomServiceResponseSerializer(instance=query, many=True).data

        # 默认获取最近一天数据
        end_time = datetime.datetime.now()
        start_time = end_time - datetime.timedelta(days=1)

        spans = api.apm_api.query_span(
            bk_biz_id=validated_data["bk_biz_id"],
            app_name=validated_data["app_name"],
            start_time=int(start_time.timestamp()),
            end_time=int(end_time.timestamp()),
            filter_params=[{"key": "attributes.peer.service", "op": "exists"}],
        )

        for item in data:

            if item["match_type"] == CustomServiceMatchType.AUTO:
                count_mapping = defaultdict(lambda: 0)
                for i in spans:
                    url = i.get("attributes", {}).get(SpanAttributes.HTTP_URL)
                    if Matcher.match_auto(item["rule"], url):
                        count_mapping[url] += 1

                uri_match_count = len(count_mapping.keys())
                host_match_count = len(count_mapping.keys())
            else:

                count_mapping = defaultdict(lambda: {"host": 0, "uri": 0})
                for i in spans:
                    http_url = i.get("attributes", {}).get(SpanAttributes.HTTP_URL)
                    if not http_url:
                        continue

                    url = urlparse(http_url)
                    host_match = Matcher.manual_match_host(item["rule"].get("host"), url.hostname)
                    uri_match = Matcher.manual_match_uri(item["rule"].get("path"), url.path)
                    if host_match:
                        count_mapping[http_url]["host"] += 1
                    if uri_match:
                        count_mapping[http_url]["uri"] += 1

                host_match_count = sum(1 for i in count_mapping.values() if i["host"])
                uri_match_count = sum(1 for i in count_mapping.values() if i["uri"])

            item["icon"] = get_icon(item["type"])
            item["uri_match_count"] = uri_match_count
            item["host_match_count"] = host_match_count

        return self.get_pagination_data(data, validated_data)


class CustomServiceConfigResource(Resource):
    class RequestSerializer(CustomServiceConfigSerializer):
        id = serializers.IntegerField(required=False)

    def perform_request(self, validated_data):
        if not validated_data.get("id"):
            # 新增
            self.validate_name(validated_data)
            ApplicationCustomService.objects.create(**validated_data)
        else:
            # 更新
            _id = validated_data.pop("id")
            self.validate_name(validated_data, _id)
            ApplicationCustomService.objects.filter(id=_id).update(**validated_data)

        from apm_web.tasks import update_application_config

        application = Application.objects.filter(
            bk_biz_id=validated_data["bk_biz_id"], app_name=validated_data["app_name"]
        ).first()
        update_application_config.delay(application.application_id)

    def validate_name(self, validated_data, config_id=None):
        if validated_data["match_type"] == CustomServiceMatchType.AUTO:
            validated_data["name"] = None
            q = Q()
            if config_id:
                q = Q(id=config_id)

            if (
                ApplicationCustomService.objects.filter(~q)
                .filter(
                    rule=validated_data["rule"],
                    bk_biz_id=validated_data["bk_biz_id"],
                    app_name=validated_data["app_name"],
                )
                .exists()
            ):
                raise ValueError(_("匹配规则已存在"))

        else:
            if not validated_data.get("name"):
                raise ValueError(_("没有传递服务名称"))
            q = Q()
            if config_id:
                q = Q(id=config_id)

            if (
                ApplicationCustomService.objects.filter(~q)
                .filter(
                    name=validated_data["name"],
                    bk_biz_id=validated_data["bk_biz_id"],
                    app_name=validated_data["app_name"],
                )
                .exists()
            ):
                raise ValueError(_("服务名称已存在"))


class DeleteCustomSeriviceResource(Resource):
    class RequestSerializer(serializers.Serializer):
        id = serializers.IntegerField()

    def perform_request(self, validated_data):
        query = ApplicationCustomService.objects.filter(id=validated_data["id"])
        instance = query.first()
        query.delete()

        from apm_web.tasks import update_application_config

        application = Application.objects.filter(bk_biz_id=instance.bk_biz_id, app_name=instance.app_name).first()
        update_application_config.delay(application.application_id)


class CustomServiceMatchListResource(Resource):
    TIME_DELTA = 1

    class RequestSerializer(CustomServiceConfigSerializer):
        urls_source = serializers.ListSerializer(child=serializers.CharField())

    def perform_request(self, validated_data):

        urls = validated_data["urls_source"]
        res = set()
        for item in urls:
            if not item:
                continue
            url = urlparse(item)
            if validated_data["match_type"] == CustomServiceMatchType.AUTO:
                is_match = Matcher.match_auto(validated_data["rule"], item)
                if is_match:
                    res.add(f"{item}")
            else:
                predicates = []
                if url.hostname and "host" in validated_data["rule"]:
                    predicates.append(Matcher.manual_match_host(validated_data["rule"].get("host"), url.hostname))
                if url.path and "path" in validated_data["rule"]:
                    predicates.append(Matcher.manual_match_uri(validated_data["rule"].get("path"), url.path))
                if url.query and "params" in validated_data["rule"]:
                    predicates.append(Matcher.manual_match_params(validated_data["rule"].get("params"), url.query))
                if predicates and all(predicates):
                    res.add(f"{item}")

        return list(res)


class CustomServiceDataViewResource(Resource):
    class RequestSerializer(serializers.Serializer):
        application_id = serializers.IntegerField(label="应用id")

    def perform_request(self, validated_request_data):

        try:
            app = Application.objects.get(application_id=validated_request_data["application_id"])
        except Application.DoesNotExist:
            raise ValueError(_("应用不存在"))
        database = app.metric_result_table_id.split(".")[0]
        return [
            {
                "id": 1,
                "title": _("分钟数据量"),
                "type": "graph",
                "gridPos": {"x": 0, "y": 0, "w": 24, "h": 6},
                "targets": [
                    {
                        "data_type": "time_series",
                        "api": "grafana.graphUnifyQuery",
                        "datasource": "time_series",
                        "data": {
                            "expression": "A",
                            "query_configs": [
                                {
                                    "data_source_label": "custom",
                                    "data_type_label": "time_series",
                                    "table": f"{database}.__default__",
                                    "metrics": [{"field": "bk_apm_duration", "method": "COUNT", "alias": "A"}],
                                    "group_by": ["peer_service"],
                                    "display": True,
                                    "where": [{"key": "peer_service", "method": "neq", "value": [""]}],
                                    "interval": "auto",
                                    "interval_unit": "s",
                                    "time_field": None,
                                    "filter_dict": {},
                                    "functions": [],
                                }
                            ],
                        },
                    }
                ],
                "options": {"time_series": {"type": "bar"}},
            }
        ]


class CustomServiceDataSourceResource(Resource):
    TIME_DELTA = 1

    class RequestSerializer(serializers.Serializer):
        bk_biz_id = serializers.IntegerField(label="业务id")
        app_name = serializers.CharField(label="应用名称")
        type = serializers.ChoiceField(choices=CustomServiceType.choices())

    def perform_request(self, data):
        app = Application.objects.get(bk_biz_id=data["bk_biz_id"], app_name=data["app_name"])
        if not app:
            raise ValueError(_("应用不存在"))

        end_time = datetime.datetime.now()
        start_time = end_time - datetime.timedelta(days=self.TIME_DELTA)

        if data["type"] == CustomServiceType.HTTP:
            return SpanHandler.get_span_urls(app, start_time, end_time)

        return None


class ListEsClusterGroupsResource(Resource):
    class RequestSerializer(serializers.Serializer):
        bk_biz_id = serializers.IntegerField(label="业务id")

    def perform_request(self, data):
        cluster_groups = api.log_search.bk_log_search_cluster_groups(bk_biz_id=data["bk_biz_id"])
        return cluster_groups


class DeleteApplicationResource(Resource):
    class RequestSerializer(serializers.Serializer):
        bk_biz_id = serializers.IntegerField(label="业务id")
        app_name = serializers.CharField(label="应用名称")

    def perform_request(self, data):
        app = Application.objects.filter(bk_biz_id=data["bk_biz_id"], app_name=data["app_name"]).first()
        if not app:
            raise ValueError(_("应用{}不存在").format(data['app_name']))
        Application.delete_plugin_config(app.application_id)
        api.apm_api.delete_application(application_id=app.application_id)
        app.delete()
        return True


class GETDataEncodingResource(Resource):
    def perform_request(self, data):
        data = EncodingsEnum.get_choices_list_dict()
        return data<|MERGE_RESOLUTION|>--- conflicted
+++ resolved
@@ -328,15 +328,12 @@
             data["deployment_ids"] = instance.deployment_ids
             data["language_ids"] = instance.language_ids
             data["no_data_period"] = instance.no_data_period
-<<<<<<< HEAD
-            data["plugin_config"] = instance.plugin_config
-=======
             # db 类型配置
             data["application_db_system"] = DB_SYSTEM_TUPLE
             # 补充默认配置
             if "application_db_config" not in data:
                 data["application_db_config"] = [DEFAULT_DB_CONFIG]
->>>>>>> 9b3abc0d
+            data["plugin_config"] = instance.plugin_config
             return data
 
     def perform_request(self, validated_request_data):
@@ -426,7 +423,13 @@
 
             dimensions = serializers.ListField(child=_DimensionSerializer(), label="维度配置")
 
-<<<<<<< HEAD
+        class DbConfigSerializer(serializers.Serializer):
+            db_system = serializers.CharField(label="DB类型", allow_blank=True)
+            trace_mode = serializers.CharField(label="追踪模式")
+            length = serializers.IntegerField(label="保留长度")
+            threshold = serializers.IntegerField(label="阀值")
+            enabled_slow_sql = serializers.BooleanField(label="是否启用慢语句")
+
         class PluginConfigSerializer(serializers.Serializer):
             target_node_type = serializers.CharField(label="节点类型", max_length=255)
             target_nodes = serializers.ListField(
@@ -443,15 +446,6 @@
             bk_biz_id = serializers.IntegerField(label="业务id", required=False)
             subscription_id = serializers.IntegerField(label="订阅任务id", required=False)
             bk_data_id = serializers.IntegerField(label="数据id", required=False)
-=======
-        class DbConfigSerializer(serializers.Serializer):
-            db_system = serializers.CharField(label="DB类型", allow_blank=True)
-            trace_mode = serializers.CharField(label="追踪模式")
-            length = serializers.IntegerField(label="保留长度")
-            threshold = serializers.IntegerField(label="阀值")
-            enabled_slow_sql = serializers.BooleanField(label="是否启用慢语句")
-
->>>>>>> 9b3abc0d
         application_id = serializers.IntegerField(label="应用id")
         app_alias = serializers.CharField(label="应用别名", max_length=255, required=False)
         description = serializers.CharField(label="应用描述", max_length=255, allow_blank=True, required=False)
