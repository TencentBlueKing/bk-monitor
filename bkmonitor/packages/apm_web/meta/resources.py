# -*- coding: utf-8 -*-
"""
Tencent is pleased to support the open source community by making 蓝鲸智云 - 监控平台 (BlueKing - Monitor) available.
Copyright (C) 2017-2022 THL A29 Limited, a Tencent company. All rights reserved.
Licensed under the MIT License (the "License"); you may not use this file except in compliance with the License.
You may obtain a copy of the License at http://opensource.org/licenses/MIT
Unless required by applicable law or agreed to in writing, software distributed under the License is distributed on
an "AS IS" BASIS, WITHOUT WARRANTIES OR CONDITIONS OF ANY KIND, either express or implied. See the License for the
specific language governing permissions and limitations under the License.
"""
import copy
import datetime
import itertools
import json
import operator
import re
from collections import defaultdict
from dataclasses import asdict
from typing import Any, Dict, List, Optional, Set, Union
from urllib.parse import urlparse

from django.conf import settings
from django.core.cache import cache
from django.db.models import Count, Q
from django.db.transaction import atomic
from django.utils.translation import ugettext_lazy as _
from elasticsearch_dsl import Search
from opentelemetry.semconv.resource import ResourceAttributes
from opentelemetry.semconv.trace import SpanAttributes
from rest_framework import serializers

from api.cmdb.define import Business
from apm_web.constants import (
    APM_APPLICATION_DEFAULT_METRIC,
    DB_SYSTEM_TUPLE,
    DEFAULT_APM_APP_QPS,
    DEFAULT_DB_CONFIG,
    DEFAULT_DIMENSION_DATA_PERIOD,
    DEFAULT_NO_DATA_PERIOD,
    NODATA_ERROR_STRATEGY_CONFIG_KEY,
    BizConfigKey,
    CategoryEnum,
    CustomServiceMatchType,
    CustomServiceType,
    DataStatus,
    DefaultSetupConfig,
    InstanceDiscoverKeys,
    SamplerTypeChoices,
    SceneEventKey,
    ServiceRelationLogTypeChoices,
    StorageStatus,
    TopoNodeKind,
    nodata_error_strategy_config_mapping,
)
from apm_web.db.db_utils import build_filter_params, get_service_from_params
from apm_web.handlers.application_handler import ApplicationHandler
from apm_web.handlers.backend_data_handler import telemetry_handler_registry
from apm_web.handlers.component_handler import ComponentHandler
from apm_web.handlers.db_handler import DbComponentHandler
from apm_web.handlers.endpoint_handler import EndpointHandler
from apm_web.handlers.instance_handler import InstanceHandler
from apm_web.handlers.metric_handler import MetricHandler
from apm_web.handlers.service_handler import ServiceHandler
from apm_web.handlers.span_handler import SpanHandler
from apm_web.icon import get_icon
from apm_web.meta.handlers.custom_service_handler import Matcher
from apm_web.meta.handlers.sampling_handler import SamplingHelpers
from apm_web.meta.plugin.help import Help
from apm_web.meta.plugin.log_trace_plugin_config import EncodingsEnum
from apm_web.meta.plugin.plugin import (
    LOG_TRACE,
    DeploymentEnum,
    LanguageEnum,
    Opentelemetry,
    PluginEnum,
)
from apm_web.metric_handler import (
    ApdexInstance,
    AvgDurationInstance,
    ErrorCountInstance,
    ErrorRateInstance,
    RequestCountInstance,
)
from apm_web.metrics import APPLICATION_LIST
from apm_web.models import (
    ApmMetaConfig,
    Application,
    ApplicationCustomService,
    ApplicationRelationInfo,
    AppServiceRelation,
    CMDBServiceRelation,
    LogServiceRelation,
    UriServiceRelation,
)
from apm_web.resources import AsyncColumnsListResource
from apm_web.serializers import (
    ApdexConfigSerializer,
    ApplicationCacheSerializer,
    AsyncSerializer,
    CustomServiceConfigSerializer,
)
from apm_web.service.resources import CMDBServiceTemplateResource
from apm_web.service.serializers import (
    AppServiceRelationSerializer,
    LogServiceRelationOutputSerializer,
)
from apm_web.topo.handle.relation.relation_metric import RelationMetricHandler
from apm_web.trace.service_color import ServiceColorClassifier
from apm_web.utils import get_interval, span_time_strft
from bkmonitor.share.api_auth_resource import ApiAuthResource
from bkmonitor.utils import group_by
from bkmonitor.utils.ip import is_v6
from bkmonitor.utils.thread_backend import InheritParentThread, run_threads
from bkmonitor.utils.user import (
    get_backend_username,
    get_global_user,
    get_request_username,
)
from common.log import logger
from constants.alert import DEFAULT_NOTICE_MESSAGE_TEMPLATE, EventSeverity
from constants.apm import (
    FlowType,
    FormatType,
    OtlpKey,
    OtlpProtocol,
    SpanStandardField,
    StandardFieldCategory,
    TailSamplingSupportMethod,
    TelemetryDataType,
)
from constants.data_source import ApplicationsResultTableLabel
from constants.result_table import ResultTableField
from core.drf_resource import Resource, api, resource
from monitor.models import ApplicationConfig
from monitor_web.constants import AlgorithmType
from monitor_web.scene_view.resources.base import PageListResource
from monitor_web.scene_view.table_format import (
    LinkListTableFormat,
    LinkTableFormat,
    NumberTableFormat,
    StringTableFormat,
)
from monitor_web.strategies.user_groups import get_or_create_ops_notice_group


class CreateApplicationResource(Resource):
    class RequestSerializer(serializers.Serializer):
        class DatasourceOptionSerializer(serializers.Serializer):
            es_storage_cluster = serializers.IntegerField(label="es存储集群")
            es_retention = serializers.IntegerField(label="es存储周期", min_value=1)
            es_number_of_replicas = serializers.IntegerField(label="es副本数量", min_value=0)
            es_shards = serializers.IntegerField(label="es索引分片数量", min_value=1)
            es_slice_size = serializers.IntegerField(label="es索引切分大小", default=500)

        class PluginConfigSerializer(serializers.Serializer):
            target_node_type = serializers.CharField(label="节点类型", max_length=255)
            target_nodes = serializers.ListField(
                label="目标节点",
                required=False,
            )
            target_object_type = serializers.CharField(label="目标类型", max_length=255)
            data_encoding = serializers.CharField(label="日志字符集", max_length=255)
            paths = serializers.ListSerializer(
                label="语言",
                child=serializers.CharField(max_length=255),
                required=False,
            )

        bk_biz_id = serializers.IntegerField(label="业务id")
        app_name = serializers.RegexField(label="应用名称", max_length=50, regex=r"^[a-z0-9_-]+$")
        app_alias = serializers.CharField(label="应用别名", max_length=255)
        description = serializers.CharField(label="描述", required=False, max_length=255, default="", allow_blank=True)
        plugin_id = serializers.CharField(
            label="插件ID", max_length=255, required=False, allow_blank=True, default=Opentelemetry.id
        )
        deployment_ids = serializers.ListField(
            label="环境",
            child=serializers.CharField(max_length=255),
            required=False,
            allow_empty=True,
            default=[DeploymentEnum.CENTOS.id],
        )
        language_ids = serializers.ListField(
            label="语言",
            child=serializers.CharField(max_length=255),
            required=False,
            allow_empty=True,
            default=[LanguageEnum.PYTHON.id],
        )
        # ↓ datasource_option 在创建时 Trace / Log 都使用这个集群配置
        datasource_option = DatasourceOptionSerializer(required=False)
        # ↓ Log-Trace 配置 目前页面上没有开放
        plugin_config = PluginConfigSerializer(required=False)
        # ↓ 四个 Module 的开关
        enabled_profiling = serializers.BooleanField(label="是否开启 Profiling 功能", required=True)
        enabled_trace = serializers.BooleanField(label="是否开启 Trace 功能", required=True)
        enabled_metric = serializers.BooleanField(label="是否开启 Metric 功能", required=True)
        enabled_log = serializers.BooleanField(label="是否开启 Log 功能", required=True)

    class ResponseSerializer(serializers.ModelSerializer):
        class Meta:
            model = Application
            fields = "__all__"

        def to_representation(self, instance):
            data = super(CreateApplicationResource.ResponseSerializer, self).to_representation(instance)
            application = Application.objects.filter(application_id=instance.application_id).first()
            data["plugin_config"] = application.plugin_config
            return data

    def perform_request(self, validated_request_data):
        if Application.origin_objects.filter(
            bk_biz_id=validated_request_data["bk_biz_id"], app_name=validated_request_data["app_name"]
        ).exists():
            raise ValueError(_("应用名称: {}已被创建").format(validated_request_data['app_name']))

        app = Application.create_application(
            bk_biz_id=validated_request_data["bk_biz_id"],
            app_name=validated_request_data["app_name"],
            app_alias=validated_request_data["app_alias"],
            description=validated_request_data["description"],
            plugin_id=validated_request_data["plugin_id"],
            deployment_ids=validated_request_data["deployment_ids"],
            language_ids=validated_request_data["language_ids"],
            enabled_profiling=validated_request_data["enabled_profiling"],
            enabled_trace=validated_request_data["enabled_trace"],
            enabled_metric=validated_request_data["enabled_metric"],
            enabled_log=validated_request_data["enabled_log"],
            # ↓ 两个可选项
            storage_options=validated_request_data.get("datasource_option"),
            plugin_config=validated_request_data.get("plugin_config"),
        )

        from apm_web.tasks import APMEvent, report_apm_application_event

        switch_on_data_sources = app.get_data_sources()
        report_apm_application_event.delay(
            validated_request_data["bk_biz_id"],
            app.application_id,
            apm_event=APMEvent.APP_CREATE,
            data_sources=switch_on_data_sources,
        )
        return app


class CheckDuplicateNameResource(Resource):
    class RequestSerializer(serializers.Serializer):
        bk_biz_id = serializers.IntegerField(label="业务id")
        app_name = serializers.RegexField(label="应用名称", max_length=50, regex=r"[0-9a-zA-Z_]")

    class ResponseSerializer(serializers.Serializer):
        exists = serializers.BooleanField(label="是否存在")

    def perform_request(self, validated_request_data):
        if Application.origin_objects.filter(
            bk_biz_id=validated_request_data["bk_biz_id"], app_name=validated_request_data["app_name"]
        ).exists():
            return {"exists": True}
        return {"exists": False}


class ListApplicationInfoResource(Resource):
    class RequestSerializer(serializers.Serializer):
        bk_biz_id = serializers.IntegerField(label="业务id")

    many_response_data = True

    class ResponseSerializer(serializers.ModelSerializer):
        class Meta:
            ref_name = "list_application_info"
            model = Application
            fields = "__all__"

    def perform_request(self, validated_request_data):
        return Application.objects.filter(bk_biz_id=validated_request_data["bk_biz_id"])


class ApplicationInfoResource(Resource):
    class RequestSerializer(serializers.Serializer):
        application_id = serializers.IntegerField(label="应用id")
        telemetry_data_type = serializers.CharField(
            label="数据源类型", max_length=255, default=TelemetryDataType.TRACE.value
        )

    class ResponseSerializer(serializers.ModelSerializer):
        class Meta:
            ref_name = "application_info"
            model = Application
            fields = "__all__"

        def handle_instance_name_config(self, instance, data):
            if not data.get("application_instance_name_config"):
                instance.set_init_instance_name_config()
                # 旧应用没有实例名 -> 补充
                data["application_instance_name_config"] = instance.get_config_by_key(
                    Application.INSTANCE_NAME_CONFIG_KEY
                ).config_value

            last_span = SpanHandler.get_lastly_span(instance.bk_biz_id, instance.app_name)
            composition = []
            for item in data["application_instance_name_config"]["instance_name_composition"]:
                composition.append(
                    {
                        "id": item,
                        "name": item,
                        "alias": InstanceDiscoverKeys.get_label_by_key(item),
                        "value": SpanHandler.get_span_field_value(last_span, item),
                    }
                )

            data["application_instance_name_config"]["instance_name_composition"] = composition

        def handle_sampler_config(self, instance, data):
            if "application_sampler_config" not in data:
                # 旧应用没有采样配置 -> 补充
                instance.set_init_sampler_config()
                data["application_sampler_config"] = instance.get_config_by_key(
                    Application.SAMPLER_CONFIG_KEY
                ).config_value

        def handle_dimension_config(self, instance, data):
            if "application_dimension_config" not in data:
                instance.set_init_dimensions_config()
                data["application_dimension_config"] = instance.get_config_by_key(
                    Application.DIMENSION_CONFIG_KEY
                ).config_value

        def handle_apdex_config(self, instance, data):
            # 如果是旧的apdex配置
            if "application_apdex_config" not in data or len(data["application_apdex_config"].keys()) == 2:
                instance.set_init_apdex_config()
                data["application_apdex_config"] = instance.get_config_by_key(Application.APDEX_CONFIG_KEY).config_value

        def handle_es_storage_shards(self, instance, data):
            # 旧应用没有分片数设置 -> 获取当前索引集群分片数
            if "es_shards" not in data["application_datasource_config"]:
                indices_data = IndicesInfoResource()(application_id=instance.application_id)
                if indices_data:
                    shards_count = indices_data[0]["pri"]
                    config_value = {**data["application_datasource_config"], "es_shards": shards_count}
                    ApmMetaConfig.application_config_setup(
                        instance.application_id, Application.APPLICATION_DATASOURCE_CONFIG_KEY, config_value
                    )
                    data["application_datasource_config"] = config_value

        def convert_sampler_config(self, bk_biz_id, app_name, data):
            if data[Application.SamplerConfig.SAMPLER_TYPE] == SamplerTypeChoices.RANDOM:
                # 随机类型配置不需要额外的转换逻辑
                return data

            fields_mapping = group_by(SpanStandardField.flat_list(), get_key=operator.itemgetter("key"))
            for i in data.get("tail_conditions", []):
                item = fields_mapping.get(i["key"])
                if item:
                    i["key_alias"] = item[0]["name"]
                    i["type"] = item[0]["type"]
                else:
                    # 如果为特殊字段elapsed_time 则手动进行修改
                    if i["key"] == "elapsed_time":
                        i["key_alias"] = _("Span耗时")
                        i["type"] = "time"
                    else:
                        # 如果配置字段不在内置字段中 默认为string类型
                        i["key_alias"] = i["key"]
                        i["type"] = "string"

            # 添加尾部采样flow信息帮助排查问题
            flow_detail = api.apm_api.get_bkdata_flow_detail(
                bk_biz_id=bk_biz_id,
                app_name=app_name,
                flow_type=FlowType.TAIL_SAMPLING.value,
            )
            data["tail_sampling_info"] = (
                {
                    "last_process_time": flow_detail.get("last_process_time"),
                    "status": flow_detail.get("status"),
                }
                if flow_detail
                else None
            )

            return data

        def to_representation(self, instance):
            data = super(ApplicationInfoResource.ResponseSerializer, self).to_representation(instance)
            data["es_storage_index_name"] = instance.trace_result_table_id.replace(".", "_")
            for config in instance.get_all_config():
                data[config.config_key] = config.config_value

            # 处理apdex配置
            self.handle_apdex_config(instance, data)
            # 处理实例名配置
            self.handle_instance_name_config(instance, data)
            # 处理存储信息配置
            # self.handle_es_storage_shards(instance, data)
            # 处理采样配置
            self.handle_sampler_config(instance, data)
            # 处理维度配置
            # self.handle_dimension_config(instance, data)
            data["plugin_id"] = instance.plugin_id
            data["deployment_ids"] = instance.deployment_ids
            data["language_ids"] = instance.language_ids
            data["no_data_period"] = instance.no_data_period
            # db 类型配置
            data["application_db_system"] = DB_SYSTEM_TUPLE
            # 补充 db 默认配置
            if Application.DB_CONFIG_KEY not in data:
                data[Application.DB_CONFIG_KEY] = [DEFAULT_DB_CONFIG]
            # 补充 QPS 默认配置
            if Application.QPS_CONFIG_KEY not in data:
                data[Application.QPS_CONFIG_KEY] = DEFAULT_APM_APP_QPS
            data["plugin_config"] = instance.plugin_config

            # 转换采样配置显示内容
            data[Application.SAMPLER_CONFIG_KEY] = self.convert_sampler_config(
                instance.bk_biz_id, instance.app_name, data[Application.SAMPLER_CONFIG_KEY]
            )
            return data

    def perform_request(self, validated_request_data):
        try:
            return Application.objects.get(application_id=validated_request_data["application_id"])
        except Application.DoesNotExist:
            raise ValueError(_("应用不存在"))


class ApplicationInfoByAppNameResource(ApiAuthResource):
    class RequestSerializer(serializers.Serializer):
        bk_biz_id = serializers.IntegerField(label="业务ID")
        app_name = serializers.CharField(label="应用名称")
        start_time = serializers.IntegerField(label="开始时间", required=False)
        end_time = serializers.IntegerField(label="结束时间", required=False)

    def perform_request(self, validated_request_data):
        try:
            application = Application.objects.get(
                app_name=validated_request_data["app_name"], bk_biz_id=validated_request_data["bk_biz_id"]
            )
        except Application.DoesNotExist:
            raise ValueError("Application does not exist")
        data = ApplicationInfoResource().request({"application_id": application.application_id})
        start_time = validated_request_data.get("start_time")
        end_time = validated_request_data.get("end_time")
        if start_time and end_time:
            data["trace_data_status"] = DataStatus.NO_DATA
            if ApplicationHandler.have_data(application, start_time, end_time):
                data["trace_data_status"] = DataStatus.NORMAL
        return data


class StartResource(Resource):
    class RequestSerializer(serializers.Serializer):
        application_id = serializers.IntegerField(label="应用id")
        type = serializers.ChoiceField(label="需要开启的数据源", choices=TelemetryDataType.values())

    @classmethod
    def translate_data_status_when_start(cls, data_status):
        return DataStatus.NO_DATA if data_status == DataStatus.DISABLED else data_status

    @atomic
    def perform_request(self, validated_data):
        application = Application.objects.get(application_id=validated_data["application_id"])

        if validated_data["type"] == TelemetryDataType.TRACE.value:
            application.is_enabled_trace = True
            application.trace_data_status = self.translate_data_status_when_start(application.trace_data_status)
            Application.start_plugin_config(validated_data["application_id"])
        elif validated_data["type"] == TelemetryDataType.PROFILING.value:
            application.is_enabled_profiling = True
            application.profiling_data_status = self.translate_data_status_when_start(application.profiling_data_status)
        elif validated_data["type"] == TelemetryDataType.METRIC.value:
            application.is_enabled_metric = True
            application.metric_data_status = self.translate_data_status_when_start(application.metric_data_status)
        elif validated_data["type"] == TelemetryDataType.LOG.value:
            application.is_enabled_log = True
            application.log_data_status = self.translate_data_status_when_start(application.log_data_status)
        else:
            raise ValueError(_("不支持的data_source: {}").format(validated_data["type"]))

        res = api.apm_api.start_application(
            application_id=validated_data["application_id"], type=validated_data["type"]
        )

        application.is_enabled = True
        application.save()

        from apm_web.tasks import APMEvent, report_apm_application_event

        switch_on_data_sources = application.get_data_sources()
        report_apm_application_event.delay(
            application.bk_biz_id,
            application.application_id,
            apm_event=APMEvent.APP_UPDATE,
            data_sources=switch_on_data_sources,
            updated_telemetry_types=[validated_data["type"]],
        )
        return res


class StopResource(Resource):
    class RequestSerializer(serializers.Serializer):
        application_id = serializers.IntegerField(label="应用id")
        type = serializers.ChoiceField(label="暂停类型", choices=TelemetryDataType.values())

    @atomic
    def perform_request(self, validated_data):
        application = Application.objects.get(application_id=validated_data["application_id"])

        if validated_data["type"] == TelemetryDataType.TRACE.value:
            application.is_enabled_trace = False
            application.trace_data_status = DataStatus.DISABLED
            Application.stop_plugin_config(validated_data["application_id"])
        elif validated_data["type"] == TelemetryDataType.PROFILING.value:
            application.is_enabled_profiling = False
            application.profiling_data_status = DataStatus.DISABLED
        elif validated_data["type"] == TelemetryDataType.METRIC.value:
            application.is_enabled_metric = False
            application.metric_data_status = DataStatus.DISABLED
        elif validated_data["type"] == TelemetryDataType.LOG.value:
            application.is_enabled_log = False
            application.log_data_status = DataStatus.DISABLED

        res = api.apm_api.stop_application(application_id=validated_data["application_id"], type=validated_data["type"])
        application.save()

        from apm_web.tasks import APMEvent, report_apm_application_event

        switch_on_data_sources = application.get_data_sources()
        report_apm_application_event.delay(
            application.bk_biz_id,
            application.application_id,
            apm_event=APMEvent.APP_UPDATE,
            data_sources=switch_on_data_sources,
            updated_telemetry_types=[validated_data["type"]],
        )
        return res


class SamplingOptionsResource(Resource):
    """获取采样配置常量"""

    def perform_request(self, validated_request_data):
        sampling_types = [SamplerTypeChoices.RANDOM, SamplerTypeChoices.EMPTY]
        res = {}
        if settings.IS_ACCESS_BK_DATA:
            # 标准字段常量 + 耗时字段
            sampling_types.append(SamplerTypeChoices.TAIL)
            standard_fields = SpanStandardField.flat_list()
            standard_fields = [{"name": _("Span耗时"), "key": "elapsed_time", "type": "time"}] + standard_fields
            res["tail_sampling_options"] = standard_fields

        return {
            "sampler_types": sampling_types,
            **res,
        }


class SetupResource(Resource):
    class RequestSerializer(serializers.Serializer):
        class DatasourceOptionSerializer(serializers.Serializer):
            es_storage_cluster = serializers.IntegerField(label="es存储集群")
            es_retention = serializers.IntegerField(label="es存储周期", min_value=1)
            es_number_of_replicas = serializers.IntegerField(label="es副本数量", min_value=0)
            # 旧应用没有分片数
            es_shards = serializers.IntegerField(label="es索引分片数", min_value=1, default=3)
            es_slice_size = serializers.IntegerField(label="es索引切分大小", default=500, required=False)

        class SamplerConfigSerializer(serializers.Serializer):
            class TailConditions(serializers.Serializer):
                """尾部采样-采样规则数据格式"""

                condition_choices = (
                    ("and", "and"),
                    ("or", "or"),
                )

                condition = serializers.ChoiceField(label="Condition", choices=condition_choices, required=False)
                key = serializers.CharField(label="Key")
                method = serializers.ChoiceField(label="Method", choices=TailSamplingSupportMethod.choices)
                value = serializers.ListSerializer(label="Value", child=serializers.CharField())

            sampler_type = serializers.ChoiceField(choices=SamplerTypeChoices.choices(), label="采集类型")
            sampler_percentage = serializers.IntegerField(label="采集百分比", required=False)
            tail_trace_session_gap_min = serializers.IntegerField(label="尾部采样-会话过期时间", required=False)
            tail_trace_mark_timeout = serializers.IntegerField(label="尾部采样-标记状态最大存活时间", required=False)
            tail_conditions = serializers.ListSerializer(child=TailConditions(), required=False, allow_empty=True)

            def validate(self, attrs):
                attr = super().validate(attrs)
                if attrs["sampler_type"] == SamplerTypeChoices.RANDOM:
                    if "sampler_percentage" not in attrs:
                        raise ValueError(_("随机采样未配置采集百分比"))
                elif attrs["sampler_type"] == SamplerTypeChoices.TAIL:
                    if "sampler_percentage" not in attrs:
                        raise ValueError("尾部采样未配置采集百分比")

                if attrs.get("tail_conditions"):
                    t = [i for i in attrs["tail_conditions"] if i["key"] and i["method"] and i["value"]]
                    attrs["tail_conditions"] = t

                return attr

        class InstanceNameConfigSerializer(serializers.Serializer):
            instance_name_composition = serializers.ListField(
                child=serializers.CharField(), min_length=1, label="实例名组成"
            )

            def validate_instance_name_composition(self, data):
                if len(set(data)) != len(data):
                    raise ValueError(_("实例名配置含有重复"))

                return data

        class DimensionConfigSerializer(serializers.Serializer):
            class _DimensionSerializer(serializers.Serializer):
                span_kind = serializers.CharField(label="span_kind")
                predicate_key = serializers.CharField(label="predicate_key")
                dimensions = serializers.ListField(child=serializers.CharField(), label="维度")

            dimensions = serializers.ListField(child=_DimensionSerializer(), label="维度配置")

        class DbConfigSerializer(serializers.Serializer):
            db_system = serializers.CharField(label="DB类型", allow_blank=True)
            trace_mode = serializers.CharField(label="追踪模式")
            length = serializers.IntegerField(label="保留长度")
            threshold = serializers.IntegerField(label="阀值")
            enabled_slow_sql = serializers.BooleanField(label="是否启用慢语句")

        class PluginConfigSerializer(serializers.Serializer):
            target_node_type = serializers.CharField(label="节点类型", max_length=255)
            target_nodes = serializers.ListField(
                label="目标节点",
                required=False,
            )
            target_object_type = serializers.CharField(label="目标类型", max_length=255)
            data_encoding = serializers.CharField(label="日志字符集", max_length=255)
            paths = serializers.ListSerializer(
                label="语言",
                child=serializers.CharField(max_length=255),
                required=False,
            )
            bk_biz_id = serializers.IntegerField(label="业务id", required=False)
            subscription_id = serializers.IntegerField(label="订阅任务id", required=False)
            bk_data_id = serializers.IntegerField(label="数据id", required=False)

        application_id = serializers.IntegerField(label="应用id")
        app_alias = serializers.CharField(label="应用别名", max_length=255, required=False)
        description = serializers.CharField(label="应用描述", max_length=255, allow_blank=True, required=False)
        trace_datasource_option = DatasourceOptionSerializer(required=False, label="trace ES 配置")
        log_datasource_option = DatasourceOptionSerializer(required=False, label="log ES 配置")
        application_apdex_config = ApdexConfigSerializer(required=False)
        application_sampler_config = SamplerConfigSerializer(required=False)
        application_instance_name_config = InstanceNameConfigSerializer(required=False)
        application_dimension_config = DimensionConfigSerializer(required=False)
        application_db_config = serializers.ListField(label="db配置", child=DbConfigSerializer(), default=[])

        no_data_period = serializers.IntegerField(label="无数据周期", required=False)
        plugin_config = PluginConfigSerializer(required=False)
        application_qps_config = serializers.IntegerField(label="qps", required=False)

        def validate(self, attrs):
            res = super(SetupResource.RequestSerializer, self).validate(attrs)
            if attrs.get("trace_datasource_option") and not attrs.get("trace_datasource_option", {}).get(
                "es_slice_size"
            ):
                # 更新 trace 数据源时 需要传递切分大小
                raise ValueError("更新 Trace 数据源时需要指定切分大小")
            return res

    class SetupProcessor:
        update_key = []
        group_key = None

        def __init__(self, application):
            self._application = application
            self._params = {}

        def set_params(self, key, value):
            self._params[key] = value

        def set_group_params(self, value):
            for k, v in value.items():
                self.set_params(k, v)

        def setup(self):
            pass

    class NoDataPeriodProcessor(SetupProcessor):
        update_key = ["no_data_period"]

        def setup(self):
            for key, value in self._params.items():
                self._application.setup_nodata_config(key, value)

    class TraceDatasourceSetProcessor(SetupProcessor):
        update_key = ["trace_datasource_option"]

        def setup(self):
            for key in self.update_key:
                if key not in self._params:
                    return
            Application.setup_datasource(
                self._application.application_id,
                {"trace_datasource_option": self._params["trace_datasource_option"]},
            )

    class LogDatasourceSetProcessor(SetupProcessor):
        update_key = ["log_datasource_option"]

        def setup(self):
            for key in self.update_key:
                if key not in self._params:
                    return
            Application.setup_datasource(
                self._application.application_id,
                {"log_datasource_option": self._params["log_datasource_option"]},
            )

    class ApplicationSetupProcessor(SetupProcessor):
        update_key = ["app_alias", "description"]

        def setup(self):
            Application.objects.filter(application_id=self._application.application_id).update(**self._params)

    class ApdexSetupProcessor(SetupProcessor):
        group_key = "application_apdex_config"
        update_key = ["apdex_default", "apdex_http", "apdex_db", "apdex_messaging", "apdex_backend", "apdex_rpc"]

        def setup(self):
            self._application.setup_config(
                self._application.apdex_config, self._params, self._application.APDEX_CONFIG_KEY, override=True
            )

    class InstanceNameSetupProcessor(SetupProcessor):
        group_key = "application_instance_name_config"
        update_key = ["instance_name_composition"]

        def setup(self):
            self._application.setup_config(
                self._application.instance_config, self._params, self._application.INSTANCE_NAME_CONFIG_KEY
            )

    class DimensionSetupProcessor(SetupProcessor):
        group_key = "application_dimension_config"
        update_key = ["dimensions"]

        def setup(self):
            self._application.setup_config(
                self._application.dimension_config, self._params, self._application.DIMENSION_CONFIG_KEY
            )

    class DbSetupProcessor(SetupProcessor):
        update_key = ["application_db_config"]

        def setup(self):
            self._application.setup_config(
                self._application.db_config,
                self._params["application_db_config"],
                self._application.DB_CONFIG_KEY,
                override=True,
            )

    class QPSSetupProcessor(SetupProcessor):
        update_key = ["application_qps_config"]

        def setup(self):
            self._application.setup_config(
                self._application.qps_config,
                self._params["application_qps_config"],
                self._application.QPS_CONFIG_KEY,
                override=True,
            )

    def perform_request(self, validated_data):
        try:
            application = Application.objects.get(application_id=validated_data["application_id"])
        except Application.DoesNotExist:
            raise ValueError(_("应用不存在"))

        # Step1: 更新应用配置
        processors = [
            processor_cls(application)
            for processor_cls in [
                self.TraceDatasourceSetProcessor,
                self.LogDatasourceSetProcessor,
                self.ApplicationSetupProcessor,
                self.ApdexSetupProcessor,
                self.InstanceNameSetupProcessor,
                # self.DimensionSetupProcessor,
                self.NoDataPeriodProcessor,
                self.DbSetupProcessor,
                self.QPSSetupProcessor,
            ]
        ]

        need_handle_processors = []
        for key, value in validated_data.items():
            for processor in processors:
                if processor.group_key and key == processor.group_key:
                    processor.set_group_params(value)
                    need_handle_processors.append(processor)

                if key in processor.update_key:
                    processor.set_params(key, value)
                    need_handle_processors.append(processor)

        for processor in need_handle_processors:
            processor.setup()

        # Step2: 因为采样配置较复杂所以不走Processor 交给单独Helper处理
        if validated_data.get("application_sampler_config"):
            SamplingHelpers(validated_data['application_id']).setup(validated_data["application_sampler_config"])

        Application.objects.filter(application_id=application.application_id).update(update_user=get_global_user())

        # Log-Trace配置更新
        if application.plugin_id == LOG_TRACE:
            Application.update_plugin_config(application.application_id, validated_data["plugin_config"])

        from apm_web.tasks import update_application_config

        update_application_config.delay(application.application_id)


class ListApplicationResource(PageListResource):
    """APM 观测场景应用列表接口"""

    def get_columns(self, column_type=None):
        return [
            StringTableFormat(id="app_alias", name=_("应用别名"), checked=True),
            StringTableFormat(id="app_name", name=_("应用名"), checked=True),
            StringTableFormat(id="description", name=_("应用描述"), checked=True),
            StringTableFormat(id="retention", name=_("存储计划"), checked=True),
            StringTableFormat(id="service_count", name=_("服务数量")),
            StringTableFormat(id="is_enabled", name=_("应用是否启用"), checked=True),
        ]

    class RequestSerializer(serializers.Serializer):
        bk_biz_id = serializers.IntegerField(label="业务id")
        keyword = serializers.CharField(required=False, label="查询关键词", allow_blank=True)
        filter_dict = serializers.JSONField(required=False, label="筛选字典")
        sort = serializers.CharField(required=False, label="排序条件", allow_blank=True)

    class ApplicationSerializer(serializers.ModelSerializer):
        class Meta:
            model = Application
            fields = [
                "bk_biz_id",
                "application_id",
                "app_name",
                "app_alias",
                "description",
                "is_enabled",
                "trace_data_status",
                "profiling_data_status",
                "metric_data_status",
                "log_data_status",
                "service_count",
                "trace_result_table_id",
                "metric_result_table_id",
            ]

    def get_filter_fields(self):
        return ["app_name", "app_alias", "description"]

    def perform_request(self, validate_data):
        applications = Application.objects.filter(bk_biz_id=validate_data["bk_biz_id"])

        def sort_rule(app):
            """
            排序规则
            1. 有数据的优先
            2. 有服务的其次
            3. 分组内按名称排序
            """
            first, second, third = 1, 1, app.get("app_name", "")
            if (
                app.get("trace_data_status") == DataStatus.NORMAL
                or app.get("profiling_data_status") == DataStatus.NORMAL
                or app.get("metric_data_status") == DataStatus.NORMAL
                or app.get("log_data_status") == DataStatus.NORMAL
            ):
                first = 0

            if app.get("service_count", 0) > 0:
                second = 0

            return first, second, third

        # 排序
        data = sorted(self.ApplicationSerializer(applications, many=True).data, key=sort_rule)
        # 不分页
        validate_data["page_size"] = len(data)
        return self.get_pagination_data(data, validate_data)


class ListApplicationAsyncResource(AsyncColumnsListResource):
    """
    应用列表页异步接口
    (目前新版应用列表 前端没有使用这个接口)
    """

    METRIC_MAP = {
        "apdex": ApdexInstance,
        "request_count": RequestCountInstance,
        "avg_duration": AvgDurationInstance,
        "error_rate": ErrorRateInstance,
        "error_count": ErrorCountInstance,
    }
    SERVICE_COUNT = "service_count"

    SyncResource = ListApplicationResource

    @classmethod
    def get_miss_application_and_cache_metric_data(cls, applications):
        """
        获取应用指标缓存数据及miss_application
        :param applications: 应用列表
        :return:
        """

        miss_application = []
        cache_metric_data = {}

        # 获取缓存数据
        cache_key_maps = {str(app.get("application_id")): ServiceHandler.build_cache_key(app) for app in applications}
        cache_data = cache.get_many(cache_key_maps.values())

        for app in applications:
            application_id = str(app.get("application_id"))
            key = cache_key_maps.get(application_id)
            app_cache_data = cache_data.get(key)
            if app_cache_data:
                cache_metric_data[application_id] = app_cache_data
            else:
                miss_application.append(app)
        return miss_application, cache_metric_data

    @classmethod
    def get_metric_data(cls, metric_name: str, applications: list) -> dict:
        """
        获取应用指标数据
        :param metric_name: 指标名称
        :param applications: 应用列表
        :return:
        """

        service_count_mapping = {}
        metric_data = {}
        if metric_name == cls.SERVICE_COUNT:
            service_count_mapping = ServiceHandler.batch_query_service_count(applications)

        if metric_name in cls.METRIC_MAP:
            metric_data = APPLICATION_LIST(applications, metric_handler_cls=[cls.METRIC_MAP.get(metric_name)])

        metric_map = {}
        for app in applications:
            application_id = str(app["application_id"])
            app_metric = metric_data.get(application_id, copy.deepcopy(APM_APPLICATION_DEFAULT_METRIC))
            app_metric["service_count"] = service_count_mapping.get(application_id, 0)
            metric_map[application_id] = app_metric
        return metric_map

    def build_res(self, validate_data, app_mapping, metric_data):
        """
        获取返回数据
        :param validate_data: 参数
        :param app_mapping: 应用MAP
        :param metric_data: 指标数据
        :return:
        """

        res = []

        for application_id in validate_data.get("application_ids"):
            if application_id not in app_mapping:
                continue

            app_metric = metric_data.get(str(application_id), {})
            if validate_data["column"] in app_metric:
                res.append(
                    {
                        "application_id": application_id,
                        "app_name": app_mapping[application_id][0].app_name,
                        **self.get_async_column_item(app_metric, validate_data["column"]),
                    }
                )

        return res

    class RequestSerializer(AsyncSerializer):
        application_ids = serializers.ListSerializer(child=serializers.CharField(), default=[], label="app应用id列表")

    def perform_request(self, validate_data):
        res = []

        application_ids = validate_data.get("application_ids")
        if not application_ids:
            return res

        applications = Application.objects.filter(
            bk_biz_id=validate_data["bk_biz_id"], application_id__in=[int(app_id) for app_id in application_ids]
        )
        application_mapping = group_by(applications, lambda i: str(i.application_id))

        cache_applications = sorted(
            ApplicationCacheSerializer(applications, many=True).data, key=lambda i: i.get("application_id", 0)
        )

        miss_application, cache_metric_data = self.get_miss_application_and_cache_metric_data(
            applications=cache_applications
        )

        # 缓存中缺少部分应用时，补全数据
        if miss_application:
            metric_data = self.get_metric_data(metric_name=validate_data["column"], applications=miss_application)
            cache_metric_data.update(metric_data)

        res = self.build_res(
            validate_data=validate_data, app_mapping=application_mapping, metric_data=cache_metric_data
        )
        return self.get_async_data(res, validate_data["column"])


class ServiceDetailResource(Resource):
    class RequestSerializer(serializers.Serializer):
        bk_biz_id = serializers.IntegerField(label="业务id")
        app_name = serializers.CharField(label="应用名称")
        service_name = serializers.CharField(label="服务名称")
        start_time = serializers.IntegerField(required=True, label="开始时间")
        end_time = serializers.IntegerField(required=True, label="开始时间")

    def key_name_map(self):
        return {
            TopoNodeKind.SERVICE: {
                "category": _("服务分类"),
                "predicate_value": _("分类名称"),
                "service_language": _("语言"),
                "instance_count": _("实例数量"),
                "cmdb_template_name": _("关联CMDB服务名称"),
                "cmdb_first_category": _("关联CMDB一级分类名称"),
                "cmdb_second_category": _("关联CMDB二级分类名称"),
                "log_type": _("关联日志类型"),
                "log_related_bk_biz_name": _("关联日志业务名称"),
                "log_value_alias": _("关联日志索引集"),
                "log_value": _("关联日志url"),
                "app_related_bk_biz_name": _("关联应用(业务名称)"),
                "app_related_app_name": _("关联应用(应用名称)"),
            },
            TopoNodeKind.COMPONENT: {
                "category": _("服务分类"),
                "predicate_value": _("分类名称"),
                "kind": _("服务类型"),
                "belong_service": _("归属服务"),
                "instance_count": _("实例数量"),
            },
        }

    def perform_request(self, data):
        node_info = ServiceHandler.get_node(
            data["bk_biz_id"],
            data["app_name"],
            data["service_name"],
            raise_exception=False,
        )
        if not node_info:
            return [
                {
                    "name": _("数据状态"),
                    "type": "string",
                    "value": _("无数据（暂未发现此服务）"),
                }
            ]

        instances = RelationMetricHandler.list_instances(
            data["bk_biz_id"],
            data["app_name"],
            data["start_time"],
            data["end_time"],
            service_name=data["service_name"],
        )

        extra_data = node_info.get("extra_data", {})
        if extra_data.get("kind") == TopoNodeKind.COMPONENT:
            return [
                {
                    "name": self.key_name_map()[TopoNodeKind.COMPONENT][k],
                    "type": "string",
                    "value": v or "--",
                }
                for k, v in {
                    "category": StandardFieldCategory.get_label_by_key(extra_data.get("category")),
                    "predicate_value": extra_data.get("predicate_value"),
                    "kind": TopoNodeKind.get_label_by_key(extra_data.get("kind")),
                    "belong_service": ComponentHandler.get_component_belong_service(data["service_name"]),
                    "instance_count": len(instances),
                }.items()
            ]

        self.add_service_relation(data["bk_biz_id"], data["app_name"], node_info)

        return [
            {
                "name": self.key_name_map()[TopoNodeKind.SERVICE].get(item, item),
                "type": "string",
                "value": str(value) if value else "--",
            }
            for item, value in {
                "category": StandardFieldCategory.get_label_by_key(extra_data.get("category")),
                "predicate_value": extra_data.get("predicate_value"),
                "service_language": extra_data.get("service_language") or _("其他语言"),
                "instance_count": len(instances),
            }.items()
            if item in self.key_name_map()[TopoNodeKind.SERVICE].keys()
        ]

    def add_service_relation(self, bk_biz_id, app_name, service):
        query_params = {"bk_biz_id": bk_biz_id, "app_name": app_name, "service_name": service["topo_key"]}
        # -- 添加cmdb关联信息
        cmdb_query = CMDBServiceRelation.objects.filter(**query_params)
        if cmdb_query.exists():
            instance = cmdb_query.first()
            bk_biz_id = instance.bk_biz_id
            template_id = instance.template_id
            template = {t["id"]: t for t in CMDBServiceTemplateResource.get_templates(bk_biz_id)}.get(template_id, {})
            service.update(
                {
                    "cmdb_template_name": template.get("name"),
                    "cmdb_first_category": template.get("first_category", {}).get("name"),
                    "cmdb_second_category": template.get("second_category", {}).get("name"),
                }
            )

        # -- 添加日志关联
        log_query = LogServiceRelation.objects.filter(**query_params)
        if log_query.exists():
            log_data = LogServiceRelationOutputSerializer(instance=log_query.first()).data
            if log_data["log_type"] == ServiceRelationLogTypeChoices.BK_LOG:
                service.update(
                    {
                        "log_type": log_data["log_type_alias"],
                        "log_related_bk_biz_name": log_data["related_bk_biz_name"],
                        "log_value_alias": log_data["value_alias"],
                    }
                )
            else:
                service.update({"log_type": log_data["log_type_alias"], "log_value": log_data["value"]})

        # -- 添加app关联
        app_query = AppServiceRelation.objects.filter(**query_params)
        if app_query.exists():
            instance = app_query.first()
            res = AppServiceRelationSerializer(instance=instance).data
            relate_bk_biz_id = instance.relate_bk_biz_id
            biz = {i.bk_biz_id: i for i in api.cmdb.get_business(bk_biz_ids=[relate_bk_biz_id])}.get(relate_bk_biz_id)
            service.update(
                {
                    "app_related_bk_biz_name": biz.bk_biz_name if isinstance(biz, Business) else None,
                    "app_related_app_name": res["relate_app_name"],
                }
            )


class EndpointDetailResource(Resource):
    class RequestSerializer(serializers.Serializer):
        bk_biz_id = serializers.IntegerField(label="业务id")
        app_name = serializers.CharField(label="应用名称")
        service_name = serializers.CharField(label="服务名称")
        endpoint_name = serializers.CharField(label="接口名称")

    def perform_request(self, validated_data):
        endpoint_info = EndpointHandler.get_endpoint(
            validated_data["bk_biz_id"],
            validated_data["app_name"],
            validated_data["service_name"],
            validated_data["endpoint_name"],
        )

        if not endpoint_info:
            return [
                {
                    "name": _("数据状态"),
                    "type": "string",
                    "value": _("无数据（暂未发现此接口）"),
                }
            ]

        return [
            {
                "name": _("接口类型"),
                "type": "string",
                "value": CategoryEnum.get_label_by_key(endpoint_info.get("category"))
                if endpoint_info.get("category")
                else "--",
            },
            {"name": _("所属服务"), "type": "string", "value": endpoint_info.get("service_name", "--")},
        ]


class MetricInfoResource(Resource):
    class RequestSerializer(serializers.Serializer):
        application_id = serializers.IntegerField(label="应用id")
        keyword = serializers.CharField(required=False, label="关键字", allow_blank=True)

    def perform_request(self, validated_request_data):
        try:
            app = Application.objects.get(application_id=validated_request_data["application_id"])
        except Application.DoesNotExist:
            raise ValueError(_("应用不存在"))
        metric_info = app.metric_info
        keyword = validated_request_data.get("keyword", "")
        return [metric for metric in metric_info if keyword in metric["field_name"] or keyword in metric["description"]]


class ServiceListResource(ApiAuthResource):
    class RequestSerializer(serializers.Serializer):
        bk_biz_id = serializers.IntegerField(label="业务id")
        app_name = serializers.CharField(label="应用名称")

    def perform_request(self, validated_request_data):
        resp = ServiceHandler.list_nodes(validated_request_data["bk_biz_id"], validated_request_data["app_name"])

        return {
            "conditionList": [],
            "data": [
                {
                    "id": service["topo_key"],
                    "name": service["topo_key"],
                    "service_name": service["topo_key"],
                }
                for service in resp
                if service["extra_data"]["kind"] == "service"
            ],
        }


class QueryExceptionEventResource(PageListResource):
    EXCEPTION_EVENT_TYPE = "exception"

    class RequestSerializer(serializers.Serializer):
        bk_biz_id = serializers.IntegerField(label="业务id")
        app_name = serializers.CharField(label="应用名称")
        page = serializers.IntegerField(required=False, label="页码")
        page_size = serializers.IntegerField(required=False, label="每页条数")
        start_time = serializers.IntegerField(required=True, label="数据开始时间")
        end_time = serializers.IntegerField(required=True, label="数据开始时间")
        filter_dict = serializers.DictField(required=False, label="过滤条件", default={})
        filter_params = serializers.DictField(required=False, label="过滤参数", default={})
        sort = serializers.CharField(required=False, label="排序条件", allow_blank=True)
        component_instance_id = serializers.ListSerializer(
            child=serializers.CharField(), required=False, label="组件实例id(组件页面下有效)"
        )
        category = serializers.CharField(label="分类", required=False)

    def get_operator(self):
        return _("查看")

    def perform_request(self, validated_data):
        filter_params = build_filter_params(validated_data["filter_params"])
        service_name = get_service_from_params(filter_params)
        params = {
            "app_name": validated_data["app_name"],
            "bk_biz_id": validated_data["bk_biz_id"],
            "start_time": validated_data["start_time"],
            "end_time": validated_data["end_time"],
            "name": [self.EXCEPTION_EVENT_TYPE],
        }
        if validated_data.get("category"):
            params["category"] = validated_data["category"]
        if service_name:
            node = ServiceHandler.get_node(
                validated_data["bk_biz_id"],
                validated_data["app_name"],
                service_name,
            )
            # 如果是组件 增加查询参数
            if ComponentHandler.is_component_by_node(node):
                DbComponentHandler.build_component_filter_params(
                    validated_data["bk_biz_id"],
                    validated_data["app_name"],
                    service_name,
                    filter_params,
                    validated_data.get("component_instance_id"),
                )
                db_system_filter = DbComponentHandler.build_db_system_param(category=node["extra_data"]["category"])
                filter_params.extend(db_system_filter)
            else:
                if ServiceHandler.is_remote_service_by_node(node):
                    filter_params = ServiceHandler.build_remote_service_filter_params(service_name, filter_params)

        params["filter_params"] = filter_params
        events = api.apm_api.query_event(params)
        res = []
        for event in events:
            exception_type = event.get(OtlpKey.ATTRIBUTES, {}).get(SpanAttributes.EXCEPTION_TYPE, "unknown")
            res.append(
                {
                    "title": f"{span_time_strft(event['timestamp'])}  {exception_type}",
                    "subtitle": event.get(OtlpKey.ATTRIBUTES, {}).get(SpanAttributes.EXCEPTION_MESSAGE, ""),
                    "content": event.get(OtlpKey.ATTRIBUTES, {})
                    .get(SpanAttributes.EXCEPTION_STACKTRACE, "")
                    .split("\n"),
                    "timestamp": int(event["timestamp"]),
                }
            )
        # 对 res 基于 timestamp 字段排序 (倒序)
        res = sorted(res, key=lambda x: x["timestamp"], reverse=True)
        for index, r in enumerate(res, 1):
            r["id"] = index
        return self.get_pagination_data(res, validated_data)


class MetaInstrumentGuides(Resource):
    class RequestSerializer(serializers.Serializer):
        bk_biz_id = serializers.IntegerField(label="业务ID")
        app_name = serializers.CharField(label="应用名称")
        base_endpoint = serializers.URLField(label="接收端地址")

        languages = serializers.ListSerializer(
            label="语言列表",
            child=serializers.ChoiceField(label="语言", choices=[lang.lower() for lang in LanguageEnum.get_keys()]),
        )
        deployments = serializers.ListSerializer(
            label="环境列表",
            required=False,
            default=[DeploymentEnum.CENTOS.id],
            child=serializers.ChoiceField(label="环境", choices=[deploy.lower() for deploy in DeploymentEnum.get_keys()]),
        )
        plugins = serializers.ListSerializer(
            label="场景列表",
            required=False,
            default=[PluginEnum.OPENTELEMETRY.id],
            child=serializers.ChoiceField(label="场景", choices=[plugin.lower() for plugin in PluginEnum.get_keys()]),
        )
        access_config = serializers.DictField(label="接入配置", required=False)

        OTLP_EXPORTER_GRPC_PORT = 4317
        OTLP_EXPORTER_HTTP_PORT = 4318

        def validate(self, attrs: Dict[str, Any]) -> Dict[str, Any]:
            app = Application.objects.filter(bk_biz_id=attrs["bk_biz_id"], app_name=attrs["app_name"]).first()
            if app is None:
                raise ValueError(_(f'应用({attrs["app_name"]})不存在'))

            data_token: str = QueryBkDataToken().request({"application_id": app.application_id})

            attrs["access_config"] = {
                "token": data_token,
                "otlp": {
                    # 语意参考：https://opentelemetry.io/docs/specs/otel/protocol/exporter/#configuration-options
                    # 默认通过 gRPC 上报
                    "protocol": OtlpProtocol.GRPC,
                    "endpoint": f"{attrs['base_endpoint']}:{self.OTLP_EXPORTER_GRPC_PORT}",
                    "http_endpoint": f"{attrs['base_endpoint']}:{self.OTLP_EXPORTER_HTTP_PORT}",
                    "enable_metrics": app.is_enabled_metric,
                    "enable_logs": app.is_enabled_log,
                    "enable_traces": app.is_enabled_trace,
                },
                "profiling": {
                    # 语意参考：https://grafana.com/docs/pyroscope/latest/configure-client/
                    "enabled": app.is_enabled_profiling,
                    "endpoint": f"{attrs['base_endpoint']}:{self.OTLP_EXPORTER_HTTP_PORT}/pyroscope",
                },
            }
            return attrs

    def perform_request(self, validated_request_data):
        access_config = validated_request_data["access_config"]
        for field in ["enable_metrics", "enable_logs", "enable_traces"]:
            access_config["otlp"][field] = str(access_config["otlp"][field]).lower()
        access_config["profiling"]["enabled"] = str(access_config["profiling"]["enabled"]).lower()

        context: Dict[str, str] = {
            "ECOSYSTEM_REPOSITORY_URL": settings.ECOSYSTEM_REPOSITORY_URL,
            "ECOSYSTEM_CODE_ROOT_URL": settings.ECOSYSTEM_CODE_ROOT_URL,
            "APM_ACCESS_URL": settings.APM_ACCESS_URL,
            "access_config": access_config,
            "service_name": "{{service_name}}",
        }

        helper: Help = Help(context)

        guides: List[Dict[str, Any]] = []
        for language, deployment, plugin in itertools.product(
            validated_request_data["languages"],
            validated_request_data["deployments"],
            validated_request_data["plugins"],
        ):
            guides.append(
                {
                    "plugin": plugin,
                    "deployment": deployment,
                    "language": language,
                    "content": helper.get_help_md(plugin, language, deployment),
                }
            )

        return guides


class MetaConfigInfoResource(Resource):
    class RequestSerializer(serializers.Serializer):
        bk_biz_id = serializers.IntegerField(label="业务ID")

    def get_setup_config_value(self, key: str, bk_biz_id, default=None):
        obj = ApplicationConfig.objects.filter(cc_biz_id=bk_biz_id, key=key).first()
        if obj:
            return json.loads(obj.value)["_data"]
        return default

    def setup(self, bk_biz_id):
        return {
            "guide_url": {
                "access_url": settings.APM_ACCESS_URL,
                "best_practice": settings.APM_BEST_PRACTICE_URL,
                "metric_description": settings.APM_METRIC_DESCRIPTION_URL,
            },
            "index_prefix_name": f"{bk_biz_id}_bkapm_",
            "es_retention_days": {
                "default": DefaultSetupConfig.DEFAULT_ES_RETENTION_DAYS,
                "default_es_max": self.get_setup_config_value(
                    BizConfigKey.DEFAULT_ES_RETENTION_DAYS_MAX,
                    bk_biz_id,
                    DefaultSetupConfig.DEFAULT_ES_RETENTION_DAYS_MAX,
                ),
                "private_es_max": self.get_setup_config_value(
                    BizConfigKey.PRIVATE_ES_RETENTION_DAYS_MAX,
                    bk_biz_id,
                    DefaultSetupConfig.PRIVATE_ES_RETENTION_DAYS_MAX,
                ),
            },
            "es_number_of_replicas": {
                "default": DefaultSetupConfig.DEFAULT_ES_NUMBER_OF_REPLICAS,
                "default_es_max": self.get_setup_config_value(
                    BizConfigKey.DEFAULT_ES_NUMBER_OF_REPLICAS_MAX,
                    bk_biz_id,
                    DefaultSetupConfig.DEFAULT_ES_NUMBER_OF_REPLICAS_MAX,
                ),
                "private_es_max": self.get_setup_config_value(
                    BizConfigKey.PRIVATE_ES_NUMBER_OF_REPLICAS_MAX,
                    bk_biz_id,
                    DefaultSetupConfig.PRIVATE_ES_NUMBER_OF_REPLICAS_MAX,
                ),
            },
        }

    def perform_request(self, validated_request_data):
        plugins = []
        popularity_map = {}
        for plugin_id, popularity in (
            ApplicationRelationInfo.objects.filter(relation_key=Application.PLUGING_KEY)
            .values("relation_value")
            .annotate(count=Count("relation_value"))
            .values_list("relation_value", "count")
        ):
            popularity_map[plugin_id] = popularity

        push_urls = PushUrlResource().request({"bk_biz_id": validated_request_data["bk_biz_id"]})
        push_urls_str = "\n".join(
            str(_("云区域 {} {} [{}]").format(push_url['bk_cloud_id'], push_url['push_url'], ','.join(push_url['tags'])))
            for push_url in push_urls
        )
        for plugin in PluginEnum.get_values():
            plugin_json = plugin.to_json()
            plugin_json["access_md"] = str(plugin_json["access_md"]).format(push_url=push_urls_str)
            plugin_json["popularity"] = popularity_map.get(plugin.id, 0)
            plugins.append(plugin_json)

        return {
            "deployments": [asdict(d) for d in DeploymentEnum.get_values()],
            "languages": [asdict(value) for value in LanguageEnum.get_values()],
            "plugins": plugins,
            # "help_md": {plugin.id: Help(plugin.id).get_help_md() for plugin in [Opentelemetry]},
            "setup": self.setup(validated_request_data["bk_biz_id"]),
        }


class IndicesInfoResource(Resource):
    class RequestSerializer(serializers.Serializer):
        application_id = serializers.IntegerField(label="应用id")
        telemetry_data_type = serializers.ChoiceField(label="采集类型", choices=TelemetryDataType.values())

    class ResponseSerializer(serializers.Serializer):
        health = serializers.CharField(label="健康状态")
        status = serializers.CharField(label="状态")
        index = serializers.CharField(label="索引名称")
        uuid = serializers.CharField(label="索引uuid")
        pri = serializers.IntegerField(label="主分片数量")
        rep = serializers.IntegerField(label="副分片数量")
        docs_count = serializers.IntegerField(label="文档数量")
        docs_deleted = serializers.IntegerField(label="文档数量")
        store_size = serializers.IntegerField(label="存储大小单位bytes")
        pri_store_size = serializers.IntegerField(label="主分片存储大小")

    many_response_data = True

    def perform_request(self, validated_request_data):
        try:
            telemetry_data_type = validated_request_data["telemetry_data_type"]
            application = Application.objects.get(application_id=validated_request_data["application_id"])
        except Application.DoesNotExist:
            raise ValueError(_("应用不存在"))
        result = telemetry_handler_registry(telemetry_data_type, app=application).indices_info()
        return result


class PushUrlResource(Resource):
    class RequestSerializer(serializers.Serializer):
        bk_biz_id = serializers.IntegerField(label="业务ID")
        format_type = serializers.ChoiceField(
            label="返回格式",
            required=False,
            default=FormatType.DEFAULT,
            choices=FormatType.choices(),
        )

    class ResponseSerializer(serializers.Serializer):
        push_url = serializers.CharField(label="push_url")
        tags = serializers.ListField(label="地址标签")
        bk_cloud_id = serializers.IntegerField(label="云区域ID")

    many_response_data = True

    PUSH_URL_CONFIGS = [
        {"tags": ["grpc", "opentelemetry"], "port": "4317", "path": ""},
        {"tags": ["http", "opentelemetry"], "port": "4318", "path": "/v1/traces"},
    ]

    @classmethod
    def get_proxy_infos(cls, bk_biz_id):
        proxy_host_infos = []
        try:
            proxy_hosts = api.node_man.get_proxies_by_biz(bk_biz_id=bk_biz_id)
            for host in proxy_hosts:
                bk_cloud_id = int(host["bk_cloud_id"])
                ip = host.get("conn_ip") or host.get("inner_ip")
                proxy_host_infos.append({"ip": ip, "bk_cloud_id": bk_cloud_id})
        except Exception as e:
            logger.exception(e)

        default_cloud_display = settings.CUSTOM_REPORT_DEFAULT_PROXY_IP
        if settings.CUSTOM_REPORT_DEFAULT_PROXY_DOMAIN:
            default_cloud_display = settings.CUSTOM_REPORT_DEFAULT_PROXY_DOMAIN
        for proxy_ip in default_cloud_display:
            proxy_host_infos.insert(0, {"ip": proxy_ip, "bk_cloud_id": 0})
        return proxy_host_infos

    @classmethod
    def generate_endpoint(cls, ip: str, port: Optional[Union[int, str]] = None, path: Optional[str] = None) -> str:
        if is_v6(ip):
            ip = f"[{ip}]"

        base_endpoint: str = f"http://{ip}"
        if port:
            base_endpoint = f"{base_endpoint}:{port}"

        if path:
            if not path.startswith("/"):
                path = f"/{path}"
            return f"{base_endpoint}{path}"

        return base_endpoint

    def _get_default_endpoints(self, proxy_infos: List[Dict[str, Any]]) -> List[Dict[str, Any]]:
        endpoints: List[Dict[str, Any]] = []
        for proxy_info, config in itertools.product(proxy_infos, self.PUSH_URL_CONFIGS):
            endpoints.append(
                {
                    "push_url": self.generate_endpoint(proxy_info["ip"], config["port"], config["path"]),
                    "tags": config["tags"],
                    "bk_cloud_id": proxy_info["bk_cloud_id"],
                }
            )
        return endpoints

    def _get_simple_endpoints(self, proxy_infos: List[Dict[str, Any]]):
        deplicate_keys: Set[str] = set()
        endpoints: List[Dict[str, Any]] = []
        for proxy_info in proxy_infos:
            deplicate_key: str = f"{proxy_info['bk_cloud_id']}-{proxy_info['ip']}"
            if deplicate_key in deplicate_keys:
                continue
            deplicate_keys.add(deplicate_key)

            endpoints.append(
                {
                    "push_url": self.generate_endpoint(proxy_info["ip"]),
                    "tags": [PluginEnum.OPENTELEMETRY.id],
                    "bk_cloud_id": proxy_info["bk_cloud_id"],
                }
            )
        return endpoints

    def perform_request(self, validated_request_data):
        proxy_infos: List[Dict[str, Any]] = self.get_proxy_infos(validated_request_data["bk_biz_id"])
        return {FormatType.DEFAULT: self._get_default_endpoints, FormatType.SIMPLE: self._get_simple_endpoints}[
            validated_request_data["format_type"]
        ](proxy_infos)


class QueryBkDataToken(Resource):
    class RequestSerializer(serializers.Serializer):
        application_id = serializers.IntegerField(label="应用id")

    def perform_request(self, validated_request_data):
        return api.apm_api.detail_application(validated_request_data)["token"]


class DataViewConfigResource(Resource):
    class RequestSerializer(serializers.Serializer):
        application_id = serializers.IntegerField(label="应用id")
        telemetry_data_type = serializers.ChoiceField(label="采集类型", choices=TelemetryDataType.values())

    def perform_request(self, validated_request_data):
        try:
            app = Application.objects.get(application_id=validated_request_data["application_id"])
            telemetry_data_type = validated_request_data["telemetry_data_type"]
            data_view_config = telemetry_handler_registry(telemetry_data_type, app=app).get_data_view_config()
        except Application.DoesNotExist:
            raise ValueError(_("应用不存在"))
        return data_view_config


class DataHistogramResource(Resource):
    class RequestSerializer(serializers.Serializer):
        application_id = serializers.IntegerField(label="应用id")
        telemetry_data_type = serializers.ChoiceField(label="采集类型", choices=TelemetryDataType.values())
        start_time = serializers.IntegerField(label="开始时间")
        end_time = serializers.IntegerField(label="结束时间")
        data_view_config = serializers.JSONField(label="数据视图查询配置")

    def perform_request(self, validated_request_data):
        try:
            app = Application.objects.get(application_id=validated_request_data["application_id"])
            telemetry_data_type = validated_request_data["telemetry_data_type"]
            start_time = validated_request_data["start_time"]
            end_time = validated_request_data["end_time"]
            data_view_config = validated_request_data["data_view_config"]
            view_data = telemetry_handler_registry(telemetry_data_type, app=app).get_data_histogram(
                start_time=start_time, end_time=end_time, **data_view_config
            )
        except Application.DoesNotExist:
            raise ValueError(_("应用不存在"))
        return view_data


class DataSamplingResource(Resource):
    class RequestSerializer(serializers.Serializer):
        application_id = serializers.IntegerField(label="应用id")
        telemetry_data_type = serializers.ChoiceField(
            label="采集类型", choices=TelemetryDataType.values(), default=TelemetryDataType.TRACE.name
        )
        size = serializers.IntegerField(required=False, label="拉取条数", default=10)

    @classmethod
    def combine_data(cls, telemetry_data_type: str, app: Application, **kwargs):
        resp = telemetry_handler_registry(telemetry_data_type, app=app).data_sampling(**kwargs)
        return resp if resp else []

    def perform_request(self, validated_request_data):
        # 获取 App
        try:
            app = Application.objects.get(application_id=validated_request_data["application_id"])
        except Application.DoesNotExist:
            raise ValueError(_("应用不存在"))
        # 获取数据
        size = validated_request_data["size"]
        telemetry_data_type = validated_request_data["telemetry_data_type"]
        return self.combine_data(telemetry_data_type, app, size=size)


class StorageInfoResource(Resource):
    class RequestSerializer(serializers.Serializer):
        application_id = serializers.IntegerField(label="应用id")
        telemetry_data_type = serializers.ChoiceField(label="采集类型", choices=TelemetryDataType.values())

    def perform_request(self, validated_request_data):
        # 获取应用
        try:
            app = Application.objects.get(application_id=validated_request_data["application_id"])
            telemetry_data_type = validated_request_data["telemetry_data_type"]
        except Application.DoesNotExist:
            raise ValueError(_("应用不存在"))
        resp = telemetry_handler_registry(telemetry_data_type, app=app).storage_info()
        return resp


class StorageFieldInfoResource(Resource):
    class RequestSerializer(serializers.Serializer):
        application_id = serializers.IntegerField(label="应用id")
        telemetry_data_type = serializers.ChoiceField(label="采集类型", choices=TelemetryDataType.values())

    def perform_request(self, validated_request_data):
        # 获取应用
        try:
            app = Application.objects.get(application_id=validated_request_data["application_id"])
            telemetry_data_type = validated_request_data["telemetry_data_type"]
        except Application.DoesNotExist:
            raise ValueError(_("应用不存在"))
        resp = telemetry_handler_registry(telemetry_data_type, app=app).storage_field_info()
        return resp


class StorageStatusResource(Resource):
    class RequestSerializer(serializers.Serializer):
        application_id = serializers.IntegerField(label="应用id")

    def perform_request(self, validated_request_data):
        # 获取应用
        try:
            app = Application.objects.get(application_id=validated_request_data["application_id"])
            status_mapping = {}
            for data_type in TelemetryDataType:
                if not getattr(app, f"is_enabled_{data_type.datasource_type}"):
                    status_mapping[data_type.value] = StorageStatus.DISABLED
                    continue
                try:
                    status_mapping[data_type.value] = (
                        StorageStatus.NORMAL
                        if telemetry_handler_registry(data_type.value, app=app).storage_status
                        else StorageStatus.ERROR
                    )
                except Exception as e:
                    status_mapping[data_type.value] = StorageStatus.ERROR
                    logger.warning(_("获取{type}存储状态失败,详情: {detail}").format(type=data_type.value, detail=e))
        except Application.DoesNotExist:
            raise ValueError(_("应用不存在"))
        return status_mapping


class DataStatusResource(Resource):
    class RequestSerializer(serializers.Serializer):
        application_id = serializers.IntegerField(label="应用id")
        start_time = serializers.IntegerField(label="检查开始时间")
        end_time = serializers.IntegerField(label="检查结束时间")

    def perform_request(self, validated_request_data):
        # 获取应用
        try:
            app = Application.objects.get(application_id=validated_request_data["application_id"])
            start_time = validated_request_data["start_time"]
            end_time = validated_request_data["end_time"]
            status_mapping = {}
            for data_type in TelemetryDataType:
                if not getattr(app, f"is_enabled_{data_type.datasource_type}"):
                    status_mapping[data_type.value] = DataStatus.DISABLED
                    continue
                try:
                    status_mapping[data_type.value] = (
                        DataStatus.NORMAL
                        if telemetry_handler_registry(data_type.value, app=app).get_data_count(start_time, end_time)
                        else DataStatus.NO_DATA
                    )
                except ValueError as e:
                    status_mapping[data_type.value] = getattr(
                        app, f"{data_type.datasource_type}_data_status", DataStatus.NO_DATA
                    )
                    logger.warning(_("获取{type}存储状态失败,详情: {detail}").format(type=data_type.value, detail=e))
        except Application.DoesNotExist:
            raise ValueError(_("应用不存在"))
        return status_mapping


class NoDataStrategyInfoResource(Resource):
    class RequestSerializer(serializers.Serializer):
        application_id = serializers.IntegerField(required=True, label="应用ID")
        telemetry_data_type = serializers.ChoiceField(
            label="采集类型", choices=TelemetryDataType.values(), required=False, default=TelemetryDataType.TRACE.value
        )
<<<<<<< HEAD

    @classmethod
    def get_config_key(cls, telemetry_data_type: str):
        return nodata_error_strategy_config_mapping.get(telemetry_data_type, NODATA_ERROR_STRATEGY_CONFIG_KEY)

=======

    @classmethod
    def get_config_key(cls, telemetry_data_type: str):
        return nodata_error_strategy_config_mapping.get(telemetry_data_type, NODATA_ERROR_STRATEGY_CONFIG_KEY)

>>>>>>> 3fc35ca9
    def get_strategy(self, bk_biz_id: int, app: Application, telemetry_data_type: str):
        """检测策略存在与否，不存在则创建"""
        # 不分页获取所有已注册的策略
        strategies = resource.strategies.get_strategy_list_v2(bk_biz_id=bk_biz_id, page=0, page_size=0).get(
            "strategy_config_list", []
        )
        strategy_map = {strategy["id"]: strategy for strategy in strategies}
        # 获取数据库存储的策略
        strategy_config, is_created = ApmMetaConfig.objects.get_or_create(
            config_level=ApmMetaConfig.APPLICATION_LEVEL,
            level_key=app.application_id,
            config_key=self.get_config_key(telemetry_data_type),
            defaults={"config_value": {"id": -1, "notice_group_id": -1}},
        )
        strategy_id = strategy_config.config_value["id"]
        # 匹配则返回
        if strategy_id in strategy_map.keys():
            return strategy_map[strategy_id]
        # 不匹配则创建新策略
        return self.registry_strategy(bk_biz_id, app, strategy_config, telemetry_data_type)

    @classmethod
    def get_notice_group(cls, bk_biz_id: int, app: Application, strategy_config: ApmMetaConfig):
        """获取告警组ID"""
        # 获取告警用户
        notice_receiver = [{"type": "user", "id": get_request_username()}]
        if app.create_user:
            notice_receiver.append({"type": "user", "id": app.create_user})

        # 默认用户组设置为运维组
        strategy_config.config_value["notice_group_id"] = get_or_create_ops_notice_group(bk_biz_id)
        strategy_config.save()
        return strategy_config.config_value["notice_group_id"]

    @classmethod
    def registry_strategy(
        cls, bk_biz_id: int, app: Application, strategy_config: ApmMetaConfig, telemetry_data_type: str = None
    ):
        """创建策略并返回ID"""
        # 获取告警组
        group_id = cls.get_notice_group(bk_biz_id, app, strategy_config)
        register_config = telemetry_handler_registry(telemetry_data_type, app=app).get_no_data_strategy_config()
        if not register_config:
            return

        config = {
            "bk_biz_id": bk_biz_id,
            # 默认关闭
            "is_enabled": False,
            "name": register_config["name"],
            "labels": ["BKAPM"],
            "scenario": ApplicationsResultTableLabel.application_check,
            "detects": [
                {
                    "expression": "",
                    "connector": "and",
                    "level": EventSeverity.WARNING,
                    "trigger_config": {
                        "count": 1,
                        "check_window": 5,
                    },
                    "recovery_config": {
                        "check_window": 5,
                    },
                }
            ],
            "items": [
                {
                    "name": register_config["name"],
                    "no_data_config": {
                        "is_enabled": False,
                        "continuous": DEFAULT_NO_DATA_PERIOD,
                        "level": EventSeverity.WARNING,
                    },
                    "algorithms": [
                        {
                            "level": EventSeverity.WARNING,
                            "config": [[{"method": "eq", "threshold": "0"}]],
                            "type": AlgorithmType.Threshold,
                            "unit_prefix": "",
                        }
                    ],
                    "query_configs": register_config["query_configs"],
                    "target": [],
                }
            ],
            "notice": {
                "user_groups": [group_id],
                "signal": [],
                "options": {
                    "converge_config": {
                        "need_biz_converge": True,
                    },
                    "start_time": "00:00:00",
                    "end_time": "23:59:59",
                },
                "config": {
                    "interval_notify_mode": "standard",
                    "notify_interval": 2 * 60 * 60,
                    "template": DEFAULT_NOTICE_MESSAGE_TEMPLATE,
                },
            },
            "actions": [],
        }
        # 保存策略
        resp = resource.strategies.save_strategy_v2(**config)
        # 存储信息
        strategy_config.config_value = {"id": resp["id"], "notice_group_id": group_id}
        strategy_config.save()
        return resp

    def gen_strategy_config(self, app: Application, telemetry_data_type: str):
        strategy = self.get_strategy(app.bk_biz_id, app, telemetry_data_type)
        # 获取告警图表
        alert_graph = {
            "id": 1,
            "title": _("告警数量"),
            "type": "apdex-chart",
            "targets": [
                {
                    "dataType": "event",
                    "datasource": "time_series",
                    "api": "apm_metric.alertQuery",
                    "data": {
                        "bk_biz_id": app.bk_biz_id,
                        "app_name": app.app_name,
                        "strategy_id": strategy["id"],
                    },
                }
            ],
        }
        alert_count = strategy.get("alert_count", 0)
        # 获取告警信息
        strategy_detail = resource.strategies.get_strategy_v2(id=strategy["id"], bk_biz_id=app.bk_biz_id)

        # 响应信息
        return {
            "id": strategy["id"],
            "name": strategy["name"],
            "alert_status": 2 if alert_count > 0 else 1,
            "alert_count": alert_count,
            "alert_graph": alert_graph,
            "is_enabled": strategy["is_enabled"],
            "notice_group": [
                {"id": group["id"], "name": group["name"]}
                for group in strategy_detail["notice"].get("user_group_list", [])
            ],
            "telemetry_data_type": telemetry_data_type,
        }

    def perform_request(self, validated_request_data):
        # 获取请求信息
        application_id = validated_request_data["application_id"]
        telemetry_data_type = validated_request_data["telemetry_data_type"]

        if telemetry_data_type == TelemetryDataType.PROFILING.value:
            return {}

        # 获取应用
        try:
            app = Application.objects.get(application_id=application_id)
        except Application.DoesNotExist:
            raise ValueError(_("应用不存在"))
        # 获取策略
        strategy_config = self.gen_strategy_config(app, telemetry_data_type=telemetry_data_type)
        return strategy_config


class NoDataStrategyStatusResource(Resource):
    is_enabled = None

    class RequestSerializer(serializers.Serializer):
        application_id = serializers.IntegerField(label="应用ID")
        telemetry_data_type = serializers.ChoiceField(
            label="数据类型", choices=TelemetryDataType.values(), default=TelemetryDataType.TRACE.value
        )

    def get_config_key(self, telemetry_data_type: str):
        return nodata_error_strategy_config_mapping.get(telemetry_data_type, NODATA_ERROR_STRATEGY_CONFIG_KEY)

    def perform_request(self, validated_request_data):
        # 获取请求信息
        application_id = validated_request_data["application_id"]
        telemetry_data_type = validated_request_data["telemetry_data_type"]
        # 不支持无数据告警
        if not TelemetryDataType(telemetry_data_type).no_data_strategy_enabled:
            return
        # 获取应用及配置信息
        try:
            app = Application.objects.get(application_id=application_id)
            config = ApmMetaConfig.objects.get(
                config_level=ApmMetaConfig.APPLICATION_LEVEL,
                level_key=app.application_id,
                config_key=self.get_config_key(telemetry_data_type),
            )
        except Application.DoesNotExist:
            raise ValueError(_("应用不存在"))
        except ApmMetaConfig.DoesNotExist:
            raise ValueError(_("配置信息不存在"))
        strategy_id = config.config_value["id"]
        # 已注册的策略
        strategies = resource.strategies.get_strategy_list_v2(bk_biz_id=app.bk_biz_id).get("strategy_config_list", [])
        strategy_ids = [strategy["id"] for strategy in strategies]
        # 检测策略存在情况，不存在则创建
        if strategy_id not in strategy_ids:
            new_strategy = NoDataStrategyInfoResource.registry_strategy(app.bk_biz_id, app, config, telemetry_data_type)
            if new_strategy:
                strategy_id = new_strategy["id"]
        # 更新策略状态
        if strategy_id:
            resource.strategies.update_partial_strategy_v2(
                bk_biz_id=app.bk_biz_id,
                ids=[strategy_id],
                edit_data={"is_enabled": self.is_enabled},
            )
        return


class NoDataStrategyEnableResource(NoDataStrategyStatusResource):
    is_enabled = True


class NoDataStrategyDisableResource(NoDataStrategyStatusResource):
    is_enabled = False


class DimensionDataResource(Resource):
    class RequestSerializer(serializers.Serializer):
        application_id = serializers.IntegerField(required=True, label="应用ID")
        table_id = serializers.CharField(required=True, label="表ID")
        metric_id = serializers.CharField(required=True, label="指标ID")
        dimension_fields = serializers.ListField(required=True, label="维度字段")

    def dimension_count(self, dimension_field: str, app: Application, metric_id: str, table_id: str, data_map: dict):
        end_time = datetime.datetime.now()
        start_time = end_time - datetime.timedelta(minutes=DEFAULT_DIMENSION_DATA_PERIOD)
        query_dict = {
            "dimension_field": dimension_field,
            "bk_biz_id": app.bk_biz_id,
            "start_time": int(start_time.timestamp()),
            "end_time": int(end_time.timestamp()),
            "query_configs": [
                {
                    "data_source_label": "custom",
                    "metrics": [{"field": metric_id, "method": "COUNT", "alias": "A"}],
                    "table": table_id,
                    "group_by": [],
                    "where": [],
                }
            ],
        }
        resp = resource.grafana.dimension_count_unify_query(query_dict)
        data_map[dimension_field] = resp

    def perform_request(self, validated_request_data):
        # 获取请求
        application_id = validated_request_data["application_id"]
        table_id = validated_request_data["table_id"]
        dimension_fields = validated_request_data["dimension_fields"]
        metric_id = validated_request_data["metric_id"]
        try:
            app = Application.objects.get(application_id=application_id)
        except Application.DoesNotExist:
            raise ValueError(_("应用不存在"))
        # 获取维度
        dimension_data = resource.custom_report.get_custom_time_series_latest_data_by_fields(
            result_table_id=table_id, fields_list=dimension_fields + [metric_id]
        ).get("fields_value", {})
        count_map = {}
        th_list = [
            InheritParentThread(target=self.dimension_count, args=(field, app, metric_id, table_id, count_map))
            for field in dimension_data.keys()
        ]
        run_threads(th_list)
        # 响应
        return {"data": dimension_data, "count": count_map}


class ModifyMetricResource(Resource):
    class RequestSerializer(serializers.Serializer):
        class DimensionSerializer(serializers.Serializer):
            field = serializers.CharField(label="维度字段")
            description = serializers.CharField(label="维度描述", allow_blank=True)

        application_id = serializers.IntegerField(required=True, label="应用ID")
        metric_id = serializers.CharField(label="指标ID")
        metric_description = serializers.CharField(label="指标描述", allow_blank=True)
        metric_unit = serializers.CharField(label="指标单位", allow_blank=True)
        dimensions = serializers.ListField(label="维度", child=DimensionSerializer(), allow_empty=True)

    def get_query_config(self, app: Application, metric_id: str, metric_desc: str, metric_unit: str, dimensions: list):
        query_config = {
            "bk_biz_id": app.bk_biz_id,
            "app_name": app.app_name,
            "field_list": [
                {
                    "field_name": metric_id,
                    "field_type": ResultTableField.FIELD_TYPE_FLOAT,
                    "tag": ResultTableField.FIELD_TAG_METRIC,
                    "description": metric_desc,
                    "unit": metric_unit,
                }
            ],
        }
        query_config["field_list"].extend(
            [
                {
                    "field_name": dimension["field"],
                    "field_type": ResultTableField.FIELD_TYPE_STRING,
                    "tag": ResultTableField.FIELD_TAG_DIMENSION,
                    "description": dimension["description"],
                    "unit": "",
                }
                for dimension in dimensions
            ]
        )
        return query_config

    def perform_request(self, validated_request_data):
        # 获取请求
        application_id = validated_request_data["application_id"]
        metric_id = validated_request_data["metric_id"]
        metric_description = validated_request_data["metric_description"]
        metric_unit = validated_request_data["metric_unit"]
        dimensions = validated_request_data["dimensions"]
        # 获取应用
        try:
            app = Application.objects.get(application_id=application_id)
        except Application.DoesNotExist:
            raise ValueError(_("应用不存在"))
        # 更新
        query_config = self.get_query_config(app, metric_id, metric_description, metric_unit, dimensions)
        api.apm_api.update_metric_fields(query_config)
        return


class QueryEndpointStatisticsResource(PageListResource):
    span_keys = ["db.system", "http.url", "messaging.system", "rpc.system", "trpc.callee_method"]

    default_sort = "-request_count"

    GROUP_KEY_ATT_CONFIG = {
        "db_system": "attributes.db.system",
        "http_url": "attributes.http.url",
        "messaging_system": "attributes.messaging.system",
        "rpc_system": "attributes.rpc.system",
        "trpc_callee_method": "attributes.trpc.callee_method",
    }

    def get_columns(self, column_type=None):
        return [
            StringTableFormat(id="summary", name=_("请求内容"), min_width=120),
            StringTableFormat(id="request_count", name=_("请求次数"), sortable=True, width=110),
            NumberTableFormat(
                id="average", name=_("平均耗时"), checked=True, unit="ms", decimal=0, sortable=True, width=110
            ),
            NumberTableFormat(
                id="max_elapsed", name=_("最大耗时"), checked=True, unit="ms", decimal=0, sortable=True, width=110
            ),
            NumberTableFormat(
                id="min_elapsed", name=_("最小耗时"), checked=True, unit="ms", decimal=0, sortable=True, width=110
            ),
            LinkListTableFormat(
                id="operation",
                name=_("操作"),
                checked=True,
                disabled=True,
                width=90,
                links=[
                    LinkTableFormat(
                        id="trace",
                        name=_("调用链"),
                        url_format='/?bizId={bk_biz_id}/#/trace/home/?app_name={app_name}'
                        + '&search_type=scope'
                        + '&start_time={start_time}&end_time={end_time}'
                        + '&listType=span',
                        target="blank",
                        event_key=SceneEventKey.SWITCH_SCENES_TYPE,
                    ),
                    LinkTableFormat(
                        id="statistics",
                        name=_("统计"),
                        url_format='/?bizId={bk_biz_id}/#/trace/home/?app_name={app_name}'
                        + '&search_type=scope'
                        + '&start_time={start_time}&end_time={end_time}'
                        + '&listType=interfaceStatistics',
                        target="blank",
                        event_key=SceneEventKey.SWITCH_SCENES_TYPE,
                    ),
                ],
            ),
        ]

    class RequestSerializer(serializers.Serializer):
        bk_biz_id = serializers.IntegerField(label="业务id")
        app_name = serializers.CharField(label="应用名称")
        page = serializers.IntegerField(required=False, label="页码")
        page_size = serializers.IntegerField(required=False, label="每页条数")
        start_time = serializers.IntegerField(required=True, label="数据开始时间")
        end_time = serializers.IntegerField(required=True, label="数据结束时间")
        filter_params = serializers.DictField(required=False, label="过滤参数", default={})
        sort = serializers.CharField(required=False, label="排序条件", allow_blank=True)
        component_instance_id = serializers.ListSerializer(
            child=serializers.CharField(), required=False, label="组件实例id(组件页面下有效)"
        )
        span_keys = serializers.ListSerializer(child=serializers.CharField(), required=False, label="分类过滤")
        keyword = serializers.CharField(required=False, label="过滤条件", allow_blank=True)

    def get_filter_fields(self):
        return ["summary"]

    def build_filter_params(self, filters):
        res = []
        for k, v in filters.items():
            if v == "undefined":
                continue

            res.append({"key": k, "op": "=", "value": v if isinstance(v, list) else [v]})

        return res

    def add_extra_params(self, params):
        return {
            "start_time": int(params["start_time"]) * 1000,
            "end_time": int(params["end_time"]) * 1000,
            "bk_biz_id": params["bk_biz_id"],
            "app_name": params["app_name"],
        }

    def get_pagination_data(self, data, params, column_type=None, skip_sorted=False):
        items = super(QueryEndpointStatisticsResource, self).get_pagination_data(data, params, column_type)

        # url 拼接
        for item in items["data"]:
            tmp = {}
            filter_http_url = ""
            if item["filter_key"] in ["attributes.http.url"]:
                filter_http_url = f'&query=attributes.http.url:"{item["summary"]}"'
            else:
                tmp[item.get("filter_key")] = {
                    "selectedCondition": {"label": "=", "value": "equal"},
                    "isInclude": True,
                    "selectedConditionValue": [item.get("summary")],
                }
            service_name = params.get("filter_params", {}).get(
                OtlpKey.get_resource_key(ResourceAttributes.SERVICE_NAME)
            )
            if service_name:
                tmp[OtlpKey.get_resource_key(ResourceAttributes.SERVICE_NAME)] = {
                    "selectedCondition": {"label": "=", "value": "equal"},
                    "isInclude": True,
                    "selectedConditionValue": [service_name],
                }

            for i in item["operation"]:
                i["url"] = i["url"] + '&conditionList=' + json.dumps(tmp)
                if filter_http_url:
                    i["url"] += filter_http_url

        return items

    @classmethod
    def add_url_classify_data(cls, summary_mappings):
        """
        添加 url 归类统计数据
        """
        match_res = []
        no_match_res = []
        for summary, items in summary_mappings.items():
            request_count = sum(i.get("doc_count", 0) for i in items)
            sum_duration = sum(i["sum_duration"]["value"] for i in items)

            (no_match_res, match_res)[summary[-1]].append(
                {
                    "summary": summary[0],
                    "filter_key": OtlpKey.get_attributes_key(SpanAttributes.HTTP_URL),
                    "request_count": request_count,
                    "average": round(sum_duration / request_count / 1000, 2),
                    "max_elapsed": round(max([item["max_duration"]["value"] for item in items]) / 1000, 2),
                    "min_elapsed": round(min([item["min_duration"]["value"] for item in items]) / 1000, 2),
                    "operation": {"trace": _("调用链"), "statistics": _("统计")},
                }
            )

        # 匹配到正则的结果优先展示
        return match_res + no_match_res

    def perform_request(self, validated_data):
        """
        根据app_name service_name查询span 遍历span然后取db.system,http.method..等等这些字段 没有就为空
        """
        if validated_data.get("span_keys", []):
            self.span_keys = validated_data.get("span_keys")
        # 设置默认排序
        if not validated_data.get("sort"):
            validated_data["sort"] = self.default_sort
        filter_params = self.build_filter_params(validated_data["filter_params"])
        service_name = get_service_from_params(filter_params)
        is_component = False
        uri_queryset = UriServiceRelation.objects.filter(
            bk_biz_id=validated_data["bk_biz_id"], app_name=validated_data["app_name"]
        )

        if service_name:
            node = ServiceHandler.get_node(
                validated_data["bk_biz_id"],
                validated_data["app_name"],
                service_name,
            )
            if ComponentHandler.is_component_by_node(node):
                ComponentHandler.build_component_filter_params(
                    validated_data["bk_biz_id"],
                    validated_data["app_name"],
                    service_name,
                    filter_params,
                    validated_data.get("component_instance_id"),
                )
                is_component = True
            else:
                uri_queryset.filter(service_name=service_name)
                if ServiceHandler.is_remote_service_by_node(node):
                    filter_params = ServiceHandler.build_remote_service_filter_params(service_name, filter_params)

        buckets = api.apm_api.query_span(
            {
                "bk_biz_id": validated_data["bk_biz_id"],
                "app_name": validated_data["app_name"],
                "start_time": validated_data["start_time"],
                "end_time": validated_data["end_time"],
                "filter_params": filter_params,
                "group_keys": [key.replace(".", "_") for key in self.span_keys],
            }
        )

        res = []
        summary_mappings = defaultdict(list)
        uri_list = uri_queryset.values_list("uri", flat=True).distinct()
        for bucket in buckets:
            display_values = [(k, v) for k, v in bucket["key"].items() if v]
            if not display_values:
                continue
            tmp_filter_key, summary = display_values[0]
            filter_key = self.GROUP_KEY_ATT_CONFIG.get(tmp_filter_key, "span_name")
            # http_url 归类处理
            if not is_component and filter_key in [OtlpKey.get_attributes_key(SpanAttributes.HTTP_URL)]:
                http_summary_is_match = False
                for uri in uri_list:
                    pure_http_url = SpanHandler.generate_uri(urlparse(summary))
                    if re.match(uri, pure_http_url):
                        summary_mappings[(uri, True)].append(bucket)
                        http_summary_is_match = True

                if not http_summary_is_match:
                    summary_mappings[(summary, False)].append(bucket)

                continue

            res.append(
                {
                    "summary": summary,
                    "filter_key": filter_key,
                    "request_count": bucket["doc_count"],
                    "average": round(bucket["avg_duration"]["value"] / 1000, 2),
                    "min_elapsed": round(bucket["min_duration"]["value"] / 1000, 2),
                    "max_elapsed": round(bucket["max_duration"]["value"] / 1000, 2),
                    "operation": {"trace": _("调用链"), "statistics": _("统计")},
                }
            )
        # 添加 http_url 统计数据
        url_classify_data = self.add_url_classify_data(summary_mappings)
        res += url_classify_data
        return self.get_pagination_data(res, validated_data)


class QueryExceptionDetailEventResource(PageListResource):
    UNKNOWN = "unknown"

    class RequestSerializer(serializers.Serializer):
        bk_biz_id = serializers.IntegerField(label="业务id")
        app_name = serializers.CharField(label="应用名称")
        page = serializers.IntegerField(required=False, label="页码")
        page_size = serializers.IntegerField(required=False, label="每页条数")
        start_time = serializers.IntegerField(required=True, label="数据开始时间")
        end_time = serializers.IntegerField(required=True, label="数据结束时间")
        exception_type = serializers.CharField(label="异常类型", required=False, default="")
        filter_params = serializers.DictField(required=False, label="过滤参数", default={})
        keyword = serializers.CharField(required=False, default="", label="关键词", allow_blank=True)
        sort = serializers.CharField(required=False, label="排序条件", allow_blank=True)
        component_instance_id = serializers.ListSerializer(
            child=serializers.CharField(), required=False, label="组件实例id(组件页面下有效)"
        )

    def build_filter_params(self, filter_dict):
        result = [{"key": "status.code", "op": "=", "value": ["2"]}]

        for key, value in filter_dict.items():
            result.append({"key": key, "op": "=", "value": value if isinstance(value, list) else [value]})

        return result

    def perform_request(self, validated_data):
        filter_params = self.build_filter_params(validated_data["filter_params"])
        service_name = get_service_from_params(filter_params)
        if service_name:
            node = ServiceHandler.get_node(
                validated_data["bk_biz_id"],
                validated_data["app_name"],
                service_name,
            )
            if ComponentHandler.is_component_by_node(node):
                ComponentHandler.build_component_filter_params(
                    validated_data["bk_biz_id"],
                    validated_data["app_name"],
                    service_name,
                    filter_params,
                    validated_data.get("component_instance_id"),
                )
            else:
                if ServiceHandler.is_remote_service_by_node(node):
                    filter_params = ServiceHandler.build_remote_service_filter_params(service_name, filter_params)

        query_dict = {
            "start_time": validated_data["start_time"],
            "end_time": validated_data["end_time"],
            "app_name": validated_data["app_name"],
            "bk_biz_id": validated_data["bk_biz_id"],
            "filter_params": filter_params,
        }
        exception_spans = api.apm_api.query_span(query_dict)
        res = []
        for span in exception_spans:
            # 异常信息有两个来源: events.attributes.exception_stacktrace or status.message
            subtitle = span.get("status", {}).get("message")
            if span["events"]:
                for event in span["events"]:
                    exception_type = event.get(OtlpKey.ATTRIBUTES, {}).get(SpanAttributes.EXCEPTION_TYPE, self.UNKNOWN)
                    stacktrace = (
                        event.get(OtlpKey.ATTRIBUTES, {}).get(SpanAttributes.EXCEPTION_STACKTRACE, "").split("\n")
                    )
                    if not subtitle:
                        exception_message = event.get(OtlpKey.ATTRIBUTES, {}).get(SpanAttributes.EXCEPTION_MESSAGE, "")
                        subtitle = f"{exception_type}: {exception_message}"
                    # 无过滤条件 -> 显示全部
                    res.append(
                        {
                            "title": f"{span_time_strft(event['timestamp'])}  {exception_type}",
                            "subtitle": subtitle,
                            "content": stacktrace,
                            "timestamp": int(event["timestamp"]),
                            "exception_type": exception_type,
                        }
                    )
            else:
                res.append(
                    {
                        "title": f"{span_time_strft(span['start_time'])}  {self.UNKNOWN}",
                        "subtitle": subtitle,
                        "content": [],
                        "timestamp": int(span["start_time"]),
                        "exception_type": self.UNKNOWN,
                    }
                )

        # exception_type 过滤
        if validated_data["exception_type"]:
            res = [i for i in res if i["exception_type"] == validated_data["exception_type"]]

        # 对 res 基于 timestamp 字段排序 (倒序)
        res = sorted(res, key=lambda x: x["timestamp"], reverse=True)
        for index, r in enumerate(res, 1):
            r["id"] = index

        return self.get_pagination_data(res, validated_data)


class QueryExceptionEndpointResource(Resource):
    EXCEPTION_NAME = "exception"
    UNKNOWN_EXCEPTION = "unknown"

    class RequestSerializer(serializers.Serializer):
        bk_biz_id = serializers.IntegerField(label="业务id")
        app_name = serializers.CharField(label="应用名称")
        start_time = serializers.IntegerField(required=True, label="数据开始时间")
        end_time = serializers.IntegerField(required=True, label="数据结束时间")
        exception_type = serializers.CharField(label="异常类型", required=False, default="")
        filter_params = serializers.DictField(required=False, label="过滤条件", default={})
        component_instance_id = serializers.ListSerializer(
            child=serializers.CharField(), required=False, label="组件实例id(组件页面下有效)"
        )

    def build_filter_params(self, filter_dict):
        result = [{"key": "status.code", "op": "=", "value": ["2"]}]
        for key, value in filter_dict.items():
            if value == "undefined":
                continue
            result.append({"key": key, "op": "=", "value": value if isinstance(value, list) else [value]})
        return result

    def perform_request(self, validated_data):
        filter_params = self.build_filter_params(validated_data["filter_params"])
        service_name = get_service_from_params(filter_params)
        if service_name:
            node = ServiceHandler.get_node(
                validated_data["bk_biz_id"],
                validated_data["app_name"],
                service_name,
            )
            if ComponentHandler.is_component_by_node(node):
                ComponentHandler.build_component_filter_params(
                    validated_data["bk_biz_id"],
                    validated_data["app_name"],
                    service_name,
                    filter_params,
                    validated_data.get("component_instance_id"),
                )
            else:
                if ServiceHandler.is_remote_service_by_node(node):
                    filter_params = ServiceHandler.build_remote_service_filter_params(service_name, filter_params)

        query_dict = {
            "start_time": validated_data["start_time"],
            "end_time": validated_data["end_time"],
            "app_name": validated_data["app_name"],
            "bk_biz_id": validated_data["bk_biz_id"],
            "filter_params": filter_params,
            "fields": ["resource.service.name", "span_name", "trace_id", "events.attributes.exception.type"],
        }

        exception_spans = api.apm_api.query_span(query_dict)
        indentify_mapping = {}
        colors = ServiceColorClassifier()

        for span in exception_spans:
            service_name = span[OtlpKey.RESOURCE].get(ResourceAttributes.SERVICE_NAME, self.UNKNOWN_EXCEPTION)
            span_name = span[OtlpKey.SPAN_NAME]

            if span.get("events"):
                for event in span["events"]:
                    exception_type = event.get(OtlpKey.ATTRIBUTES, {}).get(
                        SpanAttributes.EXCEPTION_TYPE, self.UNKNOWN_EXCEPTION
                    )
                    if (
                        validated_data["exception_type"] and exception_type == validated_data["exception_type"]
                    ) or not validated_data["exception_type"]:
                        indentify = f"{service_name}: {span_name}"
                        if indentify in indentify_mapping:
                            indentify_mapping[indentify]["value"] += 1
                        else:
                            color = colors.next(indentify)

                            indentify_mapping[indentify] = {
                                "name": indentify,
                                "service_name": service_name,
                                "value": 1,
                                "color": color,
                                "borderColor": color,
                            }
            else:
                exception_type = self.UNKNOWN_EXCEPTION
                if (
                    validated_data["exception_type"] and exception_type == validated_data["exception_type"]
                ) or not validated_data["exception_type"]:
                    indentify = f"{service_name}: {span_name}"
                    if indentify in indentify_mapping:
                        indentify_mapping[indentify]["value"] += 1
                    else:
                        color = colors.next(indentify)

                        indentify_mapping[indentify] = {
                            "name": indentify,
                            "service_name": service_name,
                            "value": 1,
                            "color": color,
                            "borderColor": color,
                        }

        return {"name": _("服务+接口"), "data": list(indentify_mapping.values())}


class QueryExceptionTypeGraphResource(Resource):
    EXCEPTION_NAME = "exception"
    INTERVAL_COUNT = 15
    UNKNOWN_EXCEPTION_TYPE = "unknown"

    class RequestSerializer(serializers.Serializer):
        bk_biz_id = serializers.IntegerField(label="业务id")
        app_name = serializers.CharField(label="应用名称")
        start_time = serializers.IntegerField(required=True, label="数据开始时间")
        end_time = serializers.IntegerField(required=True, label="数据结束时间")
        exception_type = serializers.CharField(label="异常类型", required=False, default="")
        filter_params = serializers.DictField(required=False, label="过滤条件", default={})
        component_instance_id = serializers.ListSerializer(
            child=serializers.CharField(), required=False, label="组件实例id(组件页面下有效)"
        )

    def build_filter_params(self, filter_dict):
        result = []
        service_name = None
        for key, value in filter_dict.items():
            if value == "undefined":
                continue
            if key == OtlpKey.get_resource_key(ResourceAttributes.SERVICE_NAME):
                service_name = value
            else:
                result.append({"key": key, "op": "=", "value": value if isinstance(value, list) else [value]})
        return result, service_name

    def perform_request(self, validated_data):
        app = Application.objects.get(bk_biz_id=validated_data["bk_biz_id"], app_name=validated_data["app_name"])
        query = Search().query()
        query = query.update_from_dict(
            {
                "aggs": {
                    "events_over_time": {
                        "date_histogram": {
                            "field": "time",
                            "interval": get_interval(validated_data["start_time"], validated_data["end_time"]),
                            "format": "epoch_millis",
                        }
                    }
                },
            }
        )
        musts = [
            {
                "match": {
                    "status.code": 2,
                },
            },
            {
                "range": {
                    "end_time": {
                        # 往前 / 往后对齐至 0 秒 防止数据看上去出现了波动
                        "gt": int(
                            datetime.datetime.fromtimestamp(validated_data["start_time"]).replace(second=0).timestamp()
                        )
                        * 1000
                        * 1000,
                        "lt": int(
                            (
                                datetime.datetime.fromtimestamp(validated_data["end_time"])
                                + datetime.timedelta(minutes=1)
                            )
                            .replace(second=0)
                            .timestamp()
                        )
                        * 1000
                        * 1000,
                    }
                }
            },
        ]
        # Step1: 根据错误类型过滤
        if validated_data["exception_type"] and validated_data["exception_type"] != "unknown":
            musts.append(
                {
                    "nested": {
                        "path": "events",
                        "query": {
                            "bool": {
                                "must": [
                                    {"match": {"events.name": "exception"}},
                                    {"match": {"events.attributes.exception.type": validated_data["exception_type"]}},
                                ]
                            }
                        },
                    }
                }
            )
        query = query.update_from_dict(
            {
                "query": {
                    "bool": {
                        "must": musts,
                    }
                }
            }
        )

        # Step3: 根据组件类服务过滤
        filter_params, service_name = self.build_filter_params(validated_data["filter_params"])
        if service_name:
            node = ServiceHandler.get_node(
                validated_data["bk_biz_id"],
                validated_data["app_name"],
                service_name,
            )
            if ComponentHandler.is_component_by_node(node):
                query = ComponentHandler.build_component_filter_es_query_dict(
                    query,
                    validated_data["bk_biz_id"],
                    validated_data["app_name"],
                    service_name,
                    filter_params,
                    validated_data.get("component_instance_id"),
                )
            else:
                if ServiceHandler.is_remote_service_by_node(node):
                    query = ServiceHandler.build_remote_service_es_query_dict(query, service_name, filter_params)
                else:
                    query = ServiceHandler.build_service_es_query_dict(query, service_name, filter_params)

        response = api.apm_api.query_es(table_id=app.trace_result_table_id, query_body=query.to_dict())
        buckets = response.get("aggregations", {}).get("events_over_time", {}).get("buckets", [])
        if not buckets:
            return {"metrics": [], "series": []}

        if len(buckets) > 2:
            # 去除头尾未统计完整的元素
            buckets.pop(0)
            buckets.pop()

        return {
            "metrics": [],
            "series": [
                {
                    "alias": "_result_",
                    "datapoints": [[i["doc_count"], i["key"]] for i in buckets],
                    "dimensions": {},
                    "metric_field": "_result_",
                    "target": "",
                    "type": "line",
                    "unit": "",
                }
            ],
        }

    def convert_timestamp(self, timestamp, interval):
        """
        将时间戳向 interval 对齐 防止图表时间点过于密集或过小
        例如:
        8:30:12 interval=60 -> 8:30:00
                interval=3600 -> 8:00:00
        """
        timestamp_seconds = timestamp / 1000000

        dt = datetime.datetime.fromtimestamp(timestamp_seconds)

        aligned_dt = dt - datetime.timedelta(
            seconds=(dt.second % interval) + (dt.minute * 60 % interval) + (dt.hour * 3600 % interval)
        )

        return int(aligned_dt.timestamp()) * 1000


class InstanceDiscoverKeysResource(Resource):
    class RequestSerializer(serializers.Serializer):
        bk_biz_id = serializers.IntegerField(label="业务id")
        app_name = serializers.CharField(label="应用名称")

    def perform_request(self, data):
        app = Application.objects.get(bk_biz_id=data["bk_biz_id"], app_name=data["app_name"])
        if not app:
            raise ValueError(_("应用不存在"))

        # 固定字段
        know_fixed_fields = InstanceDiscoverKeys.get_list()
        # 用户所有上报字段
        user_fields = InstanceHandler.get_span_fields(app)

        last_span = SpanHandler.get_lastly_span(data["bk_biz_id"], data["app_name"])

        return [
            {**i, "value": SpanHandler.get_span_field_value(last_span, i["name"])}
            for i in list({v["id"]: v for v in (know_fixed_fields + user_fields)}.values())
        ]


class CustomServiceListResource(PageListResource):
    def get_columns(self, column_type=None):
        return [
            StringTableFormat(id="name", name=_("服务名称")),
            StringTableFormat(id="type", name=_("远程服务类型")),
            NumberTableFormat(id="host_match_count", name=_("域名匹配"), sortable=True),
            NumberTableFormat(id="uri_match_count", name=_("URI匹配"), sortable=True),
        ]

    class RequestSerializer(serializers.Serializer):
        bk_biz_id = serializers.IntegerField(label="业务id")
        app_name = serializers.CharField(label="应用名称")
        page = serializers.IntegerField(required=False)
        page_size = serializers.IntegerField(required=False)
        sort = serializers.CharField(required=False)

    class CustomServiceResponseSerializer(serializers.ModelSerializer):
        rule = serializers.JSONField()

        class Meta:
            model = ApplicationCustomService
            fields = "__all__"

    def perform_request(self, validated_data):
        query = ApplicationCustomService.objects.filter(
            bk_biz_id=validated_data["bk_biz_id"], app_name=validated_data["app_name"]
        )
        data = self.CustomServiceResponseSerializer(instance=query, many=True).data

        # 默认获取最近一天数据
        end_time = datetime.datetime.now()
        start_time = end_time - datetime.timedelta(days=1)

        spans = api.apm_api.query_span(
            bk_biz_id=validated_data["bk_biz_id"],
            app_name=validated_data["app_name"],
            start_time=int(start_time.timestamp()),
            end_time=int(end_time.timestamp()),
            filter_params=[{"key": "attributes.peer.service", "op": "exists"}],
        )

        for item in data:
            if item["match_type"] == CustomServiceMatchType.AUTO:
                count_mapping = defaultdict(lambda: 0)
                for i in spans:
                    url = i.get("attributes", {}).get(SpanAttributes.HTTP_URL)
                    if Matcher.match_auto(item["rule"], url):
                        count_mapping[url] += 1

                uri_match_count = len(count_mapping.keys())
                host_match_count = len(count_mapping.keys())
            else:
                count_mapping = defaultdict(lambda: {"host": 0, "uri": 0})
                for i in spans:
                    http_url = i.get("attributes", {}).get(SpanAttributes.HTTP_URL)
                    if not http_url:
                        continue

                    url = urlparse(http_url)
                    host_match = Matcher.manual_match_host(item["rule"].get("host"), url.hostname)
                    uri_match = Matcher.manual_match_uri(item["rule"].get("path"), url.path)
                    if host_match:
                        count_mapping[http_url]["host"] += 1
                    if uri_match:
                        count_mapping[http_url]["uri"] += 1

                host_match_count = sum(1 for i in count_mapping.values() if i["host"])
                uri_match_count = sum(1 for i in count_mapping.values() if i["uri"])

            item["icon"] = get_icon(item["type"])
            item["uri_match_count"] = uri_match_count
            item["host_match_count"] = host_match_count

        return self.get_pagination_data(data, validated_data)


class CustomServiceConfigResource(Resource):
    class RequestSerializer(CustomServiceConfigSerializer):
        id = serializers.IntegerField(required=False)

    def perform_request(self, validated_data):
        if not validated_data.get("id"):
            # 新增
            self.validate_name(validated_data)
            ApplicationCustomService.objects.create(**validated_data)
        else:
            # 更新
            _id = validated_data.pop("id")
            self.validate_name(validated_data, _id)
            ApplicationCustomService.objects.filter(id=_id).update(**validated_data)

        from apm_web.tasks import update_application_config

        application = Application.objects.filter(
            bk_biz_id=validated_data["bk_biz_id"], app_name=validated_data["app_name"]
        ).first()
        update_application_config.delay(application.application_id)

    def validate_name(self, validated_data, config_id=None):
        if validated_data["match_type"] == CustomServiceMatchType.AUTO:
            validated_data["name"] = None
            q = Q()
            if config_id:
                q = Q(id=config_id)

            if (
                ApplicationCustomService.objects.filter(~q)
                .filter(
                    rule=validated_data["rule"],
                    bk_biz_id=validated_data["bk_biz_id"],
                    app_name=validated_data["app_name"],
                )
                .exists()
            ):
                raise ValueError(_("匹配规则已存在"))

        else:
            if not validated_data.get("name"):
                raise ValueError(_("没有传递服务名称"))
            q = Q()
            if config_id:
                q = Q(id=config_id)

            if (
                ApplicationCustomService.objects.filter(~q)
                .filter(
                    name=validated_data["name"],
                    bk_biz_id=validated_data["bk_biz_id"],
                    app_name=validated_data["app_name"],
                )
                .exists()
            ):
                raise ValueError(_("服务名称已存在"))


class DeleteCustomSeriviceResource(Resource):
    class RequestSerializer(serializers.Serializer):
        id = serializers.IntegerField()

    def perform_request(self, validated_data):
        query = ApplicationCustomService.objects.filter(id=validated_data["id"])
        instance = query.first()
        query.delete()

        from apm_web.tasks import update_application_config

        application = Application.objects.filter(bk_biz_id=instance.bk_biz_id, app_name=instance.app_name).first()
        update_application_config.delay(application.application_id)


class CustomServiceMatchListResource(Resource):
    TIME_DELTA = 1

    class RequestSerializer(CustomServiceConfigSerializer):
        urls_source = serializers.ListSerializer(child=serializers.CharField())

    def perform_request(self, validated_data):
        urls = validated_data["urls_source"]
        res = set()
        for item in urls:
            if not item:
                continue
            url = urlparse(item)
            if validated_data["match_type"] == CustomServiceMatchType.AUTO:
                is_match = Matcher.match_auto(validated_data["rule"], item)
                if is_match:
                    res.add(f"{item}")
            else:
                host_rule = validated_data["rule"].get("host", {})
                path_rule = validated_data["rule"].get("path", {})
                param_rules = validated_data["rule"].get("params", [])

                if host_rule.get("value"):
                    if not Matcher.operator_match(host_rule["value"], str(url.hostname), host_rule["operator"]):
                        continue

                if path_rule.get("value"):
                    if not Matcher.operator_match(path_rule["value"], str(url.path), path_rule["operator"]):
                        continue

                url_param_paris = {}
                for i in url.query.split("&"):
                    if not i:
                        continue
                    k, v = str(i).split("=")
                    url_param_paris[k] = v

                param_filter = True
                for param in param_rules:
                    val = url_param_paris.get(param["name"])
                    if not val:
                        param_filter = False
                        break
                    if not Matcher.operator_match(val, param["value"], param["operator"]):
                        param_filter = False
                        break
                if param_filter:
                    res.add(f"{item}")

        return list(res)


class CustomServiceDataViewResource(Resource):
    class RequestSerializer(serializers.Serializer):
        application_id = serializers.IntegerField(label="应用id")

    def perform_request(self, validated_request_data):
        try:
            app = Application.objects.get(application_id=validated_request_data["application_id"])
        except Application.DoesNotExist:
            raise ValueError(_("应用不存在"))
        database = app.metric_result_table_id.split(".")[0]
        return [
            {
                "id": 1,
                "title": _("分钟数据量"),
                "type": "graph",
                "gridPos": {"x": 0, "y": 0, "w": 24, "h": 6},
                "targets": [
                    {
                        "data_type": "time_series",
                        "api": "grafana.graphUnifyQuery",
                        "datasource": "time_series",
                        "data": {
                            "expression": "A",
                            "query_configs": [
                                {
                                    "data_source_label": "custom",
                                    "data_type_label": "time_series",
                                    "table": f"{database}.__default__",
                                    "metrics": [{"field": "bk_apm_duration", "method": "COUNT", "alias": "A"}],
                                    "group_by": ["peer_service"],
                                    "display": True,
                                    "where": [{"key": "peer_service", "method": "neq", "value": [""]}],
                                    "interval": "auto",
                                    "interval_unit": "s",
                                    "time_field": None,
                                    "filter_dict": {},
                                    "functions": [],
                                }
                            ],
                        },
                    }
                ],
                "options": {"time_series": {"type": "bar"}},
            }
        ]


class CustomServiceDataSourceResource(Resource):
    TIME_DELTA = 1

    class RequestSerializer(serializers.Serializer):
        bk_biz_id = serializers.IntegerField(label="业务id")
        app_name = serializers.CharField(label="应用名称")
        type = serializers.ChoiceField(choices=CustomServiceType.choices())

    def perform_request(self, data):
        app = Application.objects.get(bk_biz_id=data["bk_biz_id"], app_name=data["app_name"])
        if not app:
            raise ValueError(_("应用不存在"))

        end_time = datetime.datetime.now()
        start_time = end_time - datetime.timedelta(days=self.TIME_DELTA)

        if data["type"] == CustomServiceType.HTTP:
            return SpanHandler.get_span_urls(app, start_time, end_time)

        return None


class ListEsClusterGroupsResource(Resource):
    class RequestSerializer(serializers.Serializer):
        bk_biz_id = serializers.IntegerField(label="业务id")

    def perform_request(self, data):
        # 在 APM 处获取集群信息 使用后台用户权限获取 避免当前用户无权限报错
        cluster_groups = api.log_search.bk_log_search_cluster_groups(
            bk_biz_id=data["bk_biz_id"],
            bk_username=get_backend_username(),
        )
        return cluster_groups


class DeleteApplicationResource(Resource):
    class RequestSerializer(serializers.Serializer):
        bk_biz_id = serializers.IntegerField(label="业务id")
        app_name = serializers.CharField(label="应用名称")

    def perform_request(self, data):
        app = Application.objects.filter(bk_biz_id=data["bk_biz_id"], app_name=data["app_name"]).first()
        if not app:
            raise ValueError(_("应用{}不存在").format(data['app_name']))
        Application.delete_plugin_config(app.application_id)
        api.apm_api.delete_application(application_id=app.application_id)
        app.delete()
        return True


class GETDataEncodingResource(Resource):
    def perform_request(self, data):
        data = EncodingsEnum.get_choices_list_dict()
        return data


class SimpleServiceList(Resource):
    class RequestSerializer(serializers.Serializer):
        bk_biz_id = serializers.IntegerField(label="业务id")
        app_name = serializers.CharField(label="应用名称")
        start_time = serializers.IntegerField(label="开始时间", required=False)
        end_time = serializers.IntegerField(label="结束时间", required=False)

    def perform_request(self, validate_data):
        app = Application.objects.filter(
            bk_biz_id=validate_data["bk_biz_id"], app_name=validate_data["app_name"]
        ).first()
        if not app:
            raise ValueError(_("应用{}不存在").format(validate_data["app_name"]))

        services = ServiceHandler.list_services(app, validate_data.get("start_time"), validate_data.get("end_time"))

        return [
            {
                "bk_biz_id": validate_data["bk_biz_id"],
                "app_name": validate_data["app_name"],
                "service_name": service["topo_key"],
                "category": service.get("extra_data", {}).get("category"),
                "kind": service.get("extra_data", {}).get("kind"),
                "predicate_value": service.get("extra_data", {}).get("predicate_value"),
                "language": service.get("extra_data", {}).get("service_language", ""),
            }
            for service in services
        ]


class ServiceConfigResource(Resource):
    bk_biz_id = serializers.IntegerField(label="业务id")
    app_name = serializers.CharField(label="应用名称")
    service_name = serializers.CharField(label="应用名称")
    start_time = serializers.IntegerField(label="开始时间", required=False)
    end_time = serializers.IntegerField(label="结束时间", required=False)

    def perform_request(self, validate_data):
        return MetricHandler(validate_data["bk_biz_id"], validate_data["app_name"]).get_trpc_server_config(
            server=validate_data["service_name"],
            start_time=validate_data.get("start_time"),
            end_time=validate_data.get("end_time"),
        )<|MERGE_RESOLUTION|>--- conflicted
+++ resolved
@@ -1767,19 +1767,11 @@
         telemetry_data_type = serializers.ChoiceField(
             label="采集类型", choices=TelemetryDataType.values(), required=False, default=TelemetryDataType.TRACE.value
         )
-<<<<<<< HEAD
 
     @classmethod
     def get_config_key(cls, telemetry_data_type: str):
         return nodata_error_strategy_config_mapping.get(telemetry_data_type, NODATA_ERROR_STRATEGY_CONFIG_KEY)
 
-=======
-
-    @classmethod
-    def get_config_key(cls, telemetry_data_type: str):
-        return nodata_error_strategy_config_mapping.get(telemetry_data_type, NODATA_ERROR_STRATEGY_CONFIG_KEY)
-
->>>>>>> 3fc35ca9
     def get_strategy(self, bk_biz_id: int, app: Application, telemetry_data_type: str):
         """检测策略存在与否，不存在则创建"""
         # 不分页获取所有已注册的策略
