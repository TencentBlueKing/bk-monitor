--- conflicted
+++ resolved
@@ -142,19 +142,11 @@
         class PluginConfigSerializer(serializers.Serializer):
             target_node_type = serializers.CharField(label="节点类型", max_length=255)
             target_nodes = serializers.ListField(
-<<<<<<< HEAD
                 label="目标节点",
                 required=False,
             )
             target_object_type = serializers.CharField(label="目标类型", max_length=255)
             data_encoding = serializers.CharField(label="日志字符集", max_length=255)
-=======
-                label=_("目标节点"),
-                required=False,
-            )
-            target_object_type = serializers.CharField(label="目标类型", max_length=255)
-            data_encoding = serializers.CharField(label=_("日志字符集"), max_length=255)
->>>>>>> 0b8f7fb6
             paths = serializers.ListSerializer(
                 label="语言",
                 child=serializers.CharField(max_length=255),
@@ -336,14 +328,11 @@
             data["deployment_ids"] = instance.deployment_ids
             data["language_ids"] = instance.language_ids
             data["no_data_period"] = instance.no_data_period
-<<<<<<< HEAD
-=======
             # db 类型配置
             data["application_db_system"] = DB_SYSTEM_TUPLE
             # 补充默认配置
             if "application_db_config" not in data:
                 data["application_db_config"] = [DEFAULT_DB_CONFIG]
->>>>>>> 0b8f7fb6
             data["plugin_config"] = instance.plugin_config
             return data
 
@@ -434,8 +423,6 @@
 
             dimensions = serializers.ListField(child=_DimensionSerializer(), label="维度配置")
 
-<<<<<<< HEAD
-=======
         class DbConfigSerializer(serializers.Serializer):
             db_system = serializers.CharField(label="DB类型", allow_blank=True)
             trace_mode = serializers.CharField(label="追踪模式")
@@ -443,7 +430,6 @@
             threshold = serializers.IntegerField(label="阀值")
             enabled_slow_sql = serializers.BooleanField(label="是否启用慢语句")
 
->>>>>>> 0b8f7fb6
         class PluginConfigSerializer(serializers.Serializer):
             target_node_type = serializers.CharField(label="节点类型", max_length=255)
             target_nodes = serializers.ListField(
