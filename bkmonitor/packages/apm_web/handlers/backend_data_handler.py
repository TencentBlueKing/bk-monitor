--- conflicted
+++ resolved
@@ -11,12 +11,8 @@
 import copy
 import json
 import logging
-<<<<<<< HEAD
+from collections import defaultdict
 from datetime import UTC, datetime
-=======
-from collections import defaultdict
-from datetime import datetime
->>>>>>> 5f5b058b
 
 import pytz
 from django.conf import settings
