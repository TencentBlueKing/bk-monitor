--- conflicted
+++ resolved
@@ -204,11 +204,6 @@
                 if metric_service_name and metric_field:
                     if metric_service_name not in monitor_info_mapping:
                         monitor_info_mapping[metric_service_name] = {}
-<<<<<<< HEAD
-                    monitor_info_mapping[metric_service_name][metric_field] = {
-                        "monitor_name": metric["dimensions"].get(monitor_name_key),
-                    }
-=======
                     if metric_field not in monitor_info_mapping[metric_service_name]:
                         monitor_info_mapping[metric_service_name][metric_field] = {"monitor_name_list": []}
                     monitor_name = metric["dimensions"].get(monitor_name_key) or "default"
@@ -216,7 +211,6 @@
                         monitor_info_mapping[metric_service_name][metric_field]["monitor_name_list"].append(
                             monitor_name
                         )
->>>>>>> 5516d955
         except Exception as e:  # pylint: disable=broad-except
             logger.warning(f"查询自定义指标关键维度信息失败: {e} ")
 
