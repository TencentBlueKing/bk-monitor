"""
Tencent is pleased to support the open source community by making 蓝鲸智云 - 监控平台 (BlueKing - Monitor) available.
Copyright (C) 2017-2025 Tencent. All rights reserved.
Licensed under the MIT License (the "License"); you may not use this file except in compliance with the License.
You may obtain a copy of the License at http://opensource.org/licenses/MIT
Unless required by applicable law or agreed to in writing, software distributed under the License is distributed on
an "AS IS" BASIS, WITHOUT WARRANTIES OR CONDITIONS OF ANY KIND, either express or implied. See the License for the
specific language governing permissions and limitations under the License.
"""

import functools
from typing import Any
from collections.abc import Callable

from django.db.models import Q
from django.utils.functional import cached_property

from apm_web.metric.constants import SeriesAliasType
from bkmonitor.data_source import filter_dict_to_conditions, q_to_dict
from bkmonitor.data_source.unify_query.builder import QueryConfigBuilder, UnifyQuerySet
from constants.apm import MetricTemporality, RPCMetricTag

from .. import base, define

SUCCESS_CODES: list[str] = ["0", "ret_0"]


class TRPCMetricField:
    # 主调
    # 请求数
    RPC_CLIENT_HANDLED_TOTAL: str = "rpc_client_handled_total"
    # 请求时间
    RPC_CLIENT_HANDLED_SECONDS_SUM: str = "rpc_client_handled_seconds_sum"
    # 请求数
    RPC_CLIENT_HANDLED_SECONDS_COUNT: str = "rpc_client_handled_seconds_count"
    # 分桶
    RPC_CLIENT_HANDLED_SECONDS_BUCKET: str = "rpc_client_handled_seconds_bucket"

    # 被调
    # 请求数
    RPC_SERVER_HANDLED_TOTAL: str = "rpc_server_handled_total"
    # 请求时间
    RPC_SERVER_HANDLED_SECONDS_SUM: str = "rpc_server_handled_seconds_sum"
    # 请求数
    RPC_SERVER_HANDLED_SECONDS_COUNT: str = "rpc_server_handled_seconds_count"
    # 分桶
    RPC_SERVER_HANDLED_SECONDS_BUCKET: str = "rpc_server_handled_seconds_bucket"


class CodeType:
    SUCCESS: str = "success"
    TIMEOUT: str = "timeout"
    EXCEPTION: str = "exception"


class TrpcMetricGroup(base.BaseMetricGroup):
    # tRPC-Go Recovery 插件写入指标，通用框架指标，和上报 SDK 无关。
    PANIC_METRIC_FIELD: str = "trpc_PanicNum"

    METRIC_FIELDS: dict[str, dict[str, str]] = {
        SeriesAliasType.CALLER.value: {
            "rpc_handled_total": TRPCMetricField.RPC_CLIENT_HANDLED_TOTAL,
            "rpc_handled_seconds_sum": TRPCMetricField.RPC_CLIENT_HANDLED_SECONDS_SUM,
            "rpc_handled_seconds_count": TRPCMetricField.RPC_CLIENT_HANDLED_SECONDS_COUNT,
            "rpc_handled_seconds_bucket": TRPCMetricField.RPC_CLIENT_HANDLED_SECONDS_BUCKET,
        },
        SeriesAliasType.CALLEE.value: {
            "rpc_handled_total": TRPCMetricField.RPC_SERVER_HANDLED_TOTAL,
            "rpc_handled_seconds_sum": TRPCMetricField.RPC_SERVER_HANDLED_SECONDS_SUM,
            "rpc_handled_seconds_count": TRPCMetricField.RPC_SERVER_HANDLED_SECONDS_COUNT,
            "rpc_handled_seconds_bucket": TRPCMetricField.RPC_SERVER_HANDLED_SECONDS_BUCKET,
        },
    }

    DEFAULT_INTERVAL = 60

    def __init__(
        self,
        bk_biz_id: int,
        app_name: str,
        group_by: list[str] | None = None,
        filter_dict: dict[str, Any] | None = None,
        **kwargs,
    ):
        super().__init__(bk_biz_id, app_name, group_by, filter_dict, **kwargs)
        self.kind: str = kwargs.get("kind") or SeriesAliasType.CALLER.value
        self.temporality: str = kwargs.get("temporality") or MetricTemporality.CUMULATIVE
<<<<<<< HEAD
        self.ret_code_as_exception: bool = kwargs.get("ret_code_as_exception") or False
=======
>>>>>>> 957c9c18
        self.time_shift: str | None = kwargs.get("time_shift")
        # 预留 interval 可配置入口
        self.interval = self.DEFAULT_INTERVAL

        self.instant: bool = True
        if self.metric_helper.TIME_FIELD in self.group_by:
            self.group_by.remove(self.metric_helper.TIME_FIELD)
            self.instant: bool = False

    def handle(self, calculation_type: str, **kwargs) -> list[dict[str, Any]]:
        return self.get_calculation_method(calculation_type)(**kwargs)

    def query_config(self, calculation_type: str, **kwargs) -> dict[str, Any]:
        return self._get_qs(calculation_type).query_config

    class Meta:
        name = define.GroupEnum.TRPC

    def get_calculation_method(self, calculation_type: str) -> Callable[..., list[dict[str, Any]]]:
        support_calculation_methods: dict[str, Callable[..., list[dict[str, Any]]]] = {
            define.CalculationType.REQUEST_TOTAL: self._request_total,
            define.CalculationType.SUCCESS_RATE: functools.partial(self._request_code_rate, CodeType.SUCCESS),
            define.CalculationType.TIMEOUT_RATE: functools.partial(self._request_code_rate, CodeType.TIMEOUT),
            define.CalculationType.EXCEPTION_RATE: functools.partial(self._request_code_rate, CodeType.EXCEPTION),
            define.CalculationType.AVG_DURATION: self._avg_duration,
            define.CalculationType.P50_DURATION: functools.partial(self._histogram_quantile_duration, 0.50),
            define.CalculationType.P95_DURATION: functools.partial(self._histogram_quantile_duration, 0.95),
            define.CalculationType.P99_DURATION: functools.partial(self._histogram_quantile_duration, 0.99),
            define.CalculationType.TOP_N: self._top_n,
            define.CalculationType.BOTTOM_N: self._bottom_n,
        }
        if calculation_type not in support_calculation_methods:
            raise ValueError(f"Unsupported calculation type -> {calculation_type}")
        return support_calculation_methods[calculation_type]

    def _is_cumulative_metric(self) -> bool:
        """指标类型为「累加」时返回 True"""
        return self.temporality == MetricTemporality.CUMULATIVE

    @cached_property
    def _used_labels(self) -> list[str]:
        """返回使用到的指标维度字段"""
        used_labels: set[str] = set(self.group_by)
        for cond in filter_dict_to_conditions(self.filter_dict, []):
            used_labels.add(cond.get("key") or "")
        return list(used_labels)

    def _add_metric(
        self,
        q: QueryConfigBuilder,
        metric: str,
        method: str,
        alias: str | None = "",
        start_time: int | None = None,
        end_time: int | None = None,
    ) -> QueryConfigBuilder:
        """添加一个指标到查询表达式
        处理流程：
          1）[可选] 路由到相应的预计算指标。
          2）累加（Cumulative）类型指标统一增加 increase 处理。
        """
        time_shift: str | None = self.time_shift
        result: dict[str, Any] = {"table_id": self.metric_helper.table_id, "metric": metric, "is_hit": False}
        if self.pre_calculate_helper:
            result: dict[str, str] = self.pre_calculate_helper.router(
                self.metric_helper.table_id,
                metric,
                used_labels=self._used_labels,
                start_time=start_time,
                end_time=end_time,
                time_shift=time_shift,
                service_names=self.filter_dict.get("service_name__eq"),
            )
            if result["is_hit"]:
                time_shift = self.pre_calculate_helper.adjust_time_shift(self.time_shift)

        q = q.table(result["table_id"]).metric(result["metric"], method, alias).alias(alias)
        if self._is_cumulative_metric() and not result["is_hit"]:
            q = q.func(_id="increase", params=[{"id": "window", "value": f"{self.interval}s"}])
        if time_shift:
            q = q.func(_id="time_shift", params=[{"id": "n", "value": time_shift}])

        return q

    def q(self, start_time: int | None = None, end_time: int | None = None) -> QueryConfigBuilder:
        # 如果是求瞬时量，那么整个时间范围是作为一个区间
        q: QueryConfigBuilder = (
            self.metric_helper.q.group_by(*self.group_by).interval(self.interval).filter(self._filter_dict_to_q())
        )

        if self.instant:
            interval: int = self.metric_helper.get_interval(start_time, end_time)
            # 背景：统计一段时间内的黄金指标（瞬时量）
            # sum_over_time(sum(increase(xxx[1m]))[window:step]) 可以解决数据刚上报、重启场景的差值计算不准确问题。
            q = q.func(
                _id="sum_over_time",
                # window: sum_over_time 区间左闭右闭，左侧减去 1s 变成左闭右开，确保一个 interval 只有一个点。
                # step：精度，由于是求 window 内所有点之和，step 须和内层 interval 对齐。
                # 必须显式传入 step：不指定 step 会参考 interval 自动取值，这意味着不同查询引擎可能默认行为不一致。
                # refer：https://prometheus.io/blog/2019/01/28/subquery-support/
                params=[{"id": "window", "value": f"{interval - 1}s"}, {"id": "step", "value": f"{self.interval}s"}],
            )

        return q

    def qs(self, start_time: int | None = None, end_time: int | None = None):
        qs: UnifyQuerySet = self.metric_helper.time_range_qs(start_time, end_time)
        if self.instant:
            return qs.instant(align_interval=self.interval * self.metric_helper.TIME_FIELD_ACCURACY).limit(1)
        return qs.limit(self.metric_helper.MAX_DATA_LIMIT)

    def _panic_qs(self, start_time: int | None = None, end_time: int | None = None):
        q: QueryConfigBuilder = (
            self.q(start_time, end_time).alias("a").metric(field=self.PANIC_METRIC_FIELD, method="SUM", alias="a")
        )
        return self.qs(start_time, end_time).add_query(q).expression("a")

    def _request_total_qs(self, start_time: int | None = None, end_time: int | None = None) -> UnifyQuerySet:
        time_kwargs: dict[str, int | None] = {"start_time": start_time, "end_time": end_time}
        q: QueryConfigBuilder = self._add_metric(
            self.q(**time_kwargs), self.METRIC_FIELDS[self.kind]["rpc_handled_total"], "SUM", "a", **time_kwargs
        )
        # a != 0：非时序计算反应的是一段时间内的统计值，不需要展示请求量为 0 的数据。
        return self.qs(**time_kwargs).add_query(q).expression("a != 0")

    def _request_total(self, start_time: int | None = None, end_time: int | None = None) -> list[dict[str, Any]]:
        return list(self._request_total_qs(start_time, end_time))

    def _avg_duration_qs(self, start_time: int | None = None, end_time: int | None = None) -> UnifyQuerySet:
        sum_q: QueryConfigBuilder = self._add_metric(
            q=self.q(start_time, end_time),
            metric=self.METRIC_FIELDS[self.kind]["rpc_handled_seconds_sum"],
            method="SUM",
            alias="a",
            start_time=start_time,
            end_time=end_time,
        )
        count_q: QueryConfigBuilder = self._add_metric(
            q=self.q(start_time, end_time),
            metric=self.METRIC_FIELDS[self.kind]["rpc_handled_seconds_count"],
            method="SUM",
            alias="b",
            start_time=start_time,
            end_time=end_time,
        )
        # b == 0：分母为 0 需短路返回
        return self.qs(start_time, end_time).add_query(sum_q).add_query(count_q).expression("b == 0 or (a / b) * 1000")

    def _avg_duration(self, start_time: int | None = None, end_time: int | None = None) -> list[dict[str, Any]]:
        return list(self._avg_duration_qs(start_time, end_time))

    def _histogram_quantile_duration_qs(
        self, scalar: float, start_time: int | None = None, end_time: int | None = None
    ) -> UnifyQuerySet:
        q: QueryConfigBuilder = (
            self.q(start_time, end_time)
            .group_by("le")
            .func(_id="histogram_quantile", params=[{"id": "scalar", "value": scalar}])
        )
        q = self._add_metric(
            q=q,
            metric=self.METRIC_FIELDS[self.kind]["rpc_handled_seconds_bucket"],
            method="SUM",
            alias="a",
            start_time=start_time,
            end_time=end_time,
        )
        return self.qs(start_time, end_time).add_query(q).expression("a * 1000")

    def _histogram_quantile_duration(
        self, scalar: float, start_time: int | None = None, end_time: int | None = None
    ) -> list[dict[str, Any]]:
        return list(self._histogram_quantile_duration_qs(scalar, start_time, end_time))

    def _request_code_rate_qs(
        self, code_type: str, start_time: int | None = None, end_time: int | None = None
    ) -> UnifyQuerySet:
        code_q: QueryConfigBuilder = self._add_metric(
            q=self.q(start_time, end_time),
            metric=self.METRIC_FIELDS[self.kind]["rpc_handled_total"],
            method="SUM",
            alias="a",
            start_time=start_time,
            end_time=end_time,
        ).filter(code_type__eq=code_type)

        total_q: QueryConfigBuilder = self._add_metric(
            q=self.q(start_time, end_time),
            metric=self.METRIC_FIELDS[self.kind]["rpc_handled_total"],
            method="SUM",
            alias="b",
            start_time=start_time,
            end_time=end_time,
        )
        return (
            self.qs(start_time, end_time)
            .add_query(code_q)
            .add_query(total_q)
            # 单个错误码的占比为 100% or 0% 时，对时间序列来说，是某段时间内不出现这条线，即无数据。
            # 上述情况会导致比率计算缺少这部分数据点，即使通过 1-a / b 的模式，也只能做到 0% 或 100% 有数据，无法两边都满足。
            # 这会导致 group by 场景下，计算不出错误率为 0% 、错误率 100% 的线。
            # 可以借助 b 一定存在的情况，将 b 的维度对齐到 a，确保按字段聚合时，能 group by 出所有错误率 100% 或 0% 的数据。
            .expression("(a or b < bool 0) /  b * 100")
        )

    def _request_code_rate(
        self, code_type: str, start_time: int | None = None, end_time: int | None = None
    ) -> list[dict[str, Any]]:
        return list(self._request_code_rate_qs(code_type, start_time, end_time))

    def _get_qs(self, qs_type: str, start_time: int | None = None, end_time: int | None = None) -> UnifyQuerySet:
        return {
            define.CalculationType.REQUEST_TOTAL: self._request_total_qs,
            define.CalculationType.SUCCESS_RATE: functools.partial(self._request_code_rate_qs, CodeType.SUCCESS),
            define.CalculationType.TIMEOUT_RATE: functools.partial(self._request_code_rate_qs, CodeType.TIMEOUT),
            define.CalculationType.EXCEPTION_RATE: functools.partial(self._request_code_rate_qs, CodeType.EXCEPTION),
            define.CalculationType.AVG_DURATION: self._avg_duration_qs,
            define.CalculationType.P99_DURATION: functools.partial(self._histogram_quantile_duration_qs, 0.99),
            define.CalculationType.PANIC: self._panic_qs,
        }[qs_type](start_time, end_time)

    def _top_n(
        self, qs_type: str, limit: int, start_time: int | None = None, end_time: int | None = None
    ) -> list[dict[str, Any]]:
        qs: UnifyQuerySet = self._get_qs(qs_type, start_time, end_time)
        if self.instant:
            return list(qs.func(_id="topk", params=[{"value": limit}]))

        # 时间聚合场景，需要排序找 TopN
        records: list[dict[str, Any]] = []
        for record in qs:
            if record.get("_result_") is None:
                continue
            records.append(record)

        return sorted(records, key=lambda r: -r["_result_"])[:limit]

    def _bottom_n(
        self, qs_type: str, limit: int, start_time: int | None = None, end_time: int | None = None
    ) -> list[dict[str, Any]]:
        return list(self._get_qs(qs_type, start_time, end_time).func(_id="bottomk", params=[{"value": limit}]))

    def fetch_server_list(
        self,
        filter_dict: dict[str, Any] | None = None,
        start_time: int | None = None,
        end_time: int | None = None,
    ) -> list[str]:
        return self.metric_helper.get_field_option_values_by_groups(
            params_list=[
                {
                    "metric_field": TRPCMetricField.RPC_CLIENT_HANDLED_TOTAL,
                    "field": RPCMetricTag.CALLER_SERVER,
                    "filter_dict": filter_dict,
                },
                {
                    "metric_field": TRPCMetricField.RPC_SERVER_HANDLED_TOTAL,
                    "field": RPCMetricTag.CALLEE_SERVER,
                    "filter_dict": filter_dict,
                },
                {
                    "metric_field": TRPCMetricField.RPC_SERVER_HANDLED_TOTAL,
                    "field": RPCMetricTag.SERVICE_NAME,
                    "filter_dict": filter_dict,
                },
                {
                    "metric_field": TRPCMetricField.RPC_CLIENT_HANDLED_TOTAL,
                    "field": RPCMetricTag.SERVICE_NAME,
                    "filter_dict": filter_dict,
                },
            ],
            start_time=start_time,
            end_time=end_time,
        )

    def get_server_config(
        self, server: str, start_time: int | None = None, end_time: int | None = None
    ) -> dict[str, Any]:
        # 根据特殊维度探测上报方式，不同上报方式需要采用不同的指标计算/筛选方式
        apps: list[str] = self.metric_helper.get_field_option_values_by_groups(
            params_list=[
                {
                    "metric_field": TRPCMetricField.RPC_CLIENT_HANDLED_TOTAL,
                    "field": RPCMetricTag.SERVER,
                    "filter_dict": q_to_dict(
                        Q(**{f"{RPCMetricTag.CALLER_SERVER}__eq": server})
                        | Q(**{f"{RPCMetricTag.SERVICE_NAME}__eq": server})
                    ),
                },
                {
                    "metric_field": TRPCMetricField.RPC_SERVER_HANDLED_TOTAL,
                    "field": RPCMetricTag.SERVER,
                    "filter_dict": q_to_dict(
                        Q(**{f"{RPCMetricTag.CALLEE_SERVER}__eq": server})
                        | Q(**{f"{RPCMetricTag.SERVICE_NAME}__eq": server})
                    ),
                },
            ],
            start_time=start_time,
            end_time=end_time,
        )

        temporality: str = MetricTemporality.CUMULATIVE if apps else MetricTemporality.DELTA
        return MetricTemporality.get_metric_config(temporality=temporality)<|MERGE_RESOLUTION|>--- conflicted
+++ resolved
@@ -85,10 +85,6 @@
         super().__init__(bk_biz_id, app_name, group_by, filter_dict, **kwargs)
         self.kind: str = kwargs.get("kind") or SeriesAliasType.CALLER.value
         self.temporality: str = kwargs.get("temporality") or MetricTemporality.CUMULATIVE
-<<<<<<< HEAD
-        self.ret_code_as_exception: bool = kwargs.get("ret_code_as_exception") or False
-=======
->>>>>>> 957c9c18
         self.time_shift: str | None = kwargs.get("time_shift")
         # 预留 interval 可配置入口
         self.interval = self.DEFAULT_INTERVAL
