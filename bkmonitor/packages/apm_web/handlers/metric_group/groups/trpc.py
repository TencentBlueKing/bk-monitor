--- conflicted
+++ resolved
@@ -295,7 +295,6 @@
                         | Q(**{f"{TRPCMetricTag.SERVICE_NAME}__eq": server})
                     ),
                 },
-<<<<<<< HEAD
                 {
                     "metric_field": TRPCMetricField.RPC_CLIENT_HANDLED_TOTAL,
                     "field": TRPCMetricTag.APP,
@@ -306,18 +305,6 @@
                     "field": TRPCMetricTag.APP,
                     "filter_dict": {f"{TRPCMetricTag.SERVICE_NAME}__eq": server},
                 },
-                {
-                    "metric_field": TRPCMetricField.RPC_CLIENT_HANDLED_TOTAL,
-                    "field": TRPCMetricTag.APP,
-                    "filter_dict": {f"{TRPCMetricTag.SERVICE_NAME}__eq": server},
-                },
-                {
-                    "metric_field": TRPCMetricField.RPC_SERVER_HANDLED_TOTAL,
-                    "field": TRPCMetricTag.APP,
-                    "filter_dict": {f"{TRPCMetricTag.SERVICE_NAME}__eq": server},
-                },
-=======
->>>>>>> 741ea09b
             ],
             start_time=start_time,
             end_time=end_time,
