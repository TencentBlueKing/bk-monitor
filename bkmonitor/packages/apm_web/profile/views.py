--- conflicted
+++ resolved
@@ -22,10 +22,7 @@
 
 from apm_web.models import Application, ProfileUploadRecord, UploadedFileStatus
 from apm_web.profile.constants import (
-<<<<<<< HEAD
-=======
     DEFAULT_SERVICE_NAME,
->>>>>>> 112e4487
     PROFILE_UPLOAD_RECORD_NEW_FILE_NAME,
     CallGraphResponseDataMode,
 )
@@ -40,11 +37,8 @@
 )
 from apm_web.profile.serializers import (
     ProfileListFileSerializer,
-<<<<<<< HEAD
-=======
     ProfileQueryLabelsSerializer,
     ProfileQueryLabelValuesSerializer,
->>>>>>> 112e4487
     ProfileQuerySerializer,
     ProfileUploadRecordSLZ,
     ProfileUploadSerializer,
@@ -74,11 +68,8 @@
             ]
         return []
 
-<<<<<<< HEAD
-=======
 
 class ProfileUploadViewSet(ProfileBaseViewSet):
->>>>>>> 112e4487
     @action(methods=["POST"], detail=False, url_path="upload")
     def upload(self, request: Request):
         """上传 profiling 文件"""
@@ -87,7 +78,6 @@
             raise ValueError(_("上传文件为空"))
 
         serializer = ProfileUploadSerializer(data=request.data)
-<<<<<<< HEAD
         serializer.is_valid(raise_exception=True)
         validated_data = serializer.validated_data
         try:
@@ -135,172 +125,6 @@
             application.app_name,
         )
 
-        return Response(data=ProfileUploadRecordSLZ(record).data)
-
-    @action(methods=["GET"], detail=False, url_path="list_profile_upload_records")
-    def list_profile_upload_records(self, request: Request):
-        serializer = ProfileListFileSerializer(data=request.query_params)
-        serializer.is_valid(raise_exception=True)
-        validated_data = serializer.validated_data
-        filter_params = {}
-        if validated_data.get("bk_biz_id"):
-            filter_params["bk_biz_id"] = validated_data.get("bk_biz_id")
-        if validated_data.get("app_name"):
-            filter_params["app_name"] = validated_data.get("app_name")
-        if validated_data.get("origin_file_name"):
-            filter_params["origin_file_name"] = validated_data.get("origin_file_name")
-        if validated_data.get("service_name "):
-            filter_params["service_name"] = validated_data.get("service_name")
-        queryset = ProfileUploadRecord.objects.filter(**filter_params)
-        return Response(data=ProfileUploadRecordSLZ(queryset, many=True).data)
-
-    @classmethod
-    def build_extra_params(cls, profile_id: str, label: dict) -> dict:
-        extra_params = {}
-        if profile_id:
-            extra_params["label_filter"] = {"profile_id": profile_id}
-        if label and isinstance(extra_params.get("label_filter"), dict):
-            extra_params["label_filter"].update(label)
-        else:
-            extra_params["label_filter"] = label
-        return extra_params
-
-    @classmethod
-    def get_profile_data(
-        cls, validated_data, app_name: str, start: int, end: int, application_info: dict
-    ) -> DorisConverter:
-        """
-        获取 profile 数据
-        """
-        bk_biz_id = validated_data["bk_biz_id"]
-        profile_type = validated_data["profile_type"]
-        profile_id = validated_data.get("profile_id", "")
-        filter_label = validated_data.get("filter_label", {})
-        diff_profile_id = validated_data.get("diff_profile_id", "")
-        diff_filter_label = validated_data.get("diff_filter_label", {})
-        if profile_id or filter_label:
-            extra_params = cls.build_extra_params(profile_id, filter_label)
-        elif diff_profile_id or diff_filter_label:
-            extra_params = cls.build_extra_params(diff_profile_id, diff_filter_label)
-        else:
-            extra_params = {}
-
-        q = Query(
-            api_type=APIType.QUERY_SAMPLE,
-            api_params=APIParams(
-                biz_id=bk_biz_id,
-                app=app_name,
-                type=profile_type,
-                start=start,
-                end=end,
-                **extra_params,
-            ),
-            result_table_id=application_info["profiling_config"]["result_table_id"],
-        )
-
-        r = q.execute()
-
-        if r is None:
-            raise ValueError(_("未查询到有效数据"))
-        c = DorisConverter()
-        p = c.convert(r)
-        if p is None:
-            raise ValueError(_("无法转换 profiling 数据"))
-        return c
-
-    @action(methods=["POST"], detail=False, url_path="query")
-    def query(self, request: Request):
-        """查询 profiling 数据"""
-        serializer = ProfileQuerySerializer(data=request.data)
-=======
->>>>>>> 112e4487
-        serializer.is_valid(raise_exception=True)
-        validated_data = serializer.validated_data
-        try:
-            application = Application.objects.get(
-                bk_biz_id=validated_data["bk_biz_id"], app_name=validated_data["app_name"]
-            )
-        except Exception:  # pylint: disable=broad-except
-            raise ValueError(_("应用({}) 不存在").format(validated_data["app_name"]))
-
-        data = uploaded.read()
-        md5 = hashlib.md5(data).hexdigest()
-        if ProfileUploadRecord.objects.filter(file_md5=md5).exists():
-            raise ValueError(_("相同文件已上传"))
-
-        # 上传文件到 bkrepo, 上传文件失败，不记录，不执行异步任务
-        try:
-            ProfilingFileHandler().bk_repo_storage.client.upload_fileobj(uploaded, key=uploaded.name)
-        except Exception:
-            logger.exception("failed to upload file to bkrepo")
-            raise Exception(_("上传文件失败"))
-
-        profile_id = generate_profile_id()
-
-        # record it if everything is ok
-        record = ProfileUploadRecord.objects.create(
-            bk_biz_id=validated_data["bk_biz_id"],
-            app_name=application.app_name,
-            file_md5=md5,
-            file_type=validated_data["file_type"],
-            profile_id=profile_id,
-            operator=request.user.username,
-            origin_file_name=uploaded.name,
-            file_size=uploaded.size,  # 单位Bytes
-            file_name=PROFILE_UPLOAD_RECORD_NEW_FILE_NAME.format(timezone.now().strftime("%Y-%m-%d-%H-%M-%S")),
-            status=UploadedFileStatus.UPLOADED,
-            service_name=validated_data.get("service_name", "default"),
-        )
-
-        # 异步任务： 文件解析及存储
-        profile_file_upload_and_parse.delay(
-            uploaded.name,
-            validated_data["file_type"],
-            profile_id,
-            validated_data["bk_biz_id"],
-            application.app_name,
-        )
-
-<<<<<<< HEAD
-        doris_converter = self.get_profile_data(
-            validated_data=validated_data, app_name=app_name, start=start, end=end, application_info=application_info
-        )
-        diagram_types = validated_data["diagram_types"]
-        if validated_data.get("is_compared"):
-            diff_doris_converter = self.get_profile_data(
-                validated_data=validated_data,
-                app_name=app_name,
-                start=start,
-                end=end,
-                application_info=application_info,
-            )
-            diff_diagram_dicts = (
-                get_diagrammer(d_type).diff(doris_converter, diff_doris_converter) for d_type in diagram_types
-            )
-            return Response(data={k: v for diagram_dict in diff_diagram_dicts for k, v in diagram_dict.items()})
-
-        options = {"sort": validated_data.get("sort"), "data_mode": CallGraphResponseDataMode.IMAGE_DATA_MODE}
-        diagram_dicts = (get_diagrammer(d_type).draw(doris_converter, **options) for d_type in diagram_types)
-        return Response(data={k: v for diagram_dict in diagram_dicts for k, v in diagram_dict.items()})
-
-
-class QueryViewSet(ResourceViewSet):
-    INSTANCE_ID = "app_name"
-
-    def get_permissions(self):
-        if self.action in ["services"]:
-            return [ViewBusinessPermission()]
-
-        return [
-            InstanceActionForDataPermission(
-                self.INSTANCE_ID,
-                [ActionEnum.VIEW_APM_APPLICATION],
-                ResourceEnum.APM_APPLICATION,
-                get_instance_id=Application.get_application_id_by_app_name,
-            )
-        ]
-
-=======
         return Response(data=ProfileUploadRecordSLZ(record).data)
 
     @action(methods=["GET"], detail=False, url_path="records")
@@ -550,7 +374,6 @@
             )
         ]
 
->>>>>>> 112e4487
     resource_routes = [
         ResourceRoute("GET", ListApplicationServicesResource, endpoint="services"),
         ResourceRoute("GET", QueryServicesDetailResource, endpoint="services_detail"),
