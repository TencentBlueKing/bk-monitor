--- conflicted
+++ resolved
@@ -284,8 +284,12 @@
             return Response(data={k: v for diagram_dict in diff_diagram_dicts for k, v in diagram_dict.items()})
 
         diagram_dicts = (get_diagrammer(d_type).draw(doris_converter, **options) for d_type in diagram_types)
-        data = {k: v for diagram_dict in diagram_dicts for k, v in diagram_dict.items()}
-        data.update(doris_converter.get_sample_type())
+
+        statistics = doris_converter.statistics_by_time()
+        data = {
+            "statistics": statistics,
+            "diagrams": {k: v for diagram_dict in diagram_dicts for k, v in diagram_dict.items()},
+        }
         return Response(data=data)
 
     @staticmethod
@@ -404,40 +408,25 @@
         serializer.is_valid(raise_exception=True)
         validated_data = serializer.validated_data
 
-<<<<<<< HEAD
         essentials = self._get_essentials(validated_data)
         bk_biz_id = essentials["bk_biz_id"]
         app_name = essentials["app_name"]
         service_name = essentials["service_name"]
         result_table_id = essentials["result_table_id"]
 
-=======
->>>>>>> 4f05fe27
         start, end = self._enlarge_duration(
             validated_data["start"], validated_data["end"], offset=validated_data["offset"]
         )
-        essentials = self._get_essentials(validated_data)
-
         doris_converter = self._query(
-<<<<<<< HEAD
             bk_biz_id=bk_biz_id,
             app_name=app_name,
             service_name=service_name,
-=======
-            bk_biz_id=essentials["bk_biz_id"],
-            app_name=essentials["app_name"],
-            service_name=essentials["service_name"],
->>>>>>> 4f05fe27
             data_type=validated_data["data_type"],
             start=start,
             end=end,
             profile_id=validated_data.get("profile_id"),
             filter_labels=validated_data.get("filter_labels"),
-<<<<<<< HEAD
             result_table_id=result_table_id,
-=======
-            result_table_id=essentials["result_table_id"],
->>>>>>> 4f05fe27
         )
 
         # transfer data
@@ -446,7 +435,7 @@
             raise ValueError(f"({export_format}) format is currently not supported")
         now_str = timezone.now().strftime("%Y-%m-%d-%H-%M-%S")
         file_name = PROFILE_EXPORT_FILE_NAME.format(
-            app_name=essentials["app_name"], data_type=validated_data["data_type"], time=now_str, format=export_format
+            app_name=app_name, data_type=validated_data["data_type"], time=now_str, format=export_format
         )
         serialized_data = doris_converter.profile.SerializeToString()
         compressed_data = gzip.compress(serialized_data)
