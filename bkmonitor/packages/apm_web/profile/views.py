"""
Tencent is pleased to support the open source community by making 蓝鲸智云 - 监控平台 (BlueKing - Monitor) available.
Copyright (C) 2017-2022 THL A29 Limited, a Tencent company. All rights reserved.
Licensed under the MIT License (the "License"); you may not use this file except in compliance with the License.
You may obtain a copy of the License at http://opensource.org/licenses/MIT
Unless required by applicable law or agreed to in writing, software distributed under the License is distributed on
an "AS IS" BASIS, WITHOUT WARRANTIES OR CONDITIONS OF ANY KIND, either express or implied. See the License for the
specific language governing permissions and limitations under the License.
"""
import datetime
import hashlib
import logging

from django.utils import timezone
from django.utils.translation import ugettext_lazy as _
from rest_framework.decorators import action
from rest_framework.request import Request
from rest_framework.response import Response
from rest_framework.viewsets import ViewSet

from apm_web.models import Application, ProfileUploadRecord, UploadedFileStatus
from apm_web.profile.constants import (
    PROFILE_UPLOAD_RECORD_NEW_FILE_NAME,
    CallGraphResponseDataMode,
)
from apm_web.profile.converter import generate_profile_id
from apm_web.profile.diagrams import get_diagrammer
<<<<<<< HEAD
from bkmonitor.iam import ActionEnum, ResourceEnum
from bkmonitor.iam.drf import InstanceActionForDataPermission
from core.drf_resource import api
from core.drf_resource.viewsets import ResourceRoute, ResourceViewSet

from .converter import generate_profile_id
from .doris.converter import DorisConverter
from .doris.handler import StorageHandler
from .doris.querier import APIParams, APIType, Query
from .resources import QueryServicesDetailResource
from .serializers import (
=======
from apm_web.profile.doris.converter import DorisConverter
from apm_web.profile.doris.querier import APIParams, APIType, Query
from apm_web.profile.file_handler import ProfilingFileHandler
from apm_web.profile.serializers import (
    ProfileListFileSerializer,
>>>>>>> 7394eb71
    ProfileQuerySerializer,
    ProfileUploadRecordSLZ,
    ProfileUploadSerializer,
)
from apm_web.tasks import profile_file_upload_and_parse
from bkmonitor.iam import ActionEnum, ResourceEnum
from bkmonitor.iam.drf import InstanceActionForDataPermission
from core.drf_resource import api

logger = logging.getLogger("root")


class ProfileViewSet(ViewSet):
    """Profile viewSet"""

    INSTANCE_ID = "app_name"

    def get_permissions(self):
        # put auth here, but left empty for debugging
        if self.action in []:
            return [
                InstanceActionForDataPermission(
                    self.INSTANCE_ID,
                    [ActionEnum.VIEW_APM_APPLICATION],
                    ResourceEnum.APM_APPLICATION,
                    get_instance_id=Application.get_application_id_by_app_name,
                )
            ]
        return []

    @action(methods=["POST"], detail=False, url_path="upload")
    def upload(self, request: Request):
        """上传 profiling 文件"""
        uploaded = request.FILES.get("file")
        if not uploaded:
            raise ValueError(_("上传文件为空"))

        serializer = ProfileUploadSerializer(data=request.data)
        serializer.is_valid(raise_exception=True)
        validated_data = serializer.validated_data
        try:
            application = Application.objects.get(
                bk_biz_id=validated_data["bk_biz_id"], app_name=validated_data["app_name"]
            )
        except Exception:  # pylint: disable=broad-except
            raise ValueError(_("应用({}) 不存在").format(validated_data["app_name"]))

        data = uploaded.read()
        md5 = hashlib.md5(data).hexdigest()
        if ProfileUploadRecord.objects.filter(file_md5=md5).exists():
            raise ValueError(_("相同文件已上传"))

        # 上传文件到 bkrepo, 上传文件失败，不记录，不执行异步任务
        try:
            ProfilingFileHandler().bk_repo_storage.client.upload_fileobj(uploaded, key=uploaded.name)
        except Exception:
            logger.exception("failed to upload file to bkrepo")
            raise Exception(_("上传文件失败"))

        profile_id = generate_profile_id()

        # record it if everything is ok
        record = ProfileUploadRecord.objects.create(
            bk_biz_id=validated_data["bk_biz_id"],
            app_name=application.app_name,
            file_md5=md5,
            file_type=validated_data["file_type"],
            profile_id=profile_id,
            operator=request.user.username,
            origin_file_name=uploaded.name,
            file_size=uploaded.size,  # 单位Bytes
            file_name=PROFILE_UPLOAD_RECORD_NEW_FILE_NAME.format(timezone.now().strftime("%Y-%m-%d-%H-%M-%S")),
            status=UploadedFileStatus.UPLOADED,
            service_name=validated_data.get("service_name", "default"),
        )

        # 异步任务： 文件解析及存储
        profile_file_upload_and_parse.delay(
            uploaded.name,
            validated_data["file_type"],
            profile_id,
            validated_data["bk_biz_id"],
            application.app_name,
        )

        return Response(data=ProfileUploadRecordSLZ(record).data)

    @action(methods=["GET"], detail=False, url_path="list_profile_upload_records")
    def list_profile_upload_records(self, request: Request):
        serializer = ProfileListFileSerializer(data=request.query_params)
        serializer.is_valid(raise_exception=True)
        validated_data = serializer.validated_data
        filter_params = {}
        if validated_data.get("bk_biz_id"):
            filter_params["bk_biz_id"] = validated_data.get("bk_biz_id")
        if validated_data.get("app_name"):
            filter_params["app_name"] = validated_data.get("app_name")
        if validated_data.get("origin_file_name"):
            filter_params["origin_file_name"] = validated_data.get("origin_file_name")
        if validated_data.get("service_name "):
            filter_params["service_name"] = validated_data.get("service_name")
        queryset = ProfileUploadRecord.objects.filter(**filter_params)
        return Response(data=ProfileUploadRecordSLZ(queryset, many=True).data)

    @classmethod
    def build_extra_params(cls, profile_id: str, label: dict) -> dict:
        extra_params = {}
        if profile_id:
            extra_params["label_filter"] = {"profile_id": profile_id}
        if label and isinstance(extra_params.get("label_filter"), dict):
            extra_params["label_filter"].update(label)
        else:
            extra_params["label_filter"] = label
        return extra_params

    @classmethod
    def get_profile_data(
        cls, validated_data, app_name: str, start: int, end: int, application_info: dict
    ) -> DorisConverter:
        """
        获取 profile 数据
        """
        bk_biz_id = validated_data["bk_biz_id"]
        profile_type = validated_data["profile_type"]
        profile_id = validated_data.get("profile_id", "")
        filter_label = validated_data.get("filter_label", {})
        diff_profile_id = validated_data.get("diff_profile_id", "")
        diff_filter_label = validated_data.get("diff_filter_label", {})
        if profile_id or filter_label:
            extra_params = cls.build_extra_params(profile_id, filter_label)
        elif diff_profile_id or diff_filter_label:
            extra_params = cls.build_extra_params(diff_profile_id, diff_filter_label)
        else:
            extra_params = {}

        q = Query(
            api_type=APIType.QUERY_SAMPLE,
            api_params=APIParams(
                biz_id=bk_biz_id,
                app=app_name,
                type=profile_type,
                start=start,
                end=end,
                **extra_params,
            ),
            result_table_id=application_info["profiling_config"]["result_table_id"],
        )

        r = q.execute()

        if r is None:
            raise ValueError(_("未查询到有效数据"))
        c = DorisConverter()
        p = c.convert(r)
        if p is None:
            raise ValueError(_("无法转换 profiling 数据"))
        return c

    @action(methods=["POST"], detail=False, url_path="query")
    def query(self, request: Request):
        """查询 profiling 数据"""
        serializer = ProfileQuerySerializer(data=request.data)
        serializer.is_valid(raise_exception=True)
        validated_data = serializer.validated_data

        bk_biz_id = validated_data["bk_biz_id"]
        app_name = validated_data["app_name"]
        try:
            application_id = Application.objects.get(app_name=app_name, bk_biz_id=bk_biz_id).pk
        except Exception:  # pylint: disable=broad-except
            raise ValueError(_("应用({}) 不存在").format(app_name))

        try:
            application_info = api.apm_api.detail_application({"application_id": application_id})
        except Exception:  # pylint: disable=broad-except
            raise ValueError(_("应用({}) 不存在").format(application_id))

        if "app_name" not in application_info:
            raise ValueError(_("应用({}) 不存在").format(application_id))
        app_name = application_info["app_name"]
        if "profiling_config" not in application_info:
            raise ValueError(_("应用({}) 未开启性能分析").format(application_id))

        offset = validated_data["offset"]
        start = validated_data["start"]
        end = validated_data["end"]
        # 由于 doris 入库可能存在延迟，所以需要稍微加大查询时间范围
        # profile_id 对于数据有较强的过滤效果，不会引起数据量过大问题
        # doris 存储默认按自然天划分，默认查找从当天最早的数据开始

        # start & end all in microsecond, so we need to convert it to millisecond
        start = int(
            datetime.datetime.combine(
                datetime.datetime.fromtimestamp(start / (1000 * 1000)), datetime.time.min
            ).timestamp()
            * 1000
        )
        end = int(end / 1000 + offset * 1000)

<<<<<<< HEAD
        return Response(data=ProfileUploadRecordSLZ(record).data)


class QueryViewSet(ResourceViewSet):
    INSTANCE_ID = "app_name"

    def get_permissions(self):
        return [
            InstanceActionForDataPermission(
                self.INSTANCE_ID,
                [ActionEnum.VIEW_APM_APPLICATION],
                ResourceEnum.APM_APPLICATION,
                get_instance_id=Application.get_application_id_by_app_name,
            )
        ]

    resource_routes = [
        ResourceRoute("GET", QueryServicesDetailResource, endpoint="services_detail"),
    ]
=======
        doris_converter = self.get_profile_data(
            validated_data=validated_data, app_name=app_name, start=start, end=end, application_info=application_info
        )
        diagram_types = validated_data["diagram_types"]
        if validated_data.get("is_compared"):
            diff_doris_converter = self.get_profile_data(
                validated_data=validated_data,
                app_name=app_name,
                start=start,
                end=end,
                application_info=application_info,
            )
            diff_diagram_dicts = (
                get_diagrammer(d_type).diff(doris_converter, diff_doris_converter) for d_type in diagram_types
            )
            return Response(data={k: v for diagram_dict in diff_diagram_dicts for k, v in diagram_dict.items()})

        options = {"sort": validated_data.get("sort"), "data_mode": CallGraphResponseDataMode.IMAGE_DATA_MODE}
        diagram_dicts = (get_diagrammer(d_type).draw(doris_converter, **options) for d_type in diagram_types)
        return Response(data={k: v for diagram_dict in diagram_dicts for k, v in diagram_dict.items()})
>>>>>>> 7394eb71
<|MERGE_RESOLUTION|>--- conflicted
+++ resolved
@@ -25,25 +25,11 @@
 )
 from apm_web.profile.converter import generate_profile_id
 from apm_web.profile.diagrams import get_diagrammer
-<<<<<<< HEAD
-from bkmonitor.iam import ActionEnum, ResourceEnum
-from bkmonitor.iam.drf import InstanceActionForDataPermission
-from core.drf_resource import api
-from core.drf_resource.viewsets import ResourceRoute, ResourceViewSet
-
-from .converter import generate_profile_id
-from .doris.converter import DorisConverter
-from .doris.handler import StorageHandler
-from .doris.querier import APIParams, APIType, Query
-from .resources import QueryServicesDetailResource
-from .serializers import (
-=======
 from apm_web.profile.doris.converter import DorisConverter
 from apm_web.profile.doris.querier import APIParams, APIType, Query
 from apm_web.profile.file_handler import ProfilingFileHandler
 from apm_web.profile.serializers import (
     ProfileListFileSerializer,
->>>>>>> 7394eb71
     ProfileQuerySerializer,
     ProfileUploadRecordSLZ,
     ProfileUploadSerializer,
@@ -52,6 +38,8 @@
 from bkmonitor.iam import ActionEnum, ResourceEnum
 from bkmonitor.iam.drf import InstanceActionForDataPermission
 from core.drf_resource import api
+from core.drf_resource.viewsets import ResourceRoute, ResourceViewSet
+
 
 logger = logging.getLogger("root")
 
@@ -243,27 +231,6 @@
         )
         end = int(end / 1000 + offset * 1000)
 
-<<<<<<< HEAD
-        return Response(data=ProfileUploadRecordSLZ(record).data)
-
-
-class QueryViewSet(ResourceViewSet):
-    INSTANCE_ID = "app_name"
-
-    def get_permissions(self):
-        return [
-            InstanceActionForDataPermission(
-                self.INSTANCE_ID,
-                [ActionEnum.VIEW_APM_APPLICATION],
-                ResourceEnum.APM_APPLICATION,
-                get_instance_id=Application.get_application_id_by_app_name,
-            )
-        ]
-
-    resource_routes = [
-        ResourceRoute("GET", QueryServicesDetailResource, endpoint="services_detail"),
-    ]
-=======
         doris_converter = self.get_profile_data(
             validated_data=validated_data, app_name=app_name, start=start, end=end, application_info=application_info
         )
@@ -284,4 +251,21 @@
         options = {"sort": validated_data.get("sort"), "data_mode": CallGraphResponseDataMode.IMAGE_DATA_MODE}
         diagram_dicts = (get_diagrammer(d_type).draw(doris_converter, **options) for d_type in diagram_types)
         return Response(data={k: v for diagram_dict in diagram_dicts for k, v in diagram_dict.items()})
->>>>>>> 7394eb71
+
+
+class QueryViewSet(ResourceViewSet):
+    INSTANCE_ID = "app_name"
+
+    def get_permissions(self):
+        return [
+            InstanceActionForDataPermission(
+                self.INSTANCE_ID,
+                [ActionEnum.VIEW_APM_APPLICATION],
+                ResourceEnum.APM_APPLICATION,
+                get_instance_id=Application.get_application_id_by_app_name,
+            )
+        ]
+
+    resource_routes = [
+        ResourceRoute("GET", QueryServicesDetailResource, endpoint="services_detail"),
+    ]