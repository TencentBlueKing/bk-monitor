--- conflicted
+++ resolved
@@ -47,32 +47,7 @@
 
         return {"flame_data": root}
 
-<<<<<<< HEAD
     def diff(self, base_doris_converter: Converter, diff_doris_converter: Converter, **options) -> dict:
-        baseline_tree = FunctionTree.load_from_profile(base_doris_converter)
-        comparison_tree = FunctionTree.load_from_profile(diff_doris_converter)
-
-        comparison_nodes = list(comparison_tree.nodes_map.values())
-
-        comparison_map = {
-            x.display_name: {"id": x.id, "name": x.display_name, "self": x.self_time, "total": x.value}
-            for x in comparison_nodes
-        }
-
-        root = {
-            "name": "total",
-            "value": baseline_tree.root.value,
-            "children": [],
-            "id": 0,
-            "diff_info": {"baseline": baseline_tree.root.value, "comparison": baseline_tree.root.value, "diff": 0},
-        }
-        for r in baseline_tree.root.children:
-            root["children"].append(function_node_to_element_and_add_diff_info(r, comparison_map))
-
-        return {"flame_data": root}
-=======
-    @classmethod
-    def diff(cls, base_doris_converter: Converter, diff_doris_converter: Converter, **options) -> dict:
         diff_tree = ProfileDiffer.from_raw(base_doris_converter, diff_doris_converter).diff_tree()
 
         flame_data = [
@@ -84,5 +59,4 @@
             for root in diff_tree.roots
         ]
 
-        return {"flame_data": flame_data, **base_doris_converter.get_sample_type()}
->>>>>>> 4f05fe27
+        return {"flame_data": flame_data}