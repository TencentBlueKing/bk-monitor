"""
Tencent is pleased to support the open source community by making 蓝鲸智云 - 监控平台 (BlueKing - Monitor) available.
Copyright (C) 2017-2022 THL A29 Limited, a Tencent company. All rights reserved.
Licensed under the MIT License (the "License"); you may not use this file except in compliance with the License.
You may obtain a copy of the License at http://opensource.org/licenses/MIT
Unless required by applicable law or agreed to in writing, software distributed under the License is distributed on
an "AS IS" BASIS, WITHOUT WARRANTIES OR CONDITIONS OF ANY KIND, either express or implied. See the License for the
specific language governing permissions and limitations under the License.
"""
import math
import re
import os
from collections import deque
from dataclasses import dataclass
from io import BytesIO
from typing import Any, List

from graphviz import Digraph

from apm_web.profile.constants import CallGraph, CallGraphResponseDataMode
from apm_web.profile.diagrams.base import FunctionNode, FunctionTree
from apm_web.profile.diagrams.tree_converter import TreeConverter


# 定义正则表达式 来过滤切割不同语言的 pkg 名称
cpp_anonymous_prefix_re = re.compile(r'^\(anonymous namespace\)::')
go_ver_re = re.compile(r'^(.*?)/v(?:[2-9]|[1-9][0-9]+)([./].*)$')
go_re = re.compile(r'^(?:[\w\-\.]+\/)+([^.]+\..+)')
java_re = re.compile(r'^(?:[a-z]\w*\.)*([A-Z][\w\$]*\.(?:<init>|[a-z][\w\$]*(?:\$\d+)?))(?:(?:\()|$)')
cpp_re = re.compile(r'^(?:[_a-zA-Z]\w*::)+(_*[A-Z]\w*::~?[_a-zA-Z]\w*(?:<.*>)?)')


def shorten_function_name(f):
    """
    缩短函数名 减少显示长度
    """
    f = cpp_anonymous_prefix_re.sub('', f)
    f = go_ver_re.sub(r'\1\2', f)
    for re_pattern in [go_re, java_re, cpp_re]:
        matches = re_pattern.findall(f)
        if matches:
            return ''.join(matches)
    return f


def escape_for_dot(string):
    """
    过滤 graphviz 不能识别的转义字符
    """
    return string.replace('\\', '\\\\').replace('"', '\\"').replace('\n', '\\l')


def multiline_printable_name(name, file_path=''):
    """
    生成多行可读的函数名
    """
    name = escape_for_dot(shorten_function_name(name))
    name = name.replace('::', '\\n')
    name = name.replace('[...]', '[…]')
    name = name.replace('.', '\\n')
    if file_path:
        file_path = os.path.basename(file_path)
    return f"{name}\\n{file_path}\\n" if file_path else f"{name}\\n"


def build_edge_relation(node_list: List[FunctionNode]) -> list:
    edges = []
    queue = deque(node_list)
    while queue:
        node = queue.popleft()
        for child in node.children:
            edges.append({"source_id": node.id, "target_id": child.id, "value": child.value})
            queue.append(child)
    return edges


def dot_color(score: float, is_back_ground: bool = False) -> str:
    """
    A float between 0.0 and 1.0, indicating the extent to which
    colors should be shifted away from grey (to make positive and
    negative values easier to distinguish, and to make more use of
    the color range.)

    :param score: 分数
    :param is_back_ground:
    :return:
    """

    shift = 0.7
    # Saturation and value (in hsv colorspace) for background colors.
    bg_saturation = 0.1
    bg_value = 0.93

    # Saturation and value (in hsv colorspace) for foreground colors.
    fg_saturation = 1.0
    fg_value = 0.7

    saturation: float
    value: float
    if is_back_ground:
        saturation = bg_saturation
        value = bg_value
    else:
        saturation = fg_saturation
        value = fg_value

    # Limit the score values to the range [-1.0, 1.0].
    score = max(-1.0, min(1.0, score))

    # Reduce saturation near score=0 (so it is colored grey, rather than yellow).
    if math.fabs(score) < 0.2:
        saturation *= math.fabs(score) / 0.2

    # // Apply 'shift' to move scores away from 0.0 (grey).
    if score > 0.0:
        score = math.pow(score, (1.0 - shift))

    if score < 0.0:
        score = -math.pow(-score, (1.0 - shift))

    # red, green, blue
    r: float
    g: float
    b: float
    if score < 0.0:
        g = value
        r = value * (1 + saturation * score)
    else:
        r = value
        g = value * (1 - saturation * score)

    b = value * (1 - saturation)
    return "#{:02x}{:02x}{:02x}".format(int(r * 255.0), int(g * 255.0), int(b * 255.0))


def generate_svg_data(tree: FunctionTree, data: dict, unit: str):
    """
    生成 svg 图片数据
    :param tree 功能树调用树
    :param data call_graph 数据
    :param unit 单位
    """

    dot = Digraph(comment="The Round Table", format="svg")
    call_graph_data = data.get("call_graph_data", {})
    for node in call_graph_data.get("call_graph_nodes", []):
        ratio = 0.00 if data["call_graph_all"] == 0 else node["value"] / data["call_graph_all"]
        ratio_str = f"{ratio:.2%}"
        node_name = multiline_printable_name(node["name"])
        title = f"""{node_name} {display(node["value"], unit)} of {display(data["call_graph_all"], unit)} ({ratio_str})"""
        node_color = dot_color(score=ratio, is_back_ground=True)
        background_color = dot_color(score=ratio, is_back_ground=False)
        width, height = calculate_node_size(ratio)
        base_font_size, max_font_size = 10, 32
        font_size = int(base_font_size + (max_font_size - base_font_size) * ratio ** 2)

        dot.node(
            str(node["id"]),
            label=title,
            style="filled",
            fillcolor=node_color,
            color=background_color,
            fontsize=str(font_size),
            tooltip=node["name"],
            width=str(width),
            height=str(height),
            shape="box"
        )

    for edge in call_graph_data.get("call_graph_relation", []):
        tooltip = (
            tree.function_node_map.get(edge["source_id"]).name
            if edge["source_id"] in tree.function_node_map
            else "unknown" + "->" + tree.function_node_map.get(edge["target_id"]).name
            if edge["target_id"] in tree.function_node_map
            else "unknown"
        )
<<<<<<< HEAD
        penwidth = max(int(min((edge["value"] * 5 / data["call_graph_all"]), 5)), 1)
        # 线条宽度 避免为零 至少为一
        ratio = 0.00 if data["call_graph_all"] == 0 else edge["value"] / data["call_graph_all"]
        background_color = dot_color(score=ratio, is_back_ground=False)
=======
        penwidth = int(min((edge["value"] * 5 / data["call_graph_all"]), 5))
>>>>>>> 1b62ca95
        dot.edge(
            str(edge["source_id"]),
            str(edge["target_id"]),
            label=f'{display(edge["value"], unit)}',
            tooltip=tooltip,
            color=background_color,
            splines="curved",
            penwidth=str(penwidth),
        )

    svg_data = dot.pipe(format="svg")
    try:
        with BytesIO(svg_data) as svg_buffer:
            res = svg_buffer.read().decode()
    except Exception as e:
        raise ValueError(f"generate_svg_data, read call graph data failed , error: {e}")

    res = re.sub(r'<title>.*?</title>', '', res, flags=re.DOTALL)
    data["call_graph_data"] = res
    return data


def calculate_node_size(percentage, exponent=2):
    """根据百分比计算节点大小 指数级放大增强对比"""

    percentage = max(0, min(1, percentage))
    adjusted_percentage = percentage ** exponent

    # 计算节点宽度和高度
    node_width = CallGraph.BASE_SIZE + adjusted_percentage * (CallGraph.MAX_SIZE - CallGraph.MIN_SIZE)
    node_height = CallGraph.BASE_SIZE + adjusted_percentage * (CallGraph.MAX_SIZE - CallGraph.MIN_SIZE)

    return node_width, node_height


def display(value, unit):
    """将不同数据类型单位转换可读格式"""

    if unit == "nanoseconds":
        return convert_seconds(value / 1000000000)
    elif unit == "seconds":
        return convert_seconds(value)
    elif unit == "bytes":
        units = ["Bytes", "KB", "MB", "GB", "TB"]
        step = 1024
        if value == 0:
            return "0Bytes"

        i = 0
        while value >= step and i < len(units) - 1:
            value /= step
            i += 1

        size = round(value, 2)
        return f"{size}{units[i]}"

    return str(value)


def convert_seconds(seconds):
    hours = seconds // 3600
    if hours >= 1:
        remaining_minutes = (seconds % 3600) // 60
        return f"{int(hours)}h{int(remaining_minutes)}m"

    minutes = seconds // 60
    if minutes >= 1:
        remaining_seconds = seconds % 60
        return f"{int(minutes)}m{remaining_seconds:.2f}s"

    milliseconds = seconds * 1000
    if milliseconds < 1000:
        return f"{milliseconds:.0f}ms"

    microseconds = milliseconds * 1000
    if microseconds < 1000:
        return f"{microseconds:.0f}μs"

    nanoseconds = microseconds * 1000
    if nanoseconds < 1000:
        return f"{nanoseconds}ns"

    return f"{seconds:.2f}s"


@dataclass
class CallGraphDiagrammer:
    def draw(self, c: TreeConverter, **options) -> Any:
        nodes = list(c.tree.function_node_map.values())
        edges = build_edge_relation(c.tree.root.children)
        data = {
            "call_graph_data": {
                "call_graph_nodes": [
                    {"id": node.id, "name": node.name, "value": node.value, "self": node.self_time} for node in nodes
                ],
                "call_graph_relation": edges,
            },
            "call_graph_all": c.tree.root.value,
        }
        if options.get("data_mode") and options.get("data_mode") == CallGraphResponseDataMode.IMAGE_DATA_MODE:
            # 补充 sample_type 信息
            sample_type_info = c.get_sample_type()
            data.update(sample_type_info)
            return generate_svg_data(c.tree, data, unit=sample_type_info["unit"])
        return data

    def diff(self, base_tree_converter: TreeConverter, diff_tree_converter: TreeConverter, **options) -> dict:
        raise ValueError("CallGraph not support diff mode")<|MERGE_RESOLUTION|>--- conflicted
+++ resolved
@@ -175,14 +175,11 @@
             if edge["target_id"] in tree.function_node_map
             else "unknown"
         )
-<<<<<<< HEAD
         penwidth = max(int(min((edge["value"] * 5 / data["call_graph_all"]), 5)), 1)
         # 线条宽度 避免为零 至少为一
         ratio = 0.00 if data["call_graph_all"] == 0 else edge["value"] / data["call_graph_all"]
         background_color = dot_color(score=ratio, is_back_ground=False)
-=======
-        penwidth = int(min((edge["value"] * 5 / data["call_graph_all"]), 5))
->>>>>>> 1b62ca95
+
         dot.edge(
             str(edge["source_id"]),
             str(edge["target_id"]),
