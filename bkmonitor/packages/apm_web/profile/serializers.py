--- conflicted
+++ resolved
@@ -31,12 +31,6 @@
         child=serializers.CharField(), required=False, default=["flamegraph", "table"]
     )
     sort = serializers.CharField(label="排序, 只对table有效", required=False, default="-total")
-<<<<<<< HEAD
-    filter_label = serializers.DictField(label="标签过滤", default={}, required=False)
-    diff_filter_label = serializers.DictField(label="标签过滤", default={}, required=False)
-    is_compared = serializers.BooleanField(label="是否开启对比模式", required=False, default=False)
-    diff_profile_id = serializers.CharField(label="diff profile ID", required=False, default="")
-=======
     filter_labels = serializers.DictField(label="标签过滤", default={}, required=False)
 
     # only is_compared is true, the diff_* params is valid
@@ -53,7 +47,6 @@
     """Query Label Values"""
 
     label_key = serializers.CharField(label="标签Key")
->>>>>>> 112e4487
 
 
 class ProfileUploadSerializer(serializers.Serializer):
