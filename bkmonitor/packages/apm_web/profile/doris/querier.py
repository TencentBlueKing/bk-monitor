--- conflicted
+++ resolved
@@ -36,14 +36,8 @@
 class APIParams:
     biz_id: str
     app: str
-<<<<<<< HEAD
-=======
-    type: str
-    service_name: str
-    start: int
-    end: int
->>>>>>> ee7f6d69
-
+
+    service_name: Optional[str] = None
     start: int = None
     end: int = None
     type: Optional[str] = None
@@ -56,11 +50,6 @@
         r = {
             "biz_id": self.biz_id,
             "app": self.app,
-<<<<<<< HEAD
-=======
-            "type": self.type,
-            "service_name": self.service_name,
->>>>>>> ee7f6d69
             "start": self.start,
             "end": self.end,
         }
@@ -74,6 +63,8 @@
             r["limit"] = self.limit
         if self.order:
             r["order"] = self.order
+        if self.service_name:
+            r["service_name"] = self.service_name
         if self.start:
             r["start"] = self.start
         if self.end:
