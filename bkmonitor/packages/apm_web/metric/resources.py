# -*- coding: utf-8 -*-
"""
Tencent is pleased to support the open source community by making 蓝鲸智云 - 监控平台 (BlueKing - Monitor) available.
Copyright (C) 2017-2022 THL A29 Limited, a Tencent company. All rights reserved.
Licensed under the MIT License (the "License"); you may not use this file except in compliance with the License.
You may obtain a copy of the License at http://opensource.org/licenses/MIT
Unless required by applicable law or agreed to in writing, software distributed under the License is distributed on
an "AS IS" BASIS, WITHOUT WARRANTIES OR CONDITIONS OF ANY KIND, either express or implied. See the License for the
specific language governing permissions and limitations under the License.
"""
import datetime
import functools
import json
import logging
import math
import operator
from collections import defaultdict
from json import JSONDecodeError
from typing import Any, Dict, List, Optional, Tuple, Union

from django.core.cache import cache
from django.db.models import Q
from django.utils.translation import gettext as _
from django.utils.translation import gettext_lazy as _lazy
from opentelemetry.semconv.resource import ResourceAttributes
from opentelemetry.semconv.trace import SpanAttributes
from rest_framework import serializers

from api.cmdb.define import Host
from apm_web.constants import (
    COLLECT_SERVICE_CONFIG_KEY,
    AlertLevel,
    AlertStatus,
    ApdexCachedEnum,
    ApmCacheKey,
    CategoryCachedEnum,
    DataStatus,
    SceneEventKey,
    ServiceStatus,
    ServiceStatusCachedEnum,
    TopoNodeKind,
    component_filter_mapping,
    component_where_mapping,
)
from apm_web.db.db_utils import get_service_from_params
from apm_web.handlers import metric_group
from apm_web.handlers.application_handler import ApplicationHandler
from apm_web.handlers.component_handler import ComponentHandler
from apm_web.handlers.host_handler import HostHandler
from apm_web.handlers.service_handler import ServiceHandler
from apm_web.icon import get_icon
from apm_web.metric.constants import (
    ErrorMetricCategory,
    SeriesAliasType,
    StatisticsMetric,
)
from apm_web.metric.handler.statistics import ServiceMetricStatistics
from apm_web.metric.handler.top_n import get_top_n_query_type, load_top_n_handler
from apm_web.metric_handler import (
    ApdexInstance,
    ApdexRange,
    AvgDurationInstance,
    DurationBucket,
    ErrorRateInstance,
    RequestCountInstance,
)
from apm_web.metrics import ENDPOINT_DETAIL_LIST, ENDPOINT_LIST, INSTANCE_LIST
from apm_web.models import ApmMetaConfig, Application
from apm_web.resources import (
    AsyncColumnsListResource,
    ServiceAndComponentCompatibleResource,
)
from apm_web.serializers import AsyncSerializer, ComponentInstanceIdDynamicField
from apm_web.topo.handle.relation.relation_metric import RelationMetricHandler
from apm_web.utils import (
    Calculator,
    fill_series,
    get_bar_interval_number,
    handle_filter_fields,
)
from bkmonitor.data_source import conditions_to_q, filter_dict_to_conditions, q_to_dict
from bkmonitor.share.api_auth_resource import ApiAuthResource
from bkmonitor.utils import group_by
from bkmonitor.utils.request import get_request
from bkmonitor.utils.thread_backend import InheritParentThread, ThreadPool, run_threads
from bkmonitor.utils.time_tools import (
    get_datetime_range,
    parse_time_compare_abbreviation,
)
from constants.apm import (
    ApmMetrics,
    MetricTemporality,
    OtlpKey,
    SpanKind,
    TelemetryDataType,
)
from core.drf_resource import Resource, api, resource
from core.unit import load_unit
from monitor_web.collecting.constant import CollectStatus
from monitor_web.scene_view.resources import GetHostOrTopoNodeDetailResource
from monitor_web.scene_view.resources.base import PageListResource
from monitor_web.scene_view.table_format import (
    CollectTableFormat,
    CustomProgressTableFormat,
    DataPointsTableFormat,
    DataStatusTableFormat,
    LinkListTableFormat,
    LinkTableFormat,
    NumberTableFormat,
    OverviewDataTableFormat,
    ProgressTableFormat,
    ServiceComponentAdaptLinkFormat,
    StackLinkOverviewDataTableFormat,
    StackLinkTableFormat,
    StatusTableFormat,
    StringLabelTableFormat,
    StringTableFormat,
    SyncTimeLinkTableFormat,
)

logger = logging.getLogger(__name__)


def format_percent(
    percent: Union[int, float], precision: int = 2, sig_fig_cnt: int = 2, readable_precision=6
) -> Union[int, float]:
    if isinstance(percent, int):
        return percent

    sign: int = 0
    sign = (-1, 1)[percent > 0]
    percent = abs(percent)

    def _with_sign(_f: float) -> float:
        return sign * _f

    # 如果数据小于可读精度，直接范围可读精度最小值，突出异常比
    if 0.0 < percent < 10**-readable_precision:
        return _with_sign(10**-readable_precision)

    # 如果数据小于最小精度，保留两位有效数字
    if percent < 10**-precision:
        return _with_sign(float(format(percent, f".{sig_fig_cnt}g")))

    rounded_percent: float = float(format(percent, f".{precision}f"))
    # 如果超精度四舍五入进位，例如 99.9999 -> 100，则采用截断而不是保留位数的方式处理为 99.999，避免数据失真
    if rounded_percent - percent < (10 ** -(precision + 1)) * 5:
        factor = 10.0**precision
        return _with_sign(math.trunc(percent * factor) / factor)

    return _with_sign(rounded_percent)


class UnifyQueryResource(Resource):
    class RequestSerializer(serializers.Serializer):
        bk_biz_id = serializers.IntegerField(label="业务ID")
        app_name = serializers.CharField(label="应用名称")
        start_time = serializers.IntegerField(label="开始时间")
        end_time = serializers.IntegerField(label="结束时间")
        unify_query_param = serializers.DictField(label="统一接口参数")

    def perform_request(self, validated_request_data):
        bk_biz_id = validated_request_data["bk_biz_id"]

        try:
            application = Application.objects.get(app_name=validated_request_data["app_name"], bk_biz_id=bk_biz_id)
        except Application.DoesNotExist:
            raise ValueError("Application does not exist")
        metric_result_table_id = application.metric_result_table_id
        unify_query_param = validated_request_data["unify_query_param"]
        for query_config in unify_query_param.get("query_configs", []):
            query_config["table"] = metric_result_table_id

        for param_key in ["start_time", "end_time", "bk_biz_id"]:
            unify_query_param[param_key] = validated_request_data[param_key]

        return resource.grafana.graph_unify_query(validated_request_data["unify_query_param"])


class DynamicUnifyQueryResource(Resource):
    """
    组件指标值查询
    不同分类的组件 查询unify-query参数会有所变化
    支持以下类型：
    1. 普通服务：不处理
    2. 组件服务：增加 predicate_value 等查询参数
    3. 自定义服务：增加 peer_service 等查询参数
    参数解释:
    alias_prefix / alias_suffix: 用于控制主被调需要调转的时候 例如进入了 xxx-mysql 时页面显示的是被调但是实际查询走的是主调查询
    fill_bar: 补充柱子，让页面上所有指标图标的柱子数量一致，能够让页面实现多图表联动
    extra_filter_dict: 额外的查询条件，有时候只知道 service_name 并不能获取所有的查询条件。
                       例如在接口页面，接口区分了类型(如 celery等)但是此时 node 并没有这个信息所有需要别的地方传进来。
    """

    class RequestSerializer(serializers.Serializer):
        class GroupByLimitSerializer(serializers.Serializer):
            class OptionsSerializer(serializers.Serializer):
                class TrpcSerializer(serializers.Serializer):
                    kind = serializers.ChoiceField(label="调用类型", choices=SeriesAliasType.get_choices(), required=True)
                    temporality = serializers.ChoiceField(
                        label="时间性", required=True, choices=MetricTemporality.choices()
                    )

                trpc = TrpcSerializer(label="tRPC 配置", required=False)

            limit = serializers.IntegerField(label="查询数量", default=10, required=False)
            filter_dict = serializers.DictField(label="过滤条件", required=False, default={})
            where = serializers.ListField(label="过滤条件", required=False, default=[], child=serializers.DictField())
            method = serializers.ChoiceField(
                label="计算类型",
                required=False,
                default=metric_group.CalculationType.TOP_N,
                choices=[metric_group.CalculationType.TOP_N, metric_group.CalculationType.BOTTOM_N],
            )
            metric_group_name = serializers.ChoiceField(
                label="指标组", required=True, choices=metric_group.GroupEnum.choices()
            )
            metric_cal_type = serializers.ChoiceField(
                label="指标计算类型", required=True, choices=metric_group.CalculationType.choices()
            )
            options = OptionsSerializer(label="配置", required=False, default={})
            enabled = serializers.BooleanField(label="是否可用", required=False, default=True)

            def validate(self, attrs):
                # 合并查询条件
                attrs["filter_dict"] = q_to_dict(
                    conditions_to_q(filter_dict_to_conditions(attrs.get("filter_dict") or {}, attrs.get("where") or []))
                )
                return attrs

        class ProcessorSerializer(serializers.Serializer):
            name = serializers.CharField(label="处理器名称", required=True)
            options = serializers.DictField(label="处理器参数", required=False, default={})

        app_name = serializers.CharField(label="应用名称")
        service_name = serializers.CharField(label="服务名称", default=False)
        unify_query_param = serializers.DictField(label="unify-query参数")
        bk_biz_id = serializers.IntegerField(label="业务ID")
        start_time = serializers.IntegerField(label="开始时间")
        end_time = serializers.IntegerField(label="结束时间")
        component_instance_id = ComponentInstanceIdDynamicField(required=False, label="组件实例id(组件页面下有效)")
        unit = serializers.CharField(label="图表单位(多指标计算时手动返回)", default=False)
        fill_bar = serializers.BooleanField(label="是否需要补充柱子(用于特殊配置的场景 仅影响 interval)", required=False)
        processors = serializers.ListField(label="处理器列表", child=ProcessorSerializer(), required=False, default=[])
        alias_prefix = serializers.ChoiceField(
            label="动态主被调当前值",
            choices=SeriesAliasType.get_choices(),
            required=False,
        )
        alias_suffix = serializers.CharField(label="动态 alias 后缀", required=False)
        extra_filter_dict = serializers.DictField(label="额外查询条件", required=False, default={})
        group_by_limit = GroupByLimitSerializer(label="聚合排序", required=False)

    def perform_request(self, validate_data):
        unify_query_params = {
            **validate_data["unify_query_param"],
            "start_time": validate_data["start_time"],
            "end_time": validate_data["end_time"],
            "bk_biz_id": validate_data["bk_biz_id"],
        }

        require_fill_series = False

        # 替换自定义统计指标方法
        custom_metric_methods = validate_data["unify_query_param"].pop("custom_metric_methods", None)
        if custom_metric_methods:
            for config in unify_query_params["query_configs"]:
                self.fill_custom_metric_method(config, custom_metric_methods)

        if validate_data.get("fill_bar"):
            interval = get_bar_interval_number(
                validate_data["start_time"],
                validate_data["end_time"],
            )
            for config in unify_query_params["query_configs"]:
                config["interval"] = interval

            require_fill_series = True

        if validate_data.get("group_by_limit") and validate_data["group_by_limit"].get("enabled", True):
            group_limit_filter_dict = QueryDimensionsByLimitResource().perform_request(
                {
                    "bk_biz_id": validate_data["bk_biz_id"],
                    "app_name": validate_data["app_name"],
                    "method": validate_data["group_by_limit"]["method"],
                    "metric_group_name": validate_data["group_by_limit"]["metric_group_name"],
                    "metric_cal_type": validate_data["group_by_limit"]["metric_cal_type"],
                    "group_by": unify_query_params["query_configs"][0]["group_by"],
                    "limit": validate_data["group_by_limit"]["limit"],
                    "filter_dict": validate_data["group_by_limit"]["filter_dict"],
                    "options": validate_data["group_by_limit"]["options"],
                    "start_time": validate_data["start_time"],
                    "end_time": validate_data["end_time"],
                    "with_filter_dict": True,
                }
            )["extra_filter_dict"]
            validate_data["extra_filter_dict"].update(group_limit_filter_dict)

        if validate_data.get("extra_filter_dict"):
            for config in unify_query_params["query_configs"]:
                config["filter_dict"].update(validate_data["extra_filter_dict"])

        if not validate_data.get("service_name"):
            return self.fill_unit_and_series(
                unify_query_params,
                resource.grafana.graph_unify_query(unify_query_params),
                validate_data,
                require_fill_series,
            )

        node = ServiceHandler.get_node(
            validate_data["bk_biz_id"],
            validate_data["app_name"],
            validate_data["service_name"],
            raise_exception=False,
        )
        if not node:
            return self.fill_unit_and_series(
                unify_query_params,
                resource.grafana.graph_unify_query(unify_query_params),
                validate_data,
                require_fill_series,
            )

        if ComponentHandler.is_component_by_node(node):
            # 替换service_name
            pure_service_name = ComponentHandler.get_component_belong_service(validate_data["service_name"])

            if node["extra_data"]["category"] not in component_where_mapping:
                raise ValueError(_lazy(f"组件指标值查询不支持{validate_data['category']}分类"))

            # 追加where条件
            for config in unify_query_params["query_configs"]:
                # 增加组件实例查询条件
                if validate_data.get("component_instance_id"):
                    contain_or_condition = any(i.get("condition", "and") == "or" for i in config["where"])
                    if contain_or_condition:
                        # 如果包含 or 条件 那么不能使用 where 构建查询了因为 where 不支持 (a OR b) AND c 的查询
                        filter_dict = ComponentHandler.get_component_instance_query_dict(
                            validate_data["bk_biz_id"],
                            validate_data["app_name"],
                            node["extra_data"]["kind"],
                            node["extra_data"]["category"],
                            validate_data["component_instance_id"],
                        )
                        config["filter_dict"].update(filter_dict)
                    else:
                        component_filter = ComponentHandler.get_component_instance_query_params(
                            validate_data["bk_biz_id"],
                            validate_data["app_name"],
                            node["extra_data"]["kind"],
                            node["extra_data"]["category"],
                            validate_data["component_instance_id"],
                            config["where"],
                            template=ComponentHandler.unify_query_operator,
                            key_generator=OtlpKey.get_metric_dimension_key,
                        )
                        config["where"] += component_filter

                else:
                    # 没有组件实例时 单独添加组件类型的条件
                    filter_dict = component_filter_mapping[node["extra_data"]["category"]]
                    config["filter_dict"].update(
                        json.loads(
                            json.dumps(filter_dict).replace("{predicate_value}", node["extra_data"]["predicate_value"])
                        )
                    )

            # 替换service名称
            unify_query_params = json.loads(
                json.dumps(unify_query_params).replace(validate_data["service_name"], pure_service_name)
            )
        elif ServiceHandler.is_remote_service_by_node(node):
            pure_service_name = ServiceHandler.get_remote_service_origin_name(validate_data["service_name"])
            for config in unify_query_params["query_configs"]:
                config["filter_dict"]["peer_service"] = pure_service_name
                config["filter_dict"].pop("service_name", None)
            # 替换service名称
            unify_query_params = json.loads(
                json.dumps(unify_query_params).replace(validate_data["service_name"], pure_service_name)
            )

        return self.fill_unit_and_series(
            unify_query_params,
            resource.grafana.graph_unify_query(unify_query_params),
            validate_data,
            require_fill_series,
            node=node,
        )

    @classmethod
    def fill_empty_dimensions(cls, query_params, response, validate_data, **kwargs):
        try:
            dimension_fields: List[str] = validate_data["unify_query_param"]["query_configs"][0]["group_by"]
        except (IndexError, KeyError):
            # 找不到 group by，就不做填充了
            return

        for i in response.get("series", []):
            if "dimensions" not in i:
                continue
            # 不存在的维度补空值（""）、按 groupBy 顺序对齐 dimensions
            i["dimensions"] = {dimension: i["dimensions"].get(dimension) or "" for dimension in dimension_fields}

    @classmethod
    def format_percent(cls, query_params, response, validate_data, precision: int = 2, sig_fig_cnt: int = 2):
        for i in response.get("series", []):
            datapoints = []
            for dp in i.get("datapoints") or []:
                percent, timestamp = dp
                if percent is None:
                    datapoints.append(dp)
                else:
                    datapoints.append(
                        (format_percent(percent, precision=precision, sig_fig_cnt=sig_fig_cnt), timestamp)
                    )
            i["datapoints"] = datapoints

    @classmethod
    def fill_unit_and_series(cls, query_params, response, validate_data, require_fill_series=False, node=None):
        """补充单位、时间点、展示名称"""
        unit = validate_data.get("unit")
        start_time = validate_data["start_time"]
        end_time = validate_data["end_time"]

        if require_fill_series:
            interval = get_bar_interval_number(
                validate_data["start_time"],
                validate_data["end_time"],
            )
            response = {
                "metrics": response.get("metrics"),
                "series": fill_series(response.get("series", []), start_time, end_time, interval),
            }

        if validate_data.get("unit"):
            for i in response.get("series", []):
                i["unit"] = unit

        if validate_data.get("alias_prefix") and node:
            # 如果同时配置了 alias 判断类型和后缀 则进行更名
            prefix = validate_data["alias_prefix"]
            suffix = validate_data.get("alias_suffix", "")

            if ComponentHandler.is_component_by_node(node) or ServiceHandler.is_remote_service_by_node(node):
                prefix = SeriesAliasType.get_choice_label(SeriesAliasType.get_opposite(prefix).value)
                # 如果是组件类服务或者自定义服务 将图表的主调改为被调
            else:
                prefix = SeriesAliasType.get_choice_label(prefix)
            for i in response.get("series", []):
                i["target"] = prefix + _(f"{suffix}")

        # 添加处理后的 unifyQuery 参数 用于给前端实现跳转到指标检索
        response["query_config"] = query_params

        processor_map = {"fill_empty_dimensions": cls.fill_empty_dimensions, "format_percent": cls.format_percent}
        for processor_info in validate_data.get("processors") or []:
            processor = processor_map.get(processor_info["name"])
            if processor is None:
                continue
            processor(query_params, response, validate_data, **processor_info.get("options", {}))

        return response

    @classmethod
    def fill_custom_metric_method(cls, config, custom_metric_methods):
        if not custom_metric_methods:
            return
        metric_functions = {func["id"]: func for func in config.get("functions", []) if func.get("id")}
        for metric in config.get("metrics", []):
            if metric["method"] in custom_metric_methods:
                custom_method_config = custom_metric_methods[metric["method"]]
                metric["method"] = custom_method_config["method"]
                metric_functions[custom_method_config["function"]["id"]] = custom_method_config["function"]
        config["functions"] = list(metric_functions.values())


class ServiceListResource(PageListResource):
    """服务列表接口"""

    def get_columns(self, column_type=None):
        return [
            CollectTableFormat(
                id="collect",
                name="",
                checked=True,
                width=40,
                api="apm_metric.collectService",
                params_get=lambda item: {
                    "service_name": item["service_name"],
                    "app_name": item["app_name"],
                },
                filterable=False,
                disabled=True,
            ),
            SyncTimeLinkTableFormat(
                id="service_name",
                min_width=200,
                name=_lazy("服务名称"),
                checked=True,
                url_format="/service/?filter-service_name={service_name}&filter-app_name={app_name}",
                icon_get=lambda row: get_icon(row["category"]),
                sortable=True,
                disabled=True,
            ),
            StringTableFormat(
                id="type",
                name=_lazy("类型"),
                checked=False,
                filterable=True,
                display_handler=lambda d: d.get("view_mode") == self.RequestSerializer.VIEW_MODE_SERVICES,
            ),
            StringTableFormat(
                id="language",
                name=_lazy("语言"),
                checked=False,
                filterable=True,
                display_handler=lambda d: d.get("view_mode") == self.RequestSerializer.VIEW_MODE_SERVICES,
            ),
            DataPointsTableFormat(
                id="request_count",
                name=_lazy("调用次数"),
                checked=True,
                asyncable=True,
                min_width=160,
            ),
            DataPointsTableFormat(
                id="error_rate",
                name=_lazy("错误率"),
                checked=True,
                asyncable=True,
                unit="percentunit",
                min_width=160,
            ),
            DataPointsTableFormat(
                id="avg_duration",
                name=_lazy("平均响应耗时"),
                checked=True,
                unit="ns",
                asyncable=True,
                min_width=160,
            ),
            NumberTableFormat(
                id="p50",
                name=_lazy("P50"),
                checked=True,
                unit="ns",
                decimal=2,
                asyncable=True,
                width=80,
            ),
            NumberTableFormat(
                id="p90",
                name=_lazy("P90"),
                checked=True,
                unit="ns",
                decimal=2,
                asyncable=True,
                width=80,
            ),
            # 四个数据状态 ↓
            DataStatusTableFormat(
                id="metric_data_status",
                name=_lazy("指标"),
                width=55,
                checked=True,
                filterable=False,
                props={
                    "align": "center",
                },
                asyncable=True,
            ),
            DataStatusTableFormat(
                id="log_data_status",
                name=_lazy("日志"),
                width=55,
                checked=True,
                filterable=False,
                props={
                    "align": "center",
                },
                asyncable=True,
            ),
            DataStatusTableFormat(
                id="trace_data_status",
                name=_lazy("调用链"),
                width=70,
                checked=True,
                filterable=False,
                props={
                    "align": "center",
                },
                asyncable=True,
            ),
            DataStatusTableFormat(
                id="profiling_data_status",
                name=_lazy("性能分析"),
                width=80,
                checked=True,
                filterable=False,
                props={
                    "align": "center",
                },
                asyncable=True,
            ),
            NumberTableFormat(
                id="strategy_count",
                name=_lazy("策略数"),
                checked=True,
                decimal=0,
                asyncable=True,
                display_handler=lambda d: d.get("view_mode") == self.RequestSerializer.VIEW_MODE_SERVICES,
            ),
            StatusTableFormat(
                id="alert_status",
                name=_lazy("告警状态"),
                checked=True,
                status_map_cls=ServiceStatusCachedEnum,
                asyncable=True,
                display_handler=lambda d: d.get("view_mode") == self.RequestSerializer.VIEW_MODE_SERVICES,
            ),
            LinkListTableFormat(
                id="operation",
                name=_lazy("操作"),
                checked=True,
                links=[
                    LinkTableFormat(
                        id="config",
                        name=_lazy("配置"),
                        url_format="/service-config?app_name={app_name}&service_name={service_name}",
                    ),
                ],
                disabled=True,
                width=80,
                link_handler=lambda i: i.get("kind") in [TopoNodeKind.SERVICE, TopoNodeKind.REMOTE_SERVICE],
            ),
        ]

    class RequestSerializer(serializers.Serializer):
        # 服务列表有两种观察模式 一种是首页 另一个是服务列表 两个返回的 columns 不一致 所以加以区分
        VIEW_MODE_HOME = "page_home"
        VIEW_MODE_SERVICES = "page_services"

        VIEW_MODE_CHOICES = (
            (VIEW_MODE_HOME, "首页"),
            (VIEW_MODE_SERVICES, "服务列表页"),
        )

        class FieldConditionSerializer(serializers.Serializer):
            key = serializers.CharField()
            value = serializers.ListField(child=serializers.CharField(), min_length=1)

        bk_biz_id = serializers.IntegerField(label="业务id")
        app_name = serializers.CharField(label="应用名称")
        keyword = serializers.CharField(required=False, label="查询关键词", allow_blank=True)
        start_time = serializers.IntegerField(required=True, label="数据开始时间")
        end_time = serializers.IntegerField(required=True, label="数据结束时间")
        page = serializers.IntegerField(required=False, label="页码")
        page_size = serializers.IntegerField(required=False, label="每页条数")
        sort = serializers.CharField(required=False, label="排序方式", allow_blank=True)
        filter = serializers.CharField(required=False, label="分类过滤条件", default="all", allow_blank=True)
        filter_dict = serializers.DictField(required=False, label="筛选条件", default={})
        field_conditions = serializers.ListField(
            required=False, default=[], label="or 条件列表", child=FieldConditionSerializer()
        )
        view_mode = serializers.ChoiceField(
            required=False,
            label="展示模式",
            choices=VIEW_MODE_CHOICES,
            default=VIEW_MODE_SERVICES,
        )

        def validate(self, attrs):
            res = super(ServiceListResource.RequestSerializer, self).validate(attrs)
            if not res.get("filter"):
                # 兼容服务 tab 页面前端无法传递 all 的问题
                res["filter"] = "all"
            return res

    def get_filter_fields(self):
        return ["service_name", "language", "type"]

    def get_sort_fields(self):
        return ["-collect"]

    class FieldStatistics:
        """根据字段统计"""

        key = None
        all_fields = None
        ignore_ids = {}

        @classmethod
        def list_filter_fields(cls, services):
            count_mapping = defaultdict(int)
            for item in services:
                if item.get(cls.key):
                    count_mapping[item[cls.key]] += 1
            res = []
            if cls.all_fields:
                for f in cls.all_fields:
                    if f["id"] in cls.ignore_ids:
                        continue

                    res.append(
                        {
                            "id": f["id"],
                            "name": f["name"],
                            "count": count_mapping[f["id"]],
                        }
                    )
            else:
                for k, v in count_mapping.items():
                    res.append(
                        {
                            "id": k,
                            "name": k,
                            "count": v,
                        }
                    )
            return res

        @classmethod
        def filter_by_fields(cls, values, services):
            res = []
            for i in services:
                if i.get(cls.key) in values:
                    res.append(i)
            return res

    class StatisticsCategory(FieldStatistics):
        key = "category"
        name = _("分类")
        all_fields = CategoryCachedEnum.get_filter_fields()
        ignore_ids = ["all"]

    class StatisticsLanguage(FieldStatistics):
        key = "language"
        name = _("语言")

    class StatisticsApplyModule:
        key = "apply_module"
        name = _("数据上报")

        @classmethod
        def list_filter_fields(cls, services):
            count_mapping = defaultdict(int)
            # 只要功能开启了 就计数
            valid_data_status = [DataStatus.NORMAL, DataStatus.NO_DATA]
            for item in services:
                if item.get("metric_data_status") in valid_data_status:
                    count_mapping["metric"] += 1
                if item.get("log_data_status") in valid_data_status:
                    count_mapping["log"] += 1
                if item.get("trace_data_status") in valid_data_status:
                    count_mapping["trace"] += 1
                if item.get("profiling_data_status") in valid_data_status:
                    count_mapping["profiling"] += 1
            res = []
            for f in TelemetryDataType.get_filter_fields():
                res.append(
                    {
                        "id": f["id"],
                        "name": f["name"],
                        "count": count_mapping[f["id"]],
                    }
                )
            return res

        @classmethod
        def filter_by_fields(cls, values, services):
            res = []
            valid_data_status = [DataStatus.NORMAL, DataStatus.NO_DATA]
            for i in services:
                for j in values:
                    if j == "metric" and i.get("metric_data_status") in valid_data_status:
                        res.append(i)
                    elif j == "log" and i.get("log_data_status") in valid_data_status:
                        res.append(i)
                    elif j == "trace" and i.get("trace_data_status") in valid_data_status:
                        res.append(i)
                    elif j == "profiling" and i.get("profiling_data_status") in valid_data_status:
                        res.append(i)
            return res

    class StatisticsHaveData:
        key = "have_data"
        name = _("数据状态")

        @classmethod
        def list_filter_fields(cls, services):
            # 区分有数据 / 无数据
            module_fields = ["metric", "log", "trace", "profiling"]
            return [
                {
                    "id": "true",
                    "name": _("有数据"),
                    "count": len(
                        [
                            i
                            for i in services
                            if any(i.get(f"{j}_data_status") == DataStatus.NORMAL for j in module_fields)
                        ]
                    ),
                },
                {
                    "id": "false",
                    "name": _("无数据"),
                    "count": len(
                        [
                            i
                            for i in services
                            if all(i.get(f"{j}_data_status") != DataStatus.NORMAL for j in module_fields)
                        ]
                    ),
                },
            ]

        @classmethod
        def filter_by_fields(cls, values, services):
            module_fields = ["metric", "log", "trace", "profiling"]
            res = []
            for i in services:
                ds = any(i.get(f"{j}_data_status") == DataStatus.NORMAL for j in module_fields)
                # 因为前端传过来是字符串 这里进行一次转换
                ds = "true" if ds else "false"
                if ds in values:
                    res.append(i)

            return res

    class Labels:
        key = "labels"
        name = _("自定义标签")

        @classmethod
        def list_filter_fields(cls, services):
            count_mapping = defaultdict(int)
            for i in services:
                for j in i.get("labels", []):
                    count_mapping[j] += 1
            res = []
            for label, c in count_mapping.items():
                res.append({"id": label, "name": label, "count": c})
            return res

        @classmethod
        def filter_by_fields(cls, values, services):
            res = []
            for i in services:
                for v in values:
                    if v in i.get("labels", []):
                        res.append(i)

            return res

    def _get_filter_fields_by_services(self, services):
        """根据服务数据获取筛选项目"""
        fields = [
            self.StatisticsCategory,
            self.StatisticsLanguage,
            self.StatisticsApplyModule,
            self.StatisticsHaveData,
            self.Labels,
        ]
        res = []
        for f in fields:
            res.append({"id": f.key, "name": f.name, "data": f.list_filter_fields(services)})
        return res

    def _filter_by_fields(self, services, field_conditions):
        """根据字段过滤进行过滤服务"""
        key_mapping = {
            i.key: i
            for i in [
                self.StatisticsCategory,
                self.StatisticsLanguage,
                self.StatisticsApplyModule,
                self.StatisticsHaveData,
                self.Labels,
            ]
        }
        res = []
        for condition in field_conditions:
            instance = key_mapping.get(condition["key"])
            if instance:
                res.extend(instance.filter_by_fields(condition["value"], services))

        return list({i["service_name"]: i for i in res}.values())

    def perform_request(self, validate_data):
        bk_biz_id = validate_data["bk_biz_id"]
        app_name = validate_data["app_name"]
        application = Application.objects.get(bk_biz_id=bk_biz_id, app_name=app_name)

        if not application.trace_result_table_id or not application.metric_result_table_id:
            # 接入中应用 返回空数据
            filter_fields = []
            # 获取顶部过滤项 (服务 tab 页)
            if validate_data["view_mode"] == self.RequestSerializer.VIEW_MODE_SERVICES:
                filter_fields = CategoryCachedEnum.get_filter_fields()
            elif validate_data["view_mode"] == self.RequestSerializer.VIEW_MODE_HOME:
                filter_fields = self._get_filter_fields_by_services([])

            paginated_data = self.get_pagination_data([], validate_data)
            paginated_data["filter"] = filter_fields
            return paginated_data

        # 1. 获取服务列表
        services = ServiceHandler.list_services(application)

        # 主动更新一下缓存，防止出现服务数和缓存里数量不一致的问题
        # 这里通过 update 方式，指定字段更新，是为了不自动变更 update_user， update_time 字段
        Application.objects.filter(bk_biz_id=application.bk_biz_id, app_name=application.app_name).update(
            service_count=len(services)
        )

        # 2. 获取服务收藏列表
        collects = CollectServiceResource.get_collect_config(application).config_value

        res = []
<<<<<<< HEAD
        # 先获取缓存数据
        cache_key = ApmCacheKey.APP_SERVICE_STATUS_KEY.format(application_id=application.application_id)
        data_status_mapping = cache.get(cache_key)
        if data_status_mapping:
            try:
                data_status_mapping = json.loads(data_status_mapping)
            except JSONDecodeError:
                pass
        if not data_status_mapping:
            # 数据状态是指最新的一个状态，所以这里使用无数据周期配置，而不是页面选择的起止时间
            start_time, end_time = get_datetime_range("minute", application.no_data_period)
            start_time, end_time = int(start_time.timestamp()), int(end_time.timestamp())
            data_status_mapping = ServiceHandler.get_service_data_status_mapping(
                application,
                start_time,
                end_time,
                services,
            )
            cache.set(cache_key, json.dumps(data_status_mapping), application.no_data_period * 60)

=======
>>>>>>> d2f74433
        labels_mapping = group_by(
            ApmMetaConfig.list_service_config_values(bk_biz_id, app_name, [i["topo_key"] for i in services], "labels"),
            operator.attrgetter("level_key"),
        )
        for service in services:
            # 分类过滤
            if validate_data["filter"] != "all" and validate_data["filter"] != service["extra_data"]["category"]:
                continue
            name = service["topo_key"]
            labels = []
            if ApmMetaConfig.get_service_level_key(bk_biz_id, app_name, name) in labels_mapping:
                labels = json.loads(
                    labels_mapping[ApmMetaConfig.get_service_level_key(bk_biz_id, app_name, name)][0].config_value,
                )
            res.append(
                {
                    "app_name": application.app_name,
                    "collect": name in collects,
                    "service_name": name,
                    "type": CategoryCachedEnum.from_value(service["extra_data"]["category"]).label,
                    "language": service["extra_data"]["service_language"] or _("其他语言"),
<<<<<<< HEAD
                    "metric_data_status": data_status_mapping.get(name, {}).get(
                        TelemetryDataType.METRIC.value, DataStatus.DISABLED
                    ),
                    "log_data_status": data_status_mapping.get(name, {}).get(
                        TelemetryDataType.LOG.value, DataStatus.DISABLED
                    ),
                    "trace_data_status": data_status_mapping.get(name, {}).get(
                        TelemetryDataType.TRACE.value, DataStatus.DISABLED
                    ),
                    "profiling_data_status": data_status_mapping.get(name, {}).get(
                        TelemetryDataType.PROFILING.value, DataStatus.DISABLED
                    ),
=======
>>>>>>> d2f74433
                    "operation": {
                        "config": _lazy("配置"),
                    },
                    # category 附加数据 不显示
                    "category": service["extra_data"]["category"],
                    # kind 附加数据 不显示
                    "kind": service["extra_data"]["kind"],
                    "labels": labels,
                }
            )

        filter_fields = []
        # 获取顶部过滤项 (服务 tab 页)
        if validate_data["view_mode"] == self.RequestSerializer.VIEW_MODE_SERVICES:
            filter_fields = CategoryCachedEnum.get_filter_fields()
        elif validate_data["view_mode"] == self.RequestSerializer.VIEW_MODE_HOME:
            filter_fields = self._get_filter_fields_by_services(res)

        if validate_data["field_conditions"]:
            res = self._filter_by_fields(res, validate_data["field_conditions"])

        paginated_data = self.get_pagination_data(res, validate_data)
        paginated_data["filter"] = filter_fields
        return paginated_data


class ServiceListAsyncResource(AsyncColumnsListResource):
    """
    服务列表异步接口
    """

    METRIC_MAP = {
        "avg_duration": {"metric": AvgDurationInstance, "type": "range"},
        "request_count": {"metric": RequestCountInstance, "type": "range"},
        "error_rate": {"metric": ErrorRateInstance, "ignore_keys": ["status_code"], "type": "range"},
        "p50": {
            "metric": functools.partial(
                DurationBucket,
                functions=[{"id": "histogram_quantile", "params": [{"id": "scalar", "value": "0.5"}]}],
            ),
            "ignore_keys": ["le"],
            "type": "instant",
        },
        "p90": {
            "metric": functools.partial(
                DurationBucket,
                functions=[{"id": "histogram_quantile", "params": [{"id": "scalar", "value": "0.9"}]}],
            ),
            "ignore_keys": ["le"],
            "type": "instant",
        },
        # strategy_count 特殊处理
        "strategy_count": {},
        # alert_status 特殊处理
        "alert_status": {},
        # data_status 特殊处理
        "data_status": {},
    }

    SyncResource = ServiceListResource

    class RequestSerializer(AsyncSerializer):
        app_name = serializers.CharField(label="应用名称")
        service_names = serializers.ListSerializer(child=serializers.CharField(), default=[], label="服务列表")
        start_time = serializers.IntegerField(required=True, label="数据开始时间")
        end_time = serializers.IntegerField(required=True, label="数据结束时间")

    @classmethod
    def _get_column_metric_mapping(cls, column_metric, metric_params):
        """
        获取服务异步列数据映射 (指标)
        """

        if column_metric.get("type") == "instant":
            return ServiceHandler.get_service_metric_instant_mapping(
                column_metric["metric"],
                **metric_params,
                ignore_keys=column_metric.get("ignore_keys"),
            )

        interval = get_bar_interval_number(metric_params["start_time"], metric_params["end_time"])
        response = ServiceHandler.get_service_metric_range_mapping(
            column_metric["metric"],
            **metric_params,
            ignore_keys=column_metric.get("ignore_keys"),
            extra_params={"interval": interval},
        )
        # 添加上补空逻辑
        res = {}
        for k, v in response.items():
            res[k] = fill_series(
                [{"datapoints": v}],
                metric_params["start_time"],
                metric_params["end_time"],
                interval=interval,
            )[0]["datapoints"]
        return res

    @classmethod
    def _get_condition_service_names(cls, strategy: dict):
        """获取策略配置的条件，检查是否有配置 service_name=xxx"""
        service_names = []
        for item in strategy.get("items", []):
            for query_config in item.get("query_configs", []):
                for condition in query_config.get("agg_condition", []):
                    if condition.get("key") == "service_name" and condition.get("value"):
                        service_names.extend(condition["value"])
        return service_names

    @classmethod
    def _get_data_status_mapping(cls, service_names, application, **kwargs):
        """获取服务的数据状态"""
        # 先获取缓存数据
        cache_key = ApmCacheKey.APP_SERVICE_STATUS_KEY.format(application_id=application.application_id)
        data_status_mapping = cache.get(cache_key)
        if data_status_mapping:
            try:
                data_status_mapping = json.loads(data_status_mapping)
            except JSONDecodeError:
                pass
        if not data_status_mapping:
            # 数据状态是指最新的一个状态，所以这里使用无数据周期配置，而不是页面选择的起止时间
            start_time, end_time = get_datetime_range("minute", application.no_data_period)
            start_time, end_time = int(start_time.timestamp()), int(end_time.timestamp())
            data_status_mapping = ServiceHandler.get_service_data_status_mapping(
                application,
                start_time,
                end_time,
                [{"topo_key": service_name} for service_name in service_names],
            )
            cache.set(cache_key, json.dumps(data_status_mapping), application.no_data_period * 60)

        return data_status_mapping

    @classmethod
    def _get_service_strategy_mapping(cls, column, application, start_time, end_time):
        """获取服务的策略和告警信息"""
        query_params = {
            "bk_biz_id": application.bk_biz_id,
            "conditions": [
                {
                    "key": "metric_id",
                    "value": [f"custom.{application.metric_result_table_id}.{m}" for m, _, _ in ApmMetrics.all()],
                }
            ],
            "page": 0,
            "page_size": 1000,
        }
        strategies = resource.strategies.get_strategy_list_v2(**query_params).get("strategy_config_list", [])
        # 获取指标的告警事件
        query_params = {
            "bk_biz_ids": [application.bk_biz_id],
            "query_string": f"metric: custom.{application.metric_result_table_id}.*",
            "start_time": start_time,
            "end_time": end_time,
            "page_size": 1000,
        }
        alert_infos = resource.fta_web.alert.search_alert(**query_params).get("alerts", [])

        strategy_events_mapping = {}
        service_alert_level_count_mapping = defaultdict(
            lambda: {
                AlertLevel.ERROR: 0,
                AlertLevel.WARN: 0,
                AlertLevel.INFO: 0,
            }
        )
        for strategy in strategies:
            events = [i for i in alert_infos if i["strategy_id"] == strategy["id"]]
            strategy_events_mapping[strategy["id"]] = {
                "info": strategy,
                "events": events,
            }

        service_strategy_count_mapping = defaultdict(int)
        for items in strategy_events_mapping.values():
            # Step1: 检查策略配置中是否包含服务的值 记录为服务的策略数
            service_names = cls._get_condition_service_names(items["info"])
            for name in service_names:
                service_strategy_count_mapping[name] += 1

            # Step2: 检查告警事件中是否包含服务的值 记录为服务的告警数
            for alert in items["events"]:
                alert_service_name = next(
                    (i.get("value") for i in alert.get("dimensions", []) if i.get("key") == "tags.service_name"), None
                )
                if not alert_service_name:
                    continue

                service_alert_level_count_mapping[alert_service_name][alert["severity"]] += 1

        service_alert_status_mapping = defaultdict(int)
        for svr, alert_status in service_alert_level_count_mapping.items():
            err_count = alert_status[AlertLevel.ERROR]
            warn_count = alert_status[AlertLevel.WARN]
            info_count = alert_status[AlertLevel.INFO]
            if err_count:
                service_alert_status_mapping[svr] = ServiceStatus.FATAL
            elif warn_count:
                service_alert_status_mapping[svr] = ServiceStatus.WARNING
            elif info_count:
                service_alert_status_mapping[svr] = ServiceStatus.REMIND
            else:
                service_alert_status_mapping[svr] = ServiceStatus.NORMAL

        return {"strategy_count": service_strategy_count_mapping, "alert_status": service_alert_status_mapping}.get(
            column, {}
        )

    def perform_request(self, validated_data):
        column = validated_data["column"]
        res = []
        if column not in self.METRIC_MAP or not validated_data.get("service_names"):
            return res

        m: Dict = self.METRIC_MAP[column]
        app = Application.objects.get(bk_biz_id=validated_data["bk_biz_id"], app_name=validated_data["app_name"])
        metric_params = {
            "application": app,
            "start_time": validated_data["start_time"],
            "end_time": validated_data["end_time"],
        }

        multi_sub_columns = None
        default_value = None
        if column in ["data_status"]:
            info_mapping = self._get_data_status_mapping(validated_data["service_names"], **metric_params)
            multi_sub_columns = TelemetryDataType.values()
            default_value = DataStatus.DISABLED
        elif column in ["strategy_count", "alert_status"]:
            info_mapping = self._get_service_strategy_mapping(column, **metric_params)
        else:
            info_mapping = self._get_column_metric_mapping(m, metric_params)

        for service_name in validated_data["service_names"]:
            res.append(
                {
                    "service_name": service_name,
                    **self.get_async_column_item(
                        {column: info_mapping.get(service_name)},
                        column,
                        multi_sub_columns=multi_sub_columns,
                        default_value=default_value,
                    ),
                }
            )
        multi_output_columns = (
            [f"{sub_column}_{column}" for sub_column in multi_sub_columns] if multi_sub_columns else None
        )
        return self.get_async_data(res, validated_data["column"], multi_output_columns=multi_output_columns)


class CollectServiceResource(Resource):
    class RequestSerializer(serializers.Serializer):
        bk_biz_id = serializers.IntegerField(label="业务ID")
        app_name = serializers.CharField(label="应用名称")
        service_name = serializers.CharField(label="服务名称", required=False, allow_blank=True)

    def add_or_remove(self, config_instance: ApmMetaConfig, service_name: str):
        if service_name in config_instance.config_value:
            config_instance.config_value.remove(service_name)
        else:
            config_instance.config_value.append(service_name)
        config_instance.save()

    @staticmethod
    def get_collect_config(app: Application):
        try:
            return ApmMetaConfig.objects.get(
                config_level=ApmMetaConfig.APPLICATION_LEVEL,
                level_key=app.application_id,
                config_key=COLLECT_SERVICE_CONFIG_KEY,
            )
        except ApmMetaConfig.DoesNotExist:
            return ApmMetaConfig(
                config_level=ApmMetaConfig.APPLICATION_LEVEL,
                level_key=app.application_id,
                config_key=COLLECT_SERVICE_CONFIG_KEY,
                config_value=[],
            )

    @staticmethod
    def get_or_create_collect(app: Application, service_name: str):
        return ApmMetaConfig.objects.get_or_create(
            config_level=ApmMetaConfig.APPLICATION_LEVEL,
            level_key=app.application_id,
            config_key=COLLECT_SERVICE_CONFIG_KEY,
            defaults={"config_value": [service_name] if service_name is not None else []},
        )

    def perform_request(self, validated_request_data):
        # 获取应用id
        try:
            app = Application.objects.get(
                bk_biz_id=validated_request_data["bk_biz_id"], app_name=validated_request_data["app_name"]
            )
        except Application.DoesNotExist:
            raise ValueError(_lazy("应用不存在"))
        # 获取配置信息
        config, is_created = self.get_or_create_collect(app, validated_request_data["service_name"])
        # 新创建直接返回
        if is_created:
            return
        # 收藏或取消收藏
        self.add_or_remove(config, validated_request_data["service_name"])
        return


class InstanceListResource(Resource):
    """获取实例列表"""

    class RequestSerializer(serializers.Serializer):
        bk_biz_id = serializers.IntegerField(label="业务ID")
        app_name = serializers.CharField(label="应用名称")
        service_name = serializers.CharField(label="服务名称", required=False, allow_blank=True)
        keyword = serializers.CharField(label="关键字", required=False, allow_blank=True)
        category = serializers.CharField(label="分类", required=False)
        start_time = serializers.IntegerField(label="开始时间")
        end_time = serializers.IntegerField(label="结束时间")

    def perform_request(self, validated_data):
        instances = RelationMetricHandler.list_instances(
            validated_data["bk_biz_id"],
            validated_data["app_name"],
            validated_data["start_time"],
            validated_data["end_time"],
            service_name=validated_data.get("service_name"),
            filter_component=True,
        )
        return self.convert_to_response(validated_data["app_name"], validated_data.get("keyword"), instances)

    def convert_to_response(self, app_name, keyword, instances):
        data = []
        for instance in instances:
            data.append(
                {
                    "id": instance["apm_service_instance_name"],
                    "name": instance["apm_service_instance_name"],
                    "app_name": app_name,
                }
            )
        return self.filter_keyword(data, keyword)

    def filter_keyword(self, data, keyword):
        if not keyword:
            return data

        res = []
        for item in data:
            if keyword.lower() in item["name"].lower():
                res.append(item)

        return res


class ErrorListResource(ServiceAndComponentCompatibleResource):
    app_name = ""
    UNKNOWN_EXCEPTION_TYPE = "unknown"

    need_dynamic_sort_column = True
    need_overview = True

    return_time_range = True
    timestamp_fields = ["start_time", "end_time"]

    def get_sort_fields(self):
        return ["error_count"]

    def get_filter_fields(self):
        return ["service", "exception_type", "endpoint"]

    def get_status_filter(self):
        # 状态过滤条件
        return [{"id": "has_stack", "name": _lazy("有堆栈")}]

    def get_columns(self, column_type=None):
        service_format = LinkTableFormat(
            id="service",
            name=_lazy("服务"),
            checked=True,
            target="blank",
            event_key=SceneEventKey.SWITCH_SCENES_TYPE,
            filterable=True,
            url_format="/?bizId={bk_biz_id}/#/apm/service/?filter-service_name={service}&filter-app_name={app_name}",
            min_width=120,
        )
        if column_type:
            service_format = ServiceComponentAdaptLinkFormat(
                id="service",
                name=_lazy("服务"),
                checked=True,
                target="event",
                event_key=SceneEventKey.SWITCH_SCENES_TYPE,
                filterable=True,
                url_format="/service/?filter-service_name={service}" + "&filter-app_name={app_name}&"
                "dashboardId=service-default-overview&sceneId=apm_service&sceneType=overview",
                min_width=120,
            )

        return [
            StackLinkOverviewDataTableFormat(
                id="message",
                title=_lazy("错误概览"),
                name=_lazy("错误"),
                checked=True,
                disabled=True,
                width=248,
                min_width=120,
                max_width=400,
            ),
            StringTableFormat(
                id="endpoint",
                name="Span Name",
                checked=True,
                min_width=120,
            ),
            StringLabelTableFormat(
                id="category",
                name=_lazy("分类"),
                checked=True,
                filterable=True,
                label_getter=CategoryCachedEnum,
                icon_getter=lambda row: get_icon(row["category"]),
                min_width=120,
            ),
            service_format,
            StringTableFormat(id="first_time", name=_lazy("首次出现时间"), checked=True),
            StringTableFormat(id="last_time", name=_lazy("最新出现时间"), checked=True),
            CustomProgressTableFormat(
                id="error_count",
                name=_lazy("错误次数"),
                checked=True,
                overview_calculator=Calculator.sum(),
                color_getter=lambda _: "FAILED",
                max_if_overview=True,
                min_width=120,
                clear_if_not_sorted=True,
            ),
            LinkListTableFormat(
                id="operations",
                name=_lazy("操作"),
                links=[
                    LinkTableFormat(
                        id="operate",
                        name=_lazy("调用链"),
                        url_format='/?bizId={bk_biz_id}/#/trace/home/?app_name={app_name}'
                        + '&search_type=scope'
                        + '&start_time={start_time}&end_time={end_time}'
                        + '&conditionList={{"resource.service.name": '
                        '{{"selectedCondition": {{"label": "=","value": "equal"}},'
                        '"selectedConditionValue": ["{service}"]}},'
                        '"span_name": {{"selectedCondition": {{"label": "=","value": "equal"}},'
                        '"selectedConditionValue": ["{endpoint}"]}}}}' + '&query=status.code:+2+',
                        target="blank",
                        event_key=SceneEventKey.SWITCH_SCENES_TYPE,
                    ),
                ],
                min_width=120,
            ),
        ]

    class RequestSerializer(serializers.Serializer):
        bk_biz_id = serializers.IntegerField(label="业务ID")
        app_name = serializers.CharField(label="应用名称")
        start_time = serializers.IntegerField(label="开始时间")
        end_time = serializers.IntegerField(label="结束时间")
        keyword = serializers.CharField(label="关键字", allow_blank=True)
        filter = serializers.CharField(label="条件", allow_blank=True, default="")
        service_name = serializers.CharField(label="服务", allow_blank=True, default="")
        page = serializers.IntegerField(required=False, label="页码")
        page_size = serializers.IntegerField(required=False, label="每页条数")
        sort = serializers.CharField(required=False, label="排序方法", allow_blank=True)
        filter_dict = serializers.DictField(required=False, label="筛选条件", default={})
        filter_fields = serializers.DictField(required=False, label="匹配条件", default={})
        check_filter_dict = serializers.DictField(required=False, label="勾选条件", default={})
        status = serializers.CharField(required=False, label="状态筛选")

        def validate_filter(self, value):
            if value == "all":
                return ""
            return value

    def list_error_event_spans(self, data):
        bk_biz_id = data["bk_biz_id"]
        app_name = data["app_name"]

        query_params = {
            "bk_biz_id": data["bk_biz_id"],
            "app_name": data["app_name"],
            "filter_params": [{"key": "status.code", "op": "=", "value": ["2"]}],
            "start_time": data["start_time"],
            "end_time": data["end_time"],
            "fields": [
                "resource.service.name",
                "span_name",
                "trace_id",
                "events.attributes.exception.type",
                "events.name",
                "time",
            ],
        }

        # 分类可以通过两种方式进行查询
        # 1. 通过filter_dict: {"category": "http"}
        # 2. 通过filter: "http"
        if data["filter"]:
            query_params["category"] = data["filter"]

        if data["service_name"]:
            node = ServiceHandler.get_node(bk_biz_id, app_name, data["service_name"], raise_exception=False)
            if ComponentHandler.is_component_by_node(node):
                ComponentHandler.build_component_filter_params(
                    data["bk_biz_id"],
                    data["app_name"],
                    data["service_name"],
                    query_params["filter_params"],
                )
            elif ServiceHandler.is_remote_service_by_node(node):
                query_params["filter_params"].append(
                    {
                        "key": OtlpKey.get_attributes_key(SpanAttributes.PEER_SERVICE),
                        "op": "=",
                        "value": [ServiceHandler.get_remote_service_origin_name(data["service_name"])],
                    }
                )
            else:
                query_params["filter_params"].append(
                    {
                        "key": OtlpKey.get_resource_key(ResourceAttributes.SERVICE_NAME),
                        "op": "=",
                        "value": [data["service_name"]],
                    }
                )

        return api.apm_api.query_span(query_params)

    def format_time(self, time_int):
        return datetime.datetime.fromtimestamp(int(time_int) // 1000).strftime("%Y-%m-%d %H:%M:%S")

    def compare_time(self, times: list):
        times.sort()
        max_length = len(times)
        return self.format_time(times[0]), self.format_time(times[max_length - 1])

    def compare_message(self, messages):
        for message in messages:
            if message:
                return message
        return None

    def compare_exception_type(self, exception_types):
        for i in exception_types:
            if i:
                return i

        return None

    def has_events(self, events):
        for event in events:
            if event["name"] == "exception":
                return True
        return False

    def compare_exception_stacks(self, exception_stacks):
        for i in exception_stacks:
            if i:
                return i

        return None

    def combine_errors(self, bk_biz_id, service_mappings, trace_ids, service, endpoint, errors):
        times = set()
        exception_types = set()

        has_exception = False
        for error in errors:
            times.add(error["time"])
            exception_types |= {i.get("attributes", {}).get("exception.type") for i in error.get("events", [])}
            if not has_exception:
                has_exception = self.has_events(error.get("events", []))
        first_time, last_time = self.compare_time(list(times))
        exception_type = self.compare_exception_type(list(exception_types))
        exception_type = exception_type if exception_type else self.UNKNOWN_EXCEPTION_TYPE

        trace_id = trace_ids[-1]

        return {
            "bk_biz_id": bk_biz_id,
            "first_time": first_time,
            "last_time": last_time,
            "endpoint": endpoint,
            "message": {
                "title": f"{endpoint}: {exception_type}",
                "subtitle": "",  # 保持原框架 subtitle值为空
                "is_stack": _lazy("有Stack") if has_exception else _lazy("没有Stack"),
            },
            "category": service_mappings.get(service, {}).get("extra_data", {}).get("category"),
            "error_count": len(errors),
            "service": service,
            "trace_id": trace_id,
            "app_name": self.app_name,
            "operations": {"operate": _lazy("调用链")},
            "exception_type": exception_type,
        }

    def handle_error_map(self, error_map, key, service, endpoint, span):
        if key in error_map:
            error_map[key]["trace_ids"].append(span["trace_id"])
            error_map[key]["errors"].append(span)
        else:
            error_map[key] = {
                "service": service,
                "endpoint": endpoint,
                "errors": [span],
                "trace_ids": [span["trace_id"]],
            }

    def parse_errors(self, bk_biz_id, error_spans):
        # 获取service
        service_mappings = {i["topo_key"]: i for i in ServiceHandler.list_nodes(bk_biz_id, self.app_name)}

        error_map = {}

        for span in error_spans:
            service = span[OtlpKey.RESOURCE].get(ResourceAttributes.SERVICE_NAME)
            if not service:
                continue

            endpoint = span[OtlpKey.SPAN_NAME]

            if span.get("events"):
                for event in span["events"]:
                    exception_type = event.get(OtlpKey.ATTRIBUTES, {}).get(
                        SpanAttributes.EXCEPTION_TYPE, self.UNKNOWN_EXCEPTION_TYPE
                    )
                    key = (service, endpoint, exception_type)

                    self.handle_error_map(error_map, key, service, endpoint, span)
            else:
                exception_type = self.UNKNOWN_EXCEPTION_TYPE
                key = (service, endpoint, exception_type)
                self.handle_error_map(error_map, key, service, endpoint, span)

        return [
            self.combine_errors(bk_biz_id, service_mappings, **service_error_map)
            for service_error_map in error_map.values()
        ]

    def has_stack_filter(self, data, validated_data):
        """
        过滤是否有堆栈
        同时兼容两种的过滤方式:
        1. 通过stats:"has_stack" 过滤有堆栈
        2. 通过check_filter_dict: {"is_stack": True}
        """
        filter_from_filter_dict = validated_data.get("check_filter_dict", {}).get("is_stack", False)
        filter_from_status = validated_data.get("status") == "has_stack"

        if filter_from_filter_dict or filter_from_status:
            res = []
            for item in data:
                if True if item["message"]["is_stack"] == _lazy("有Stack") else False:
                    res.append(item)

            return res

        return data

    def get_data(self, data):
        self.app_name = data["app_name"]
        error_spans = self.list_error_event_spans(data)
        error_data = self.parse_errors(data["bk_biz_id"], error_spans)
        return self.has_stack_filter(error_data, data)

    def perform_request(self, data):
        error_data = self.get_data(data)
        # 统计错误次数百分比 此接口在多处用到(告警中心trace错误) 故暂不从get_data方法更改
        error_all_count = sum([i.get("error_count") for i in error_data])

        for i in error_data:
            i["error_count"] = {
                "value": round((i["error_count"] / error_all_count) * 100, 2) if error_all_count else 0,
                "label": i["error_count"],
            }

        error_data = handle_filter_fields(
            error_data, data.get("filter_fields"), value_getter=lambda k, i: i.get("title") if k == "message" else i
        )
        paginated_data = self.get_pagination_data(error_data, data, data["service_name"])
        paginated_data["filter"] = self.get_status_filter()
        return paginated_data


class TopNQueryResource(ApiAuthResource):
    class RequestSerializer(serializers.Serializer):
        bk_biz_id = serializers.IntegerField(label="业务ID")
        app_name = serializers.CharField(label="应用名称")
        start_time = serializers.IntegerField(label="开始时间")
        end_time = serializers.IntegerField(label="结束时间")
        size = serializers.IntegerField(label="查询数量", default=5)
        query_type = serializers.ChoiceField(label="查询类型", choices=get_top_n_query_type())
        filter_dict = serializers.DictField(label="过滤条件", required=False)

    def perform_request(self, validated_request_data):
        start_time = validated_request_data["start_time"]
        end_time = validated_request_data["end_time"]
        try:
            application = Application.objects.get(
                app_name=validated_request_data["app_name"], bk_biz_id=validated_request_data["bk_biz_id"]
            )
        except Application.DoesNotExist:
            raise ValueError("Application does not exist")
        result = load_top_n_handler(validated_request_data["query_type"])(
            application,
            start_time,
            end_time,
            validated_request_data["size"],
            validated_request_data.get("filter_dict"),
        ).get_topo_n_data()
        return {"data": result}


class ApdexQueryResource(ApiAuthResource):
    class RequestSerializer(serializers.Serializer):
        bk_biz_id = serializers.IntegerField(label="业务ID")
        app_name = serializers.CharField(label="应用名称")
        start_time = serializers.IntegerField(label="开始时间")
        end_time = serializers.IntegerField(label="结束时间")

    def perform_request(self, validated_request_data):
        bk_biz_id = validated_request_data["bk_biz_id"]
        app_name = validated_request_data["app_name"]
        start_time = validated_request_data["start_time"]
        end_time = validated_request_data["end_time"]
        try:
            application = Application.objects.get(app_name=app_name, bk_biz_id=bk_biz_id)
        except Application.DoesNotExist:
            raise ValueError("Application does not exist")

        if ApplicationHandler.have_data(application, start_time, end_time):
            response = ApdexRange(
                application, start_time, end_time, interval=get_bar_interval_number(start_time, end_time)
            ).query_range()
            return {
                "metrics": [],
                "series": fill_series(
                    response.get("series", []),
                    start_time,
                    end_time,
                    interval=get_bar_interval_number(start_time, end_time),
                ),
            }

        return {"metrics": [], "series": []}


class EndpointDetailListResource(Resource):
    STATUS_SORT = ["success", "failed", "disabled"]

    class RequestSerializer(serializers.Serializer):
        bk_biz_id = serializers.IntegerField(label="业务ID")
        app_name = serializers.CharField(label="应用名称")
        service_name = serializers.CharField(label="服务名称", required=False, default="")
        show_type = serializers.CharField(label="显示类型", default="list")
        filter = serializers.CharField(label="条件", allow_blank=True, required=False)
        keyword = serializers.CharField(label="关键词", allow_blank=True, required=False)

    def get_status(self, metric):
        if not metric:
            return {"text": _lazy("无数据"), "type": "disabled"}

        if metric.get("error_count", 0):
            return {
                "text": _lazy("异常"),
                "type": "failed",
            }
        if metric.get("request_count", 0):
            return {
                "text": _lazy("正常"),
                "type": "success",
            }
        return {"text": _lazy("无数据"), "type": "disabled"}

    def filter_keyword(self, data, keyword):
        if not keyword:
            return data

        res = []
        for item in data:
            if keyword.lower() in item["name"].lower():
                res.append(item)

        return res

    def calc_percecnt(self, item_count, all_count):
        return round((item_count / all_count) * 100, 2) if all_count else 0

    def perform_request(self, validated_request_data):
        try:
            app = Application.objects.get(
                app_name=validated_request_data["app_name"], bk_biz_id=validated_request_data["bk_biz_id"]
            )
        except Application.DoesNotExist:
            raise ValueError("Application does not exist")

        query_params = {
            "bk_biz_id": validated_request_data["bk_biz_id"],
            "app_name": validated_request_data["app_name"],
            "service_name": validated_request_data["service_name"],
        }
        if validated_request_data.get("filter"):
            query_params["category"] = validated_request_data["filter"]

        endpoints = api.apm_api.query_endpoint(query_params)
        endpoints_metric = ENDPOINT_DETAIL_LIST(app)
        endpoint_set = set()

        status_count = {"success": 0, "failed": 0, "disabled": 0}
        request_all_count = sum([i.get("request_count", 0) for i in endpoints_metric.values()])
        error_all_count = sum([i.get("error_count", 0) for i in endpoints_metric.values()])
        duration_all_count = sum([i.get("avg_duration") for i in endpoints_metric.values()])

        if validated_request_data["show_type"] == "topo":
            res = []
            for endpoint in endpoints:
                service_name = endpoint["service_name"]
                endpoint_name = endpoint["endpoint_name"]
                name = f"{service_name}: {endpoint_name}"
                endpoint_id = f"{endpoint_name}|{service_name}"

                endpoint_metric = endpoints_metric.get(
                    endpoint_id, {"request_count": 0, "error_count": 0, "avg_duration": 0}
                )
                status_count[self.get_status(endpoint_metric)["type"]] += 1

                if endpoint_id in endpoint_set:
                    continue
                endpoint_set.add(endpoint_id)

                request_percent = self.calc_percecnt(endpoint_metric.get("request_count", 0), request_all_count)
                error_percent = self.calc_percecnt(endpoint_metric.get("error_count", 0), error_all_count)
                avg_percent = self.calc_percecnt(endpoint_metric.get("avg_duration", 0), duration_all_count)

                res.append(
                    {
                        "id": f"{validated_request_data['app_name']}|{service_name}|{endpoint_name}",
                        "name": name,
                        "app_name": validated_request_data["app_name"],
                        "service_name": service_name,
                        "endpoint": endpoint_name,
                        "status": self.get_status(endpoint_metric),
                        "metric": {
                            "request_count": {
                                "value": endpoint_metric.get("request_count", 0),
                                "percent": request_percent,
                            },
                            "error_count": {
                                "value": endpoint_metric.get("error_count", 0),
                                "percent": error_percent,
                            },
                            "avg_duration": {
                                "value": endpoint_metric.get("avg_duration", 0),
                                "percent": avg_percent,
                            },
                        },
                    }
                )

            for item in res:
                value, unit = load_unit("ns").auto_convert(item["metric"]["avg_duration"]["value"], decimal=2)
                item["metric"]["avg_duration"]["value"] = f"{value}{unit}"

            return {
                "data": self.filter_keyword(res, validated_request_data.get("keyword")),
                "filter": [
                    {"id": "success", "status": "success", "name": status_count["success"], "tips": _lazy("1小时内无异常")},
                    {"id": "failed", "status": "failed", "name": status_count["failed"], "tips": _lazy("1小时内有异常")},
                    {
                        "id": "disabled",
                        "status": "disabled",
                        "name": status_count["disabled"],
                        "tips": _lazy("1小时内无数据"),
                    },
                ],
                "sort": [
                    {"id": "request_count", "status": "request_count", "name": _lazy("请求数"), "tips": _lazy("请求数")},
                    {"id": "error_count", "status": "error_count", "name": _lazy("错误数"), "tips": _lazy("错误数")},
                    {"id": "avg_duration", "status": "avg_duration", "name": _lazy("耗时"), "tips": _lazy("耗时")},
                ],
            }

        result = []

        for endpoint in endpoints:
            endpoint_id = f"{endpoint['endpoint_name']}|{endpoint['service_name']}"
            if endpoint_id in endpoint_set:
                continue
            endpoint_set.add(endpoint_id)
            endpoint_metric = endpoints_metric.get(
                endpoint_id, {"request_count": 0, "error_count": 0, "avg_duration": 0}
            )
            status_count[self.get_status(endpoint_metric)["type"]] += 1

            request_percent = self.calc_percecnt(endpoint_metric.get("request_count", 0), request_all_count)
            error_percent = self.calc_percecnt(endpoint_metric.get("error_count", 0), error_all_count)
            avg_percent = self.calc_percecnt(endpoint_metric.get("avg_duration", 0), duration_all_count)

            result.append(
                {
                    "id": f"{validated_request_data['app_name']}"
                    f"|{endpoint['service_name']}|{endpoint['endpoint_name']}",
                    "name": endpoint["endpoint_name"],
                    "endpoint": endpoint["endpoint_name"],
                    "service_name": endpoint["service_name"],
                    "app_name": validated_request_data["app_name"],
                    "status": self.get_status(endpoint_metric),
                    "metric": {
                        "request_count": {
                            "value": endpoint_metric.get("request_count", 0),
                            "percent": request_percent,
                        },
                        "error_count": {
                            "value": endpoint_metric.get("error_count", 0),
                            "percent": error_percent,
                        },
                        "avg_duration": {
                            "value": endpoint_metric.get("avg_duration", 0),
                            "percent": avg_percent,
                        },
                    },
                }
            )
        result.sort(key=lambda x: self.STATUS_SORT.index(x["status"]["type"]))

        for item in result:
            value, unit = load_unit("ns").auto_convert(item["metric"]["avg_duration"]["value"], decimal=2)
            item["metric"]["avg_duration"]["value"] = f"{value}{unit}"

        return {
            "data": self.filter_keyword(result, validated_request_data.get("keyword")),
            "filter": [
                {"id": "success", "status": "success", "name": status_count["success"], "tips": _lazy("1小时内无异常")},
                {"id": "failed", "status": "failed", "name": status_count["failed"], "tips": _lazy("1小时内有异常")},
                {"id": "disabled", "status": "disabled", "name": status_count["disabled"], "tips": _lazy("1小时内无数据")},
            ],
            "sort": [
                {"id": "request_count", "status": "request_count", "name": _lazy("请求数"), "tips": _lazy("请求数")},
                {"id": "error_count", "status": "error_count", "name": _lazy("错误数"), "tips": _lazy("错误数")},
                {"id": "avg_duration", "status": "avg_duration", "name": _lazy("耗时"), "tips": _lazy("耗时")},
            ],
        }


class EndpointListResource(ServiceAndComponentCompatibleResource):
    need_overview = True
    need_dynamic_sort_column = True

    return_time_range = True
    timestamp_fields = ["start_time", "end_time"]

    class RequestSerializer(serializers.Serializer):
        bk_biz_id = serializers.IntegerField(label="业务ID")
        app_name = serializers.CharField(label="应用名称")
        view_options = serializers.JSONField(label="页面设置", required=False)
        start_time = serializers.IntegerField(label="开始时间")
        end_time = serializers.IntegerField(label="结束时间")
        keyword = serializers.CharField(label="关键字", allow_blank=True)
        filter = serializers.CharField(label="条件", allow_blank=True, required=False)
        service_name = serializers.CharField(label="服务", allow_blank=True, default="")
        page = serializers.IntegerField(required=False, label="页码")
        page_size = serializers.IntegerField(required=False, label="每页条数")
        filter_dict = serializers.DictField(required=False, label="筛选条件", default={})
        filter_fields = serializers.DictField(required=False, label="匹配条件", default={})
        sort = serializers.CharField(required=False, label="排序条件", allow_blank=True)
        status = serializers.CharField(required=False, label="状态过滤", allow_blank=True)

    def get_sort_fields(self):
        return ["request_count", "error_rate", "error_count", "avg_duration"]

    def get_filter_fields(self):
        return ["service", "endpoint_name"]

    @staticmethod
    def overview_error_rate(data):
        request_count_sum = sum(
            i.get("request_count", {}).get("label", 0)
            if isinstance(i.get("request_count"), dict)
            else i.get("request_count", 0)
            for i in data
        )

        error_count = sum(
            i.get("error_count", {}).get("label", 0)
            if isinstance(i.get("error_count"), dict)
            else i.get("error_count", 0)
            for i in data
        )

        return round((error_count / request_count_sum) * 100, 2) if request_count_sum else None

    def get_columns(self, column_type=None):
        service_format = LinkTableFormat(
            id="service",
            name=_lazy("服务名称"),
            min_width=120,
            checked=True,
            target="blank",
            filterable=True,
            event_key=SceneEventKey.SWITCH_SCENES_TYPE,
            url_format="/?bizId={bk_biz_id}/#/apm/service/?filter-service_name={service}&filter-app_name={app_name}",
        )
        if column_type:
            service_format = ServiceComponentAdaptLinkFormat(
                id="service",
                name=_lazy("服务名称"),
                min_width=120,
                checked=True,
                target="event",
                filterable=True,
                event_key=SceneEventKey.SWITCH_SCENES_TYPE,
                url_format="/service/?filter-service_name={service}&filter-app_name={app_name}&"
                "dashboardId=service-default-overview&sceneId=apm_service&sceneType=overview",
            )
        # columns 默认顺序: 接口、调用类型、调用次数、错误次数、错误率、平均响应时间、状态、类型、分类、服务、操作
        columns = [
            OverviewDataTableFormat(
                id="endpoint_name",
                title=_lazy("接口概览"),
                name=_lazy("接口"),
                checked=True,
                disabled=True,
                width=248,
                min_width=120,
                max_width=300,
            ),
            StringTableFormat(
                id="kind",
                name=_lazy("调用类型"),
                checked=True,
                filterable=True,
                min_width=120,
            ),
            CustomProgressTableFormat(
                id="request_count",
                name=_lazy("调用次数"),
                overview_calculator=Calculator.sum(),
                color_getter=lambda _: "SUCCESS",
                max_if_overview=True,
                min_width=120,
                clear_if_not_sorted=True,
            ),
            CustomProgressTableFormat(
                id="error_count",
                name=_lazy("错误次数"),
                overview_calculator=Calculator.sum(),
                color_getter=lambda _: "FAILED",
                max_if_overview=True,
                min_width=120,
                clear_if_not_sorted=True,
            ),
            ProgressTableFormat(
                id="error_rate",
                name=_lazy("错误率"),
                overview_calculate_handler=EndpointListResource.overview_error_rate,
                color_getter=lambda _: "FAILED",
                min_width=120,
            ),
            NumberTableFormat(
                id="avg_duration",
                name=_lazy("平均响应时间"),
                checked=True,
                overview_calculator=Calculator.avg(),
                min_width=120,
                unit="ns",
                decimal=2,
            ),
            StatusTableFormat(
                id="apdex",
                name=_lazy("Apdex"),
                checked=True,
                status_map_cls=ApdexCachedEnum,
                filterable=True,
                min_width=120,
            ),
            StringTableFormat(
                id="category_kind",
                name=_lazy("类型"),
                checked=True,
                filterable=True,
                min_width=120,
            ),
            StringLabelTableFormat(
                id="category",
                name=_lazy("分类"),
                checked=True,
                filterable=True,
                label_getter=CategoryCachedEnum,
                icon_getter=lambda row: get_icon(row["category"]),
                min_width=120,
            ),
            service_format,
            LinkListTableFormat(
                id="operation",
                name=_lazy("操作"),
                checked=True,
                disabled=True,
                links=[
                    LinkTableFormat(
                        id="trace",
                        name=_lazy("调用链"),
                        url_format='/?bizId={bk_biz_id}/#/trace/home/?app_name={app_name}'
                        + '&search_type=scope'
                        + '&start_time={start_time}&end_time={end_time}'
                        + '&conditionList={{"resource.service.name": {{'
                        '"selectedCondition": {{"label": "=","value": "equal"}},'
                        '"selectedConditionValue": ["{service_name}"]}},'
                        '"span_name": {{"selectedCondition": {{"label": "=","value": "equal"}},'
                        '"selectedConditionValue": ["{endpoint_name}"]}}}}',
                        target="blank",
                        event_key=SceneEventKey.SWITCH_SCENES_TYPE,
                    )
                ],
                min_width=120,
            ),
        ]

        # 临时分享处理返回链接数据
        request = get_request(peaceful=True)
        if request and getattr(request, "token", None):
            columns = [column for column in columns if column.id != "operation"]

        return columns

    @classmethod
    def _build_group_key(cls, endpoint, ignore_index=None, overwrite_service_name=None):
        category = []
        for category_k in CategoryCachedEnum.list_span_keys():
            if category_k == endpoint["category_kind"]["key"]:
                category.append(str(endpoint["category_kind"]["value"]))
                continue
            category.append("")

        if ignore_index:
            category = category[:ignore_index]

        return "|".join(
            [
                endpoint["endpoint_name"],
                str(endpoint["kind"]),
                overwrite_service_name or endpoint["service_name"],
            ]
            + category
        )

    @classmethod
    def _build_status_count_group_key(cls, endpoint, value_getter=lambda i: i):
        category = []
        for category_k in CategoryCachedEnum.list_span_keys():
            if category_k == endpoint["origin_category_kind"]["key"]:
                category.append(str(endpoint["origin_category_kind"]["value"]))
                continue
            category.append("")
        return "|".join(
            [
                value_getter(endpoint["endpoint_name"]),
                str(endpoint["origin_kind"]),
                value_getter(endpoint["service_name"]),
            ]
            + category
        )

    def perform_request(self, validate_data):
        service_name = validate_data["service_name"]

        endpoints, metric = self.list_endpoints(validate_data, service_name)
        status_count = self.get_status_count(validate_data, endpoints, service_name, metric)
        endpoints = self.filter_status(validate_data, endpoints)
        endpoints = handle_filter_fields(endpoints, validate_data.get("filter_fields"))
        res = self.get_pagination_data(endpoints, validate_data, service_name)
        res["filter"] = self.get_filter(status_count)
        return res

    def get_status_count(self, params, endpoints, service_name, metric):
        # 获取过滤数量 需要根据keyword、filter_dict过滤
        _, column_format_map = self.get_columns_config(endpoints, service_name)
        data = self.handle_filter(params, endpoints, column_format_map)
        return self.calc_status_count(data, metric)

    def filter_status(self, data, endpoints):
        res = []
        if data.get("status", "all") == "all":
            return endpoints

        require_status = data.get("status")
        for item in endpoints:
            if item["status"]["type"] == require_status:
                res.append(item)

        return res

    def calc_status_count(self, data, endpoints_metric):
        status_count = {"success": 0, "failed": 0, "disabled": 0}

        for i in data:
            endpoint_metric = endpoints_metric.get(self._build_status_count_group_key(i), {})
            status_count[self.get_status(endpoint_metric)["type"]] += 1

        return status_count

    def get_filter(self, status_count):
        return [
            {"id": "success", "status": "success", "name": status_count["success"], "tips": _lazy("1小时内无异常")},
            {"id": "failed", "status": "failed", "name": status_count["failed"], "tips": _lazy("1小时内有异常")},
            {"id": "disabled", "status": "disabled", "name": status_count["disabled"], "tips": _lazy("1小时内无数据")},
        ]

    def get_status(self, metric):
        if not metric:
            return {"text": _lazy("无数据"), "type": "disabled"}

        if metric.get("error_count", 0):
            return {
                "text": _lazy("异常"),
                "type": "failed",
            }
        if metric.get("request_count", 0):
            return {
                "text": _lazy("正常"),
                "type": "success",
            }
        return {"text": _lazy("无数据"), "type": "disabled"}

    def list_endpoints(self, data, service_name):
        bk_biz_id = data["bk_biz_id"]
        app_name = data["app_name"]

        query_param = {
            "bk_biz_id": bk_biz_id,
            "app_name": app_name,
        }
        if "bk_instance_id" in data.get("view_options", {}):
            query_param["bk_instance_id"] = data["view_options"]["bk_instance_id"]

        if data.get("filter"):
            query_param["category"] = data["filter"]

        application = Application.objects.get(bk_biz_id=data["bk_biz_id"], app_name=data["app_name"])

        node_mapping = {}
        pool = ThreadPool()
        endpoint_metrics_param = {
            "application": application,
            "start_time": data["start_time"],
            "end_time": data["end_time"],
        }
        if service_name:
            endpoints_metric_res = pool.apply_async(
                ServiceHandler.get_service_metric,
                kwds={
                    "metric": ENDPOINT_LIST,
                    "application": application,
                    "start_time": data["start_time"],
                    "end_time": data["end_time"],
                    "service_name": service_name,
                    "bk_instance_id": query_param.get("bk_instance_id"),
                    "raise_exception": False,
                },
            )

            node = ServiceHandler.get_node(bk_biz_id, app_name, service_name, raise_exception=False)
            if ComponentHandler.is_component_by_node(node):
                query_param["category"] = node["extra_data"]["category"]
                query_param["service_name"] = ComponentHandler.get_component_belong_service(service_name)
                query_param["category_kind_value"] = node["extra_data"]["predicate_value"]
            else:
                # 自定义服务 / 普通服务
                query_param["service_name"] = service_name

            node_mapping[service_name] = node
        else:
            # 如果无指定服务 需要在数据获取时获取服务信息
            endpoints_metric_res = pool.apply_async(ENDPOINT_LIST, kwds=endpoint_metrics_param)

        endpoints_res = pool.apply_async(api.apm_api.query_endpoint, kwds=query_param)
        pool.close()
        pool.join()

        endpoints = endpoints_res.get()

        # 获取时间范围内endpoint的指标
        endpoints_metric = endpoints_metric_res.get()
        request_all_count = 0
        error_all_count = 0
        duration_all_count = 0
        for i in endpoints:
            node_name = i["service_name"]
            if i.get("category_kind", {}).get("key") in [SpanAttributes.DB_SYSTEM, SpanAttributes.MESSAGING_SYSTEM]:
                node_name = ComponentHandler.generate_component_name(node_name, i["category_kind"]["value"])

            if node_name not in node_mapping:
                node_mapping[node_name] = ServiceHandler.get_node(
                    bk_biz_id,
                    app_name,
                    node_name,
                    raise_exception=False,
                )
            metric = self.get_endpoint_metric(endpoints_metric, node_mapping.get(node_name), i)

            request_all_count += metric.get("request_count", 0)
            error_all_count += metric.get("error_count", 0)
            duration_all_count += metric.get("avg_duration", 0)

        logger.info(f"[apm] endpoint_list request_all_count: {request_all_count}")

        for endpoint in endpoints:
            node_name = endpoint["service_name"]

            # 添加额外的查询条件 让右侧图标查询指标时查到正确的数据(通过图标配置中 metric_condition 指定)
            extra_filter_dict = {"kind": endpoint["kind"]}
            category_kind_key = endpoint.get("category_kind", {}).get("key")
            if category_kind_key in CategoryCachedEnum.list_component_generate_keys():
                # 如果此接口是 db\messaging 类型 那么需要获取这个接口的服务名称(添加上后缀)
                node_name = ComponentHandler.generate_component_name(node_name, endpoint["category_kind"]["value"])
                extra_filter_dict.update(
                    {
                        OtlpKey.get_metric_dimension_key(category_kind_key): endpoint["category_kind"]["value"],
                    }
                )
            # 放入 value 字段中(兼容前端的格式)
            endpoint["extra_filter_dict"] = {"value": extra_filter_dict}

            metric = self.get_endpoint_metric(endpoints_metric, node_mapping.get(node_name), endpoint)

            request_count = metric.get("request_count")
            if request_count:
                request_count_percent = round((request_count / request_all_count) * 100, 2) if request_all_count else 0
                endpoint["request_count"] = {"value": request_count_percent, "label": request_count}
            else:
                endpoint["request_count"] = {"value": 0, "label": 0}

            error_count = metric.get("error_count")
            if error_count:
                error_count_percent = round((error_count / error_all_count) * 100, 2) if error_all_count else 0
                endpoint["error_count"] = {"value": error_count_percent, "label": error_count}
            else:
                endpoint["error_count"] = {"value": 0, "label": 0}

            avg_duration = metric.get("avg_duration")
            if avg_duration:
                endpoint["avg_duration"] = avg_duration
            else:
                endpoint["avg_duration"] = None

            endpoint["origin_kind"] = endpoint["kind"]
            endpoint["kind"] = SpanKind.get_label_by_key(endpoint["kind"])
            endpoint["app_name"] = application.app_name
            endpoint["operation"] = {"trace": _lazy("调用链")}
            endpoint["origin_category_kind"] = endpoint["category_kind"]
            endpoint["category_kind"] = endpoint["category_kind"]["value"] or "--"
            endpoint["bk_biz_id"] = data["bk_biz_id"]
            endpoint["status"] = self.get_status(metric)
            endpoint["service"] = endpoint["service_name"]
            if metric.get("apdex"):
                endpoint["apdex"] = metric.get("apdex")
            else:
                endpoint["apdex"] = None
            if metric.get("error_rate") is not None:
                endpoint["error_rate"] = metric.get("error_rate")
            else:
                endpoint["error_rate"] = None

        return endpoints, endpoints_metric

    @classmethod
    def get_endpoint_metric(cls, metric, node, endpoint):
        if node and ServiceHandler.is_remote_service_by_node(node):
            # 自定义服务需要忽略掉调用方的服务名称来匹配指标
            remote_service_prefix = "|".join([endpoint["endpoint_name"], str(endpoint["kind"])])
            remote_service_suffix = "|".join([endpoint["category_kind"]["value"], ""])
            return next(
                (
                    v
                    for k, v in metric.items()
                    if k.startswith(remote_service_prefix) and k.endswith(remote_service_suffix)
                ),
                {},
            )
        elif node and ComponentHandler.is_component_by_node(node):
            if node["extra_data"]["category"] == CategoryCachedEnum.DB.value:
                # 如果是 DB 类服务 则直接对比所有项目 服务名称需要改为原始名称
                component_prefix = cls._build_group_key(
                    endpoint,
                    overwrite_service_name=ComponentHandler.get_component_belong_service(node["topo_key"]),
                )
            elif node["extra_data"]["category"] == CategoryCachedEnum.MESSAGING.value:
                # 如果是 Messaging 类服务 不对比最后一项
                # (messaging.destination, 因为消息队列场景中可能同时存在 message.system 和 message.destination
                # 又因为拓扑发现中没有针对多个category_kind场景做处理所以这里忽略最后一项)
                component_prefix = cls._build_group_key(
                    endpoint,
                    ignore_index=-1,
                    overwrite_service_name=ComponentHandler.get_component_belong_service(node["topo_key"]),
                )
            else:
                component_prefix = cls._build_group_key(endpoint)

            # 组件类服务因为 endpoints 表已经根据特征字段(predicate_key)进行区分 所以直接对比前三项即可
            return next((v for k, v in metric.items() if k.startswith(component_prefix)), {})

        else:
            return metric.get(cls._build_group_key(endpoint), {})


class AlertQueryResource(Resource):
    class RequestSerializer(serializers.Serializer):
        bk_biz_id = serializers.IntegerField(label="业务ID")
        app_name = serializers.CharField(label="应用名称")
        start_time = serializers.IntegerField(label="开始时间")
        end_time = serializers.IntegerField(label="结束时间")
        strategy_id = serializers.IntegerField(label="策略ID", required=False)

    def format_alert_data(self, alert_level_result):
        # 所有时刻
        all_time_list = {}
        # 红色预警-时刻
        red_time_list = {}
        # 黄色预警-时刻
        yellow_time_list = {}
        # 蓝色提醒-时刻
        blue_time_list = {}
        # 存储各个时刻的颜色
        result_time = []
        for level in alert_level_result:
            series_dict = alert_level_result.get(level, {})
            series = series_dict.get("series", [])
            for data_series in series:
                name = data_series.get("name", "")
                data_list = data_series.get("data", [])
                # 如果是未恢复
                if name == AlertStatus.ABNORMAL:
                    for item_data in data_list:
                        num = item_data[1] if item_data[1] else 0
                        if num > 0:
                            if level == AlertLevel.ERROR:
                                red_time_list[item_data[0]] = num
                                # red_time_list.append(item_data[0])
                            elif level == AlertLevel.WARN:
                                yellow_time_list[item_data[0]] = num
                            else:
                                blue_time_list[item_data[0]] = num
                                # yellow_time_list.append(item_data[0])
                # 用"提示"-"已恢复"的时刻列表，去获取所有的时刻列表
                elif level == AlertLevel.INFO and name == AlertStatus.RECOVERED:
                    for item_data in data_list:
                        all_time_list[item_data[0]] = item_data[1] if item_data[1] else 0
                        # all_time_list.append(item_data[0])

        for time, value in all_time_list.items():
            if time in red_time_list:
                item = [[1, red_time_list[time]], time]
            elif time in yellow_time_list:
                item = [[2, yellow_time_list[time]], time]
            elif time in blue_time_list:
                item = [[3, blue_time_list[time]], time]
            else:
                item = [[4, 0], time]
            result_time.append(item)

        return result_time

    def get_alert_params(self, *params):
        application, bk_biz_id, start_time, end_time, level, strategy_id = params
        para = {
            "bk_biz_ids": [bk_biz_id],
            "start_time": start_time,
            "end_time": end_time,
            "interval": get_bar_interval_number(start_time, end_time),
            "query_string": f"metric: custom.{application.metric_result_table_id}.*",
            "conditions": [
                {"key": "severity", "value": [level]},
            ],
        }
        if strategy_id is not None:
            para["conditions"].append({"key": "strategy_id", "value": [strategy_id]})
        return para

    def get_alert_data(self, *params):
        application, bk_biz_id, start_time, end_time, strategy_id = params
        alert_level = [AlertLevel.ERROR, AlertLevel.WARN, AlertLevel.INFO]
        alert_level_result = {}
        for level in alert_level:
            para = self.get_alert_params(application, bk_biz_id, start_time, end_time, level, strategy_id)
            response = resource.fta_web.alert.alert_date_histogram(para)
            series = []
            for i in response["series"]:
                # 查询告警这个接口会返回多一个点 这里将时间点控制为符合 bar_size 的个数
                series.append({**i, "data": i["data"]})
            alert_level_result[level] = {"series": series, "unit": ""}
        return alert_level_result

    def perform_request(self, validated_request_data):
        bk_biz_id = validated_request_data["bk_biz_id"]
        app_name = validated_request_data["app_name"]
        start_time = validated_request_data["start_time"]
        end_time = validated_request_data["end_time"]
        strategy_id = validated_request_data.get("strategy_id", None)
        try:
            application = Application.objects.get(app_name=app_name, bk_biz_id=bk_biz_id)
        except Application.DoesNotExist:
            raise ValueError("Application does not exist")

        series = []
        if ApplicationHandler.have_data(application, start_time, end_time):
            format_alert_data = self.get_alert_data(application, bk_biz_id, start_time, end_time, strategy_id)
            time_list = self.format_alert_data(format_alert_data)
            series = [{"datapoints": time_list[:-1], "dimensions": {}, "target": "alert", "type": "bar", "unit": ""}]

        return {
            "metrics": [],
            "series": series,
        }


class ServiceInstancesResource(ServiceAndComponentCompatibleResource):
    need_dynamic_sort_column = True
    need_overview = True

    def get_sort_fields(self):
        return ["request_count", "error_rate"]

    class RequestSerializer(serializers.Serializer):
        bk_biz_id = serializers.IntegerField(label="业务ID")
        app_name = serializers.CharField(label="应用名称")
        view_options = serializers.JSONField(label="页面设置", required=False)
        start_time = serializers.IntegerField(label="开始时间")
        end_time = serializers.IntegerField(label="结束时间")
        keyword = serializers.CharField(label="关键字", allow_blank=True)
        service_name = serializers.CharField(label="服务", allow_blank=True, default="")
        page = serializers.IntegerField(required=False, label="页码")
        page_size = serializers.IntegerField(required=False, label="每页条数")
        sort = serializers.CharField(required=False, label="排序条件", allow_blank=True)
        filter_dict = serializers.DictField(required=False, label="筛选条件", default={})
        filter_fields = serializers.DictField(required=False, label="匹配条件", default={})

    def get_columns(self, column_type=None):
        return [
            OverviewDataTableFormat(
                id="bk_instance_id",
                title=_lazy("实例概览"),
                name=_lazy("实例"),
                checked=True,
                disabled=True,
                width=248,
                min_width=120,
                max_width=300,
            ),
            StatusTableFormat(
                id="apdex",
                name=_lazy("状态"),
                checked=True,
                status_map_cls=ApdexCachedEnum,
                filterable=True,
                min_width=120,
            ),
            NumberTableFormat(
                id="request_count",
                name=_lazy("调用次数"),
                checked=True,
                overview_calculator=Calculator.sum(),
                min_width=120,
            ),
            NumberTableFormat(
                id="error_rate",
                name=_lazy("错误率"),
                checked=True,
                unit="percent",
                decimal=2,
                overview_calculator=Calculator.avg(),
                min_width=120,
            ),
            NumberTableFormat(
                id="avg_duration",
                name=_lazy("平均响应时间"),
                checked=True,
                unit="ns",
                decimal=2,
                overview_calculator=Calculator.avg(),
                min_width=120,
            ),
        ]

    def get_metric_handlers(self):
        return [
            RequestCountInstance,
            ApdexInstance,
            ErrorRateInstance,
            AvgDurationInstance,
        ]

    def get_filter_fields(self):
        return ["instance_id"]

    def perform_request(self, validated_request_data):
        application = Application.objects.filter(
            bk_biz_id=validated_request_data["bk_biz_id"], app_name=validated_request_data["app_name"]
        ).first()

        query_dict = {
            "bk_biz_id": validated_request_data["bk_biz_id"],
            "app_name": validated_request_data["app_name"],
            "service_name": [validated_request_data["service_name"]],
        }

        node = ServiceHandler.get_node(
            validated_request_data["bk_biz_id"],
            validated_request_data["app_name"],
            validated_request_data["service_name"],
            raise_exception=False,
        )

        if ComponentHandler.is_component_by_node(node):
            metric_data = ComponentHandler.get_service_component_instance_metrics(
                application,
                ComponentHandler.get_component_belong_service(node["topo_key"]),
                node["extra_data"]["kind"],
                node["extra_data"]["category"],
                validated_request_data["start_time"],
                validated_request_data["end_time"],
            )

        else:
            query_dict["filters"] = {
                "instance_topo_kind": TopoNodeKind.SERVICE,
            }

            metric_data = INSTANCE_LIST(
                application,
                start_time=validated_request_data["start_time"],
                end_time=validated_request_data["end_time"],
            )

        instances = RelationMetricHandler.list_instances(
            validated_request_data["bk_biz_id"],
            validated_request_data["app_name"],
            validated_request_data["start_time"],
            validated_request_data["end_time"],
            service_name=validated_request_data["service_name"],
        )

        for instance in instances:
            instance["app_name"] = validated_request_data["app_name"]
            instance["bk_instance_id"] = instance["apm_service_instance_name"]
            instance["service"] = validated_request_data["service_name"]

            instance.update(metric_data.get(instance["apm_service_instance_name"], {}))

        instances = handle_filter_fields(instances, validated_request_data.get("filter_fields"))
        return self.get_pagination_data(instances, validated_request_data)


class ServiceQueryExceptionResource(PageListResource):
    class RequestSerializer(serializers.Serializer):
        bk_biz_id = serializers.IntegerField(label="业务id")
        app_name = serializers.CharField(label="应用名称")
        page = serializers.IntegerField(required=False, label="页码")
        page_size = serializers.IntegerField(required=False, label="每页条数")
        start_time = serializers.IntegerField(required=True, label="数据开始时间")
        end_time = serializers.IntegerField(required=True, label="数据开始时间")
        filter_dict = serializers.DictField(required=False, label="过滤条件", default={})
        filter_params = serializers.DictField(required=False, label="过滤参数", default={})
        sort = serializers.CharField(required=False, label="排序条件", allow_blank=True)
        component_instance_id = serializers.CharField(required=False, label="组件实例id(组件页面下有效)")

    def get_columns(self, column_type=None):
        return [
            StringTableFormat(id="span_name", name="Span Name", checked=True),
            NumberTableFormat(id="count", name=_lazy("出现次数"), checked=True, sortable=True),
            LinkTableFormat(
                id="operate",
                name=_lazy("调用链"),
                url_format='/?bizId={bk_biz_id}/#/trace/home/?app_name={app_name}'
                + '&search_type=scope'
                + '&listType=trace'
                + '&start_time={start_time}&end_time={end_time}'
                + '&query=status.code:+2+'
                + '&conditionList={{"resource.service.name": '
                + '{{"selectedCondition": {{"label": "=","value": "equal"}},'
                + '"selectedConditionValue": ["{service_name}"]}},'
                + '"span_name": {{"selectedCondition": {{"label": "=","value": "equal"}},'
                + '"selectedConditionValue": ["{span_name}"]}},'
                + '"resource.bk.instance.id": {{"selectedCondition": {{"label": "=","value": "equal"}},'
                + '"selectedConditionValue": ["{bk_instance_id}"]}}}}',
                target="blank",
                event_key=SceneEventKey.SWITCH_SCENES_TYPE,
            ),
        ]

    def add_extra_params(self, params):
        return {"start_time": int(params["start_time"]) * 1000, "end_time": int(params["end_time"]) * 1000}

    def build_filter_params(self, filter_dict):
        result = [{"key": "status.code", "op": "=", "value": ["2"]}]
        for key, value in filter_dict.items():
            if value == "undefined":
                continue
            result.append({"key": key, "op": "=", "value": value if isinstance(value, list) else [value]})
        return result

    def perform_request(self, data):
        filter_params = self.build_filter_params(data["filter_params"])
        service_name = get_service_from_params(filter_params)
        if service_name:
            node = ServiceHandler.get_node(data["bk_biz_id"], data["app_name"], service_name)
            if ComponentHandler.is_component_by_node(node):
                ComponentHandler.build_component_filter_params(
                    data["bk_biz_id"],
                    data["app_name"],
                    service_name,
                    filter_params,
                    data.get("component_instance_id"),
                )

        query_dict = {
            "start_time": data["start_time"],
            "end_time": data["end_time"],
            "app_name": data["app_name"],
            "bk_biz_id": data["bk_biz_id"],
            "filter_params": filter_params,
        }

        exception_spans = api.apm_api.query_span(query_dict)
        mappings = {}

        service_name = data["filter_params"].get(OtlpKey.get_resource_key(ResourceAttributes.SERVICE_NAME))

        # 相同span, stats.message的作为一组
        for span in exception_spans:
            span_name = span[OtlpKey.SPAN_NAME]
            message = span.get(OtlpKey.STATUS, {}).get("message", "")
            if span["events"]:
                for event in span["events"]:
                    stacktrace = event.get(OtlpKey.ATTRIBUTES, {}).get(SpanAttributes.EXCEPTION_STACKTRACE, "")
                    key = (stacktrace, message, span_name)
                    if key in mappings:
                        mappings[key]["count"] += 1
                    else:
                        mappings[key] = {
                            "service_name": service_name,
                            "app_name": data["app_name"],
                            "bk_biz_id": data["bk_biz_id"],
                            "bk_instance_id": span[OtlpKey.RESOURCE].get(OtlpKey.BK_INSTANCE_ID),
                            "span_name": span_name,
                            "content": f"{message}\n{stacktrace}" if message or stacktrace else None,
                            "count": 1,
                            "operate": _lazy("调用链"),
                        }
            else:
                key = (None, message, span_name)
                if key in mappings:
                    mappings[key]["count"] += 1
                else:
                    mappings[key] = {
                        "service_name": service_name,
                        "app_name": data["app_name"],
                        "bk_biz_id": data["bk_biz_id"],
                        "bk_instance_id": span[OtlpKey.RESOURCE].get(OtlpKey.BK_INSTANCE_ID),
                        "span_name": span_name,
                        "content": message if message else None,
                        "count": 1,
                        "operate": _lazy("调用链"),
                    }

        return self.get_pagination_data(list(mappings.values()), data)


class ExceptionDetailListResource(Resource):
    UNKNOWN_EXCEPTION = "unknown"

    class RequestSerializer(serializers.Serializer):
        bk_biz_id = serializers.IntegerField(label="业务ID")
        app_name = serializers.CharField(label="应用名称")
        start_time = serializers.IntegerField(label="开始时间")
        end_time = serializers.IntegerField(label="结束时间")
        filter_dict = serializers.DictField(label="过滤条件", required=False, default={})
        filter = serializers.CharField(label="条件", allow_blank=True, required=False)
        keyword = serializers.CharField(label="关键字", allow_blank=True, required=False)
        is_stack = serializers.BooleanField(label="是否有堆栈", required=False)

    def build_filter_params(self, filter_dict):
        result = [{"key": "status.code", "op": "=", "value": ["2"]}]
        for key, value in filter_dict.items():
            if value == "undefined":
                continue
            result.append({"key": key, "op": "=", "value": value if isinstance(value, list) else [value]})

        return result

    def handle_exception_type(self, type_mapping, app_name, total_count, span_name, service_name, exception_type):
        key = f"{span_name}: {exception_type}"
        if key in type_mapping:
            type_mapping[key]["count"] += 1
            percent = f"{round((type_mapping[key]['count'] / total_count) * 100, 2)}%"
            type_mapping[key]["percent"] = percent
        else:
            type_mapping[key] = {
                "id": f"{app_name}|{exception_type}",
                "name": key,
                "app_name": app_name,
                "exception_type": exception_type,
                "count": 1,
                "percent": f"{round((1 / total_count) * 100, 2)}%",
                "service_name": service_name,
                "endpoint_name": span_name,
            }

    def perform_request(self, validated_request_data):
        query_dict = {
            "start_time": validated_request_data["start_time"],
            "end_time": validated_request_data["end_time"],
            "app_name": validated_request_data["app_name"],
            "bk_biz_id": validated_request_data["bk_biz_id"],
            "filter_params": self.build_filter_params(validated_request_data["filter_dict"]),
        }
        if validated_request_data.get("filter"):
            query_dict["category"] = validated_request_data["filter"]

        exception_spans = api.apm_api.query_span(query_dict)
        trace_mapping = group_by(exception_spans, operator.itemgetter("trace_id"))

        mappings = {}
        total_count = 0
        for trace_id, spans in trace_mapping.items():
            event_errors = [span for span in (e for e in spans) if span["events"]]
            if not event_errors:
                total_count += len(spans)
                mappings[trace_id] = spans
            else:
                total_count += len(event_errors)
                mappings[trace_id] = event_errors

        type_mapping = {}
        # 不同的trace_id可能有相同的异常类型
        for trace_id, spans in mappings.items():
            for span in spans:
                span_name = span.get(OtlpKey.SPAN_NAME)
                service_name = span.get(OtlpKey.RESOURCE, {}).get(ResourceAttributes.SERVICE_NAME)
                if span["events"]:
                    # 此span有异常事件

                    for event in span["events"]:
                        exception_type = event.get(OtlpKey.ATTRIBUTES, {}).get(
                            SpanAttributes.EXCEPTION_TYPE, self.UNKNOWN_EXCEPTION
                        )
                        self.handle_exception_type(
                            type_mapping,
                            validated_request_data["app_name"],
                            total_count,
                            span_name,
                            service_name,
                            exception_type,
                        )
                else:
                    if not validated_request_data.get("is_stack", False):
                        self.handle_exception_type(
                            type_mapping,
                            validated_request_data["app_name"],
                            total_count,
                            span_name,
                            service_name,
                            self.UNKNOWN_EXCEPTION,
                        )

        return {
            "data": self.filter_keyword(
                sorted(list(type_mapping.values()), key=lambda i: i["count"], reverse=True),
                validated_request_data.get("keyword"),
            ),
            "filter": [],
            "sort": [],
        }

    def filter_keyword(self, data, keyword):
        if not keyword:
            return data

        res = []
        for r in data:
            if (
                keyword.lower() in r["name"].lower()
                or keyword.lower() in r["service_name"].lower()
                or keyword.lower() in r["endpoint_name"]
                or keyword.lower() in r["exception_type"]
            ):
                res.append(r)

        return res


class ErrorListByTraceIdsResource(PageListResource):
    def get_columns(self, column_type=None):
        endpoint_format = LinkTableFormat(
            id="endpoint",
            name=_lazy("接口"),
            checked=True,
            url_format="/application/?filter-endpoint_name={endpoint}"
            + "&filter-service_name={service_name}"
            + "&filter-app_name={app_name}&dashboardId=endpoint&sceneType=detail&sceneId=apm_application",
            target="event",
            event_key=SceneEventKey.SWITCH_SCENES_TYPE,
        )
        error_format = StackLinkTableFormat(
            id="message",
            name=_lazy("错误"),
            checked=True,
            url_format="/application/?filter-endpoint_name={endpoint}"
            + "&filter-exception_type={exception_type}&filter-service_name={service_name}"
            + "&filter-app_name={app_name}&dashboardId=error&sceneType=detail&sceneId=apm_application",
            target="event",
            event_key=SceneEventKey.SWITCH_SCENES_TYPE,
        )
        return [
            error_format,
            endpoint_format,
            LinkTableFormat(
                id="service_name",
                name=_lazy("服务"),
                checked=True,
                url_format="/service/?filter-service_name={service_name}&filter-app_name={app_name}",
                sortable=True,
            ),
            StringTableFormat(id="first_time", name=_lazy("首次出现时间"), checked=True, sortable=True),
            StringTableFormat(id="last_time", name=_lazy("最新出现时间"), checked=True, sortable=True),
            NumberTableFormat(id="error_count", name=_lazy("错误次数"), checked=True, sortable=True),
            LinkListTableFormat(
                id="operations",
                name=_lazy("操作"),
                links=[
                    LinkTableFormat(
                        id="operate",
                        name=_lazy("调用链"),
                        url_format='/?bizId={bk_biz_id}/#/trace/home/?app_name={app_name}'
                        + '&search_type=scope'
                        + '&filter_dict={{"service":["{service_name}"],"endpoint":["{endpoint}"]}}'
                        + '&query_string=status.code:+2+',
                        target="blank",
                        event_key=SceneEventKey.SWITCH_SCENES_TYPE,
                    ),
                ],
            ),
        ]

    class RequestSerializer(serializers.Serializer):
        bk_biz_id = serializers.CharField(label="业务ID")
        trace_ids = serializers.ListField(child=serializers.CharField(), label="traceId列表")
        view_options = serializers.JSONField(label="页面设置", required=False)
        start_time = serializers.CharField(label="开始时间")
        end_time = serializers.CharField(label="结束时间")
        keyword = serializers.CharField(label="关键字", allow_blank=True)
        filter = serializers.CharField(label="条件", allow_blank=True)
        service_name = serializers.CharField(label="服务", allow_blank=True, default="")
        page = serializers.IntegerField(required=False, label="页码")
        page_size = serializers.IntegerField(required=False, label="每页条数")
        sort = serializers.CharField(required=False, label="排序方法", allow_blank=True)
        filter_dict = serializers.DictField(required=False, label="筛选条件", default={})
        check_filter_dict = serializers.DictField(required=False, label="勾选条件", default={})

    def perform_request(self, validated_request_data):
        res = []
        app_relation = api.apm_api.query_app_by_trace(
            trace_ids=validated_request_data.pop("trace_ids"),
            bk_biz_id=validated_request_data["bk_biz_id"],
            start_time=validated_request_data["start_time"],
            end_time=validated_request_data["end_time"],
        )

        app_names = {(item["bk_biz_id"], item["app_name"]) for _, item in app_relation.items()}
        for bk_biz_id, app in app_names:
            request_data = dict(validated_request_data)
            request_data["bk_biz_id"] = bk_biz_id
            request_data["app_name"] = app
            res += ErrorListResource().get_data(request_data)

        paginated_data = self.get_pagination_data(res, validated_request_data)
        paginated_data["filter"] = CategoryCachedEnum.get_filter_fields()
        paginated_data["check_filter"] = []

        return paginated_data


class HostDetailResource(GetHostOrTopoNodeDetailResource):
    """主机详情"""

    class RequestSerializer(GetHostOrTopoNodeDetailResource.RequestSerializer):
        source_type = serializers.CharField(label="主机关联来源")

    def perform_request(self, params):
        # 此接口的作用是在主机详情的基础上增加一个关联来源字段 用在页面显示
        response = GetHostOrTopoNodeDetailResource()(**params)
        if not response or not isinstance(response, list):
            return response
        response.append(
            {"name": _("关联来源"), "type": "string", "value": HostHandler.SourceType.get_label(params["source_type"])}
        )
        return response


class HostInstanceDetailListResource(Resource):
    """关联主机列表"""

    class RequestSerializer(serializers.Serializer):
        bk_biz_id = serializers.IntegerField(label="业务ID")
        app_name = serializers.CharField(label="应用名称")
        service_name = serializers.CharField(label="服务名称")
        keyword = serializers.CharField(label="关键字", allow_blank=True, required=False)
        start_time = serializers.IntegerField(label="开始时间", required=False)
        end_time = serializers.IntegerField(label="结束时间", required=False)

    def perform_request(self, data):
        keyword = data.pop("keyword", None)

        host_instances = HostHandler.list_application_hosts(**data)

        host_mapping = {
            int(i["bk_host_id"]): {
                **i,
                "id": i["bk_host_id"],
                "name": i["bk_host_innerip"],
                "status": CollectStatus.NODATA,
                "app_name": data["app_name"],
                "service_name": data["service_name"],
            }
            for i in host_instances
        }
        res = self.filter_keyword(host_mapping, keyword)
        self.add_status(data["bk_biz_id"], res)
        return list(res.values())

    def add_status(self, bk_biz_id, hosts):
        """添加主机 agent 状态字段"""
        resource.performance.search_host_metric.get_agent_status(
            bk_biz_id,
            [
                Host(
                    bk_host_innerip=hosts[i]["bk_host_innerip"],
                    bk_cloud_id=hosts[i]["bk_cloud_id"],
                    bk_host_id=hosts[i]["bk_host_id"],
                )
                for i in hosts
            ],
            hosts,
        )
        # 根据 status 字段
        for k in hosts:
            status = hosts[k].get("status")
            if status is None:
                continue
            if status == 0:
                hosts[k]["status"] = CollectStatus.SUCCESS
            else:
                hosts[k]["status"] = CollectStatus.NODATA

    def filter_keyword(self, data, keyword):
        if not keyword:
            return data

        res = {}
        for i in data:
            for k, v in data[i].items():
                if keyword in v:
                    res[i] = data[i]
        return res


class MetricDetailStatisticsResource(Resource):
    """获取指标详情表格"""

    class RequestSerializer(serializers.Serializer):
        bk_biz_id = serializers.IntegerField(label="业务ID")
        app_name = serializers.CharField(label="应用名称")
        start_time = serializers.IntegerField(label="开始时间")
        end_time = serializers.IntegerField(label="结束时间")
        service_name = serializers.CharField(label="服务名称过滤", required=False)
        option_kind = serializers.CharField(label="选项主调/被调")
        data_type = serializers.ChoiceField(label="指标类型", choices=StatisticsMetric.get_choices())
        # 请求数无维度 错误数维度为 总数量+状态码 响应耗时维度为 平均耗时+MAX/MIN/P90/...
        dimension = serializers.CharField(label="下拉框维度", required=False, default="default")
        dimension_category = serializers.ChoiceField(
            label="下拉框维度分类",
            choices=ErrorMetricCategory.get_choices(),
            required=False,
        )

    def perform_request(self, validated_data):
        template = ServiceMetricStatistics.get_template(
            validated_data["data_type"],
            validated_data.get("option_kind"),
            validated_data.pop("dimension"),
            validated_data.get("service_name"),
            validated_data.get("dimension_category"),
        )
        s = ServiceMetricStatistics(**validated_data)
        return s.list(template)


class GetFieldOptionValuesResource(Resource):
    class RequestSerializer(serializers.Serializer):
        bk_biz_id = serializers.IntegerField(label="业务ID")
        app_name = serializers.CharField(label="应用名称")
        start_time = serializers.IntegerField(label="开始时间", required=False)
        end_time = serializers.IntegerField(label="结束时间", required=False)
        limit = serializers.IntegerField(label="查询数量", default=10000, required=False)
        field = serializers.CharField(label="字段")
        metric_field = serializers.CharField(label="指标")
        filter_dict = serializers.DictField(label="过滤条件", required=False, default={})
        where = serializers.ListField(label="过滤条件", required=False, default=[], child=serializers.DictField())

        def validate(self, attrs):
            # 合并查询条件
            attrs["filter_dict"] = q_to_dict(
                conditions_to_q(filter_dict_to_conditions(attrs.get("filter_dict") or {}, attrs.get("where") or []))
            )
            return attrs

    def perform_request(self, validated_request_data):
        metric_helper: metric_group.MetricHelper = metric_group.MetricHelper(
            validated_request_data["bk_biz_id"], validated_request_data["app_name"]
        )
        option_values: List[str] = metric_helper.get_field_option_values(
            metric_field=validated_request_data["metric_field"],
            field=validated_request_data["field"],
            filter_dict=validated_request_data.get("filter_dict"),
            limit=validated_request_data["limit"],
            start_time=validated_request_data["start_time"],
            end_time=validated_request_data["end_time"],
        )
        return [{"value": value, "text": value} for value in sorted(option_values)]


class RecordHelperMixin:
    @classmethod
    def _process_sorted(cls, records: List[Dict[str, Any]]) -> List[Dict[str, Any]]:
        if not records:
            return []
        if "time" in records[0].get("dimensions") or {}:
            return sorted(records, key=lambda _d: -_d.get("dimensions", {}).get("time", 0))
        return records

    @classmethod
    def format_value(cls, metric_cal_type: str, value: Any) -> float:
        try:
            value = float(value)
        except Exception:  # pylint: disable=broad-except
            value = 0

        if metric_cal_type == metric_group.CalculationType.REQUEST_TOTAL:
            # 请求量必须是整型
            value = int(value)
        elif metric_cal_type in [
            metric_group.CalculationType.TIMEOUT_RATE,
            metric_group.CalculationType.SUCCESS_RATE,
            metric_group.CalculationType.EXCEPTION_RATE,
        ]:
            value = format_percent(value, precision=3, sig_fig_cnt=2)
        else:
            value = round(value, 2)

        return value


class CalculateByRangeResource(Resource, RecordHelperMixin):
    class RequestSerializer(serializers.Serializer):
        ZERO_TIME_SHIFT: str = "0s"

        class OptionsSerializer(serializers.Serializer):
            class TrpcSerializer(serializers.Serializer):
                kind = serializers.ChoiceField(
                    label="调用类型",
                    choices=SeriesAliasType.get_choices(),
                    required=True,
                )
                temporality = serializers.ChoiceField(label="时间性", required=True, choices=MetricTemporality.choices())
                ret_code_as_exception = serializers.BooleanField(label="非 0 返回码是否当成异常", required=False, default=False)

            trpc = TrpcSerializer(label="tRPC 配置", required=False)

        bk_biz_id = serializers.IntegerField(label="业务ID")
        app_name = serializers.CharField(label="应用名称")
        metric_group_name = serializers.ChoiceField(
            label="指标组", required=True, choices=metric_group.GroupEnum.choices()
        )
        metric_cal_type = serializers.ChoiceField(
            label="指标计算类型", required=True, choices=metric_group.CalculationType.choices()
        )

        baseline = serializers.CharField(label="对比基准", required=False, default=ZERO_TIME_SHIFT)
        time_shifts = serializers.ListSerializer(
            label="时间偏移", required=False, default=[], child=serializers.CharField()
        )
        filter_dict = serializers.DictField(label="过滤条件", required=False, default={})
        where = serializers.ListField(label="过滤条件", required=False, default=[], child=serializers.DictField())
        group_by = serializers.ListSerializer(label="聚合字段", required=False, default=[], child=serializers.CharField())
        options = OptionsSerializer(label="配置", required=False, default={})
        start_time = serializers.IntegerField(label="开始时间", required=False)
        end_time = serializers.IntegerField(label="结束时间", required=False)

        def validate(self, attrs):
            attrs["time_shifts"] = list(set(attrs["time_shifts"]))
            if self.ZERO_TIME_SHIFT not in attrs["time_shifts"]:
                attrs["time_shifts"].append(self.ZERO_TIME_SHIFT)

            # 当前时间不计入对比次数
            if len(attrs["time_shifts"]) > 3:
                raise ValueError(_("最多支持两次时间对比"))

            # 合并查询条件
            attrs["filter_dict"] = q_to_dict(
                conditions_to_q(filter_dict_to_conditions(attrs.get("filter_dict") or {}, attrs.get("where") or []))
            )
            return attrs

    @classmethod
    def _merge(
        cls,
        metric_cal_type: str,
        group_fields: List[str],
        alias_aggregated_records_map: Dict[str, List[Dict[str, Any]]],
    ) -> List[Dict[str, Any]]:
        group_key_record_map: Dict[Tuple, Dict[str, Any]] = {}
        # 多个对比时间维度数量可能存在差异，此处合并取维度数的交集
        for alias, records in alias_aggregated_records_map.items():
            for record in records:
                record["time"] = record["_time_"] // 1000
                group_key: Tuple = tuple((field, record.get(field) or "") for field in group_fields)
                group_key_record_map.setdefault(group_key, {})[alias] = record["_result_"]

        merged_records: List[Dict[str, Any]] = []
        aliases: List[str] = list(alias_aggregated_records_map.keys())
        for group_key, record in group_key_record_map.items():
            # 确保 dimensions 以 group_fields 为序
            dimensions: Dict[str, Any] = dict(group_key)
            processed_record: Dict[str, Any] = {"dimensions": {}}
            for field in group_fields:
                processed_record["dimensions"][field] = dimensions.get(field) or ""

            # 对合并后不存在的数值补 None
            for alias in aliases:
                processed_record[alias] = record.get(alias)
                if processed_record[alias] is None:
                    continue
                processed_record[alias] = cls.format_value(metric_cal_type, processed_record[alias])
            merged_records.append(processed_record)
        return merged_records

    @classmethod
    def _process_growth_rates(cls, baseline: str, aliases: List[str], records: List[Dict[str, Any]]):
        for record in records:
            for alias in aliases:
                growth_rate: Optional[float] = None

                if record[baseline] == 0 and record[alias] == 0:
                    # 两个数据都为 0 时，设定增长率为 0%
                    growth_rate = 0
                elif not record[alias] and record[baseline]:
                    # 往期无数据，同比正增长 100%
                    growth_rate = 100
                elif record[alias] and not record[baseline]:
                    # 当前无数据，同比负增长 100%
                    growth_rate = -100
                elif record[alias] and record[baseline]:
                    # 设置 4 位可读精度，非 0 展示 0.0001
                    growth_rate = format_percent(
                        (record[baseline] - record[alias]) / record[alias] * 100,
                        precision=2,
                        sig_fig_cnt=1,
                        readable_precision=4,
                    )

                record.setdefault("growth_rates", {})[alias] = growth_rate

    @classmethod
    def _process_proportions(cls, aliases: List[str], records: List[Dict[str, Any]]):
        alias_total_map: Dict[str, int] = defaultdict(int)
        for record in records:
            for alias in aliases:
                alias_total_map[alias] += record[alias] or 0

        for record in records:
            for alias in aliases:
                if alias_total_map[alias] == 0 or record[alias] is None:
                    # 总数为 0 或者 数据为空 的情况下，直接置空
                    record.setdefault("proportions", {})[alias] = None
                    continue
                record.setdefault("proportions", {})[alias] = format_percent(
                    (record[alias] / alias_total_map[alias]) * 100, precision=2, sig_fig_cnt=1, readable_precision=4
                )

    def perform_request(self, validated_request_data):
        def _collect(_alias: Optional[str], **_kwargs):
            _group: metric_group.BaseMetricGroup = metric_group.MetricGroupRegistry.get(
                group_name,
                validated_request_data["bk_biz_id"],
                validated_request_data["app_name"],
                group_by=group_fields,
                filter_dict=validated_request_data.get("filter_dict"),
                time_shift=_alias,
                **(validated_request_data["options"].get(group_name) or {}),
            )
            alias_aggregated_records_map[_alias] = _group.handle(metric_cal_type, **_kwargs)

        baseline: str = validated_request_data["baseline"]
        metric_cal_type: str = validated_request_data["metric_cal_type"]
        alias_aggregated_records_map: Dict[str, List[Dict[str, Any]]] = {}
        group_name: str = validated_request_data["metric_group_name"]
        group_fields: List[str] = validated_request_data.get("group_by") or []

        run_threads(
            [
                InheritParentThread(
                    target=_collect,
                    args=(time_shift,),
                    kwargs={
                        "start_time": validated_request_data.get("start_time"),
                        "end_time": validated_request_data.get("end_time"),
                    },
                )
                for time_shift in validated_request_data["time_shifts"]
            ]
        )

        # 合并数据
        merged_records: List[Dict[str, Any]] = self._merge(metric_cal_type, group_fields, alias_aggregated_records_map)

        aliases: List[str] = list(alias_aggregated_records_map.keys())
        # 计算增长率
        self._process_growth_rates(baseline, aliases, merged_records)
        if validated_request_data["metric_cal_type"] == metric_group.CalculationType.REQUEST_TOTAL:
            # 计算占比
            self._process_proportions(aliases, merged_records)

        return {"total": len(merged_records), "data": self._process_sorted(merged_records)}


class QueryDimensionsByLimitResource(Resource, RecordHelperMixin):
    ZERO_TIME_SHIFT: str = "0s"
    CALCULATION_TYPE: str = metric_group.CalculationType.TOP_N

    class RequestSerializer(serializers.Serializer):
        class OptionsSerializer(serializers.Serializer):
            class TrpcSerializer(serializers.Serializer):
                kind = serializers.ChoiceField(
                    label="调用类型",
                    choices=SeriesAliasType.get_choices(),
                    required=True,
                )
                temporality = serializers.ChoiceField(label="时间性", required=True, choices=MetricTemporality.choices())
                ret_code_as_exception = serializers.BooleanField(label="非 0 返回码是否当成异常", required=False, default=False)

            trpc = TrpcSerializer(label="tRPC 配置", required=False)

        bk_biz_id = serializers.IntegerField(label="业务ID")
        app_name = serializers.CharField(label="应用名称")
        limit = serializers.IntegerField(label="查询数量", default=10, required=False)
        filter_dict = serializers.DictField(label="过滤条件", required=False, default={})
        where = serializers.ListField(label="过滤条件", required=False, default=[], child=serializers.DictField())
        group_by = serializers.ListSerializer(label="聚合字段", required=False, default=[], child=serializers.CharField())
        method = serializers.ChoiceField(
            label="计算类型",
            required=False,
            default=metric_group.CalculationType.TOP_N,
            choices=[metric_group.CalculationType.TOP_N, metric_group.CalculationType.BOTTOM_N],
        )
        metric_group_name = serializers.ChoiceField(
            label="指标组", required=True, choices=metric_group.GroupEnum.choices()
        )
        metric_cal_type = serializers.ChoiceField(
            label="指标计算类型", required=True, choices=metric_group.CalculationType.choices()
        )
        time_shift = serializers.CharField(label="时间偏移", required=False)
        start_time = serializers.IntegerField(label="开始时间", required=False)
        end_time = serializers.IntegerField(label="结束时间", required=False)
        options = OptionsSerializer(label="配置", required=False, default={})
        with_filter_dict = serializers.BooleanField(label="是否提供过滤条件", required=False, default=False)

        def validate(self, attrs):
            # 合并查询条件
            attrs["filter_dict"] = q_to_dict(
                conditions_to_q(filter_dict_to_conditions(attrs.get("filter_dict") or {}, attrs.get("where") or []))
            )
            return attrs

    @classmethod
    def _format(cls, time_shift: str, group_fields: List[str], records: List[Dict[str, Any]]):
        group_key_result_map: Dict[Tuple, Any] = {}
        time_offset_sec: int = parse_time_compare_abbreviation(time_shift)
        for record in records:
            # 时间偏移场景，需要转为字符串时间
            record["time"] = datetime.datetime.fromtimestamp(record["_time_"] // 1000 + time_offset_sec).strftime(
                "%Y-%m-%d %H:%M:%S"
            )

            group_key: Tuple = tuple((field, record.get(field)) for field in group_fields)
            group_key_result_map[group_key] = record["_result_"]

        processed_records: List[Dict[str, Any]] = []
        for group_key, result in group_key_result_map.items():
            processed_records.append({"dimensions": dict(group_key), "result": result})
        return processed_records

    @classmethod
    def _display_format(
        cls, metric_cal_type: str, group_fields: List[str], records: List[Dict[str, Any]]
    ) -> List[Dict[str, Any]]:
        total: float = 0
        processed_records: List[Dict[str, Any]] = []
        for record in records:
            value: float = cls.format_value(metric_cal_type, record["result"])
            total += value

            group_values: List[str] = []
            processed_record: Dict[str, Any] = {"value": value, "dimensions": {}}
            for field in group_fields:
                # 按 GroupBy 序处理
                processed_record["dimensions"][field] = record["dimensions"].get(field) or ""
                group_values.append(processed_record["dimensions"][field])

            processed_record["name"] = "|".join(group_values)
            processed_records.append(processed_record)

        for record in processed_records:
            # 分母为 0，占比也设置为 0
            if total == 0:
                record["proportion"] = 0
                continue

            record["proportion"] = format_percent(
                (record["value"] / total) * 100, precision=2, sig_fig_cnt=1, readable_precision=4
            )

        return processed_records

    @classmethod
    def _get_extra_filter_dict(cls, records: List[Dict[str, Any]]) -> Dict[str, Any]:
        q: Q = Q()
        for record in records:
            # 处理维度值为 None 的情况，改写为 xx=“”，避免忽略掉这条线
            kv: Dict[str, Any] = {k: v or "" for k, v in record["dimensions"].items()}
            if kv:
                q = q | Q(**kv)
        return q_to_dict(q)

    def perform_request(self, validated_request_data):
        group_name: str = validated_request_data["metric_group_name"]
        metric_cal_type: str = validated_request_data["metric_cal_type"]
        time_shift: str = validated_request_data.get("time_shift") or "0s"
        group_fields: List[str] = validated_request_data.get("group_by") or []
        group: metric_group.BaseMetricGroup = metric_group.MetricGroupRegistry.get(
            group_name,
            validated_request_data["bk_biz_id"],
            validated_request_data["app_name"],
            time_shift=time_shift,
            group_by=group_fields,
            filter_dict=validated_request_data.get("filter_dict"),
            **(validated_request_data["options"].get(group_name) or {}),
        )
        records: List[Dict[str, Any]] = group.handle(
            validated_request_data["method"],
            qs_type=metric_cal_type,
            limit=validated_request_data["limit"],
            start_time=validated_request_data.get("start_time"),
            end_time=validated_request_data.get("end_time"),
        )
        records = self._format(time_shift, group_fields, records)

        result: Dict[str, Any] = {"data": self._display_format(metric_cal_type, group_fields, records)}
        if validated_request_data.get("with_filter_dict"):
            result["extra_filter_dict"] = self._get_extra_filter_dict(records)
        return result<|MERGE_RESOLUTION|>--- conflicted
+++ resolved
@@ -919,29 +919,6 @@
         collects = CollectServiceResource.get_collect_config(application).config_value
 
         res = []
-<<<<<<< HEAD
-        # 先获取缓存数据
-        cache_key = ApmCacheKey.APP_SERVICE_STATUS_KEY.format(application_id=application.application_id)
-        data_status_mapping = cache.get(cache_key)
-        if data_status_mapping:
-            try:
-                data_status_mapping = json.loads(data_status_mapping)
-            except JSONDecodeError:
-                pass
-        if not data_status_mapping:
-            # 数据状态是指最新的一个状态，所以这里使用无数据周期配置，而不是页面选择的起止时间
-            start_time, end_time = get_datetime_range("minute", application.no_data_period)
-            start_time, end_time = int(start_time.timestamp()), int(end_time.timestamp())
-            data_status_mapping = ServiceHandler.get_service_data_status_mapping(
-                application,
-                start_time,
-                end_time,
-                services,
-            )
-            cache.set(cache_key, json.dumps(data_status_mapping), application.no_data_period * 60)
-
-=======
->>>>>>> d2f74433
         labels_mapping = group_by(
             ApmMetaConfig.list_service_config_values(bk_biz_id, app_name, [i["topo_key"] for i in services], "labels"),
             operator.attrgetter("level_key"),
@@ -963,21 +940,6 @@
                     "service_name": name,
                     "type": CategoryCachedEnum.from_value(service["extra_data"]["category"]).label,
                     "language": service["extra_data"]["service_language"] or _("其他语言"),
-<<<<<<< HEAD
-                    "metric_data_status": data_status_mapping.get(name, {}).get(
-                        TelemetryDataType.METRIC.value, DataStatus.DISABLED
-                    ),
-                    "log_data_status": data_status_mapping.get(name, {}).get(
-                        TelemetryDataType.LOG.value, DataStatus.DISABLED
-                    ),
-                    "trace_data_status": data_status_mapping.get(name, {}).get(
-                        TelemetryDataType.TRACE.value, DataStatus.DISABLED
-                    ),
-                    "profiling_data_status": data_status_mapping.get(name, {}).get(
-                        TelemetryDataType.PROFILING.value, DataStatus.DISABLED
-                    ),
-=======
->>>>>>> d2f74433
                     "operation": {
                         "config": _lazy("配置"),
                     },
