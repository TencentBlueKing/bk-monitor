--- conflicted
+++ resolved
@@ -163,15 +163,9 @@
                     base_q, {"table": relation["table"], "relations": conditions}, data_labels_map, table
                 )
                 queryset = queryset.add_query(q)
-<<<<<<< HEAD
 
             continue
 
-=======
-
-            continue
-
->>>>>>> c58463af
         queryset = queryset.add_query(filter_by_relation(base_q, relation, data_labels_map))
 
     return queryset.config["query_configs"]
