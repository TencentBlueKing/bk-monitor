--- conflicted
+++ resolved
@@ -360,7 +360,6 @@
         datasource_option,
         enabled_profiling: bool = False,
         plugin_config=None,
-        enabled_profiling=False,
     ):
         create_params = {
             "bk_biz_id": bk_biz_id,
@@ -370,13 +369,7 @@
             "es_storage_config": datasource_option,
         }
 
-<<<<<<< HEAD
         if enabled_profiling:
-=======
-        white_list = settings.APM_PROFILING_ENABLED_APPS
-        # int value would be transformed to str when saved in settings
-        if (str(bk_biz_id) in white_list and app_name in white_list[str(bk_biz_id)]) or enabled_profiling:
->>>>>>> f6ea85c1
             create_params["enabled_profiling"] = True
         application_info = api.apm_api.create_application(create_params)
 
