--- conflicted
+++ resolved
@@ -13,8 +13,5 @@
 from .service import *  # noqa
 from .visit_record import *  # noqa
 from .trace import *  # noqa
-<<<<<<< HEAD
 from .metric import *  # noqa
-=======
-from .strategy import *  # noqa
->>>>>>> 9683460a
+from .strategy import *  # noqa