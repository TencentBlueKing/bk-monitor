--- conflicted
+++ resolved
@@ -10,7 +10,6 @@
 
 import itertools
 from collections import defaultdict
-from threading import Lock
 from typing import Any
 from collections.abc import Iterable
 
@@ -223,65 +222,7 @@
         # 再删除策略实例
         strategy_instance_qs.delete()
 
-<<<<<<< HEAD
-        def _apply(_obj: StrategyTemplate) -> dict[str, int | dict[str, int]]:
-            try:
-                _dispatcher = dispatch.StrategyDispatcher(
-                    _obj, handler.StrategyTemplateHandler.get_query_template_or_none(_obj, query_template_map)
-                )
-                _service_strategy_id_map: dict[str, int] = _dispatcher.dispatch(
-                    entity_set, global_config, extra_configs_map.get(_obj.pk, [])
-                )
-            except Exception as e:  # pylint: disable=broad-except
-                # 由于异常会中断其他线程的下发，这里捕获所有异常，最后统一抛出，避免中断带来的不一致问题。
-                with lock:
-                    error_msgs.append(_("模板【{}】下发失败, {}").format(_obj.name, str(e)))
-                return {"strategy_template_id": _obj.pk, "service_strategy_id_map": {}}
-
-            return {"strategy_template_id": _obj.pk, "service_strategy_id_map": _service_strategy_id_map}
-
-        query_template_map: dict[tuple[int, str], QueryTemplateWrapper] = (
-            handler.StrategyTemplateHandler.get_query_template_map(strategy_templates)
-        )
-        global_config = dispatch.DispatchGlobalConfig(**self.query_data["global_config"])
-
-        # 批量进行模板下发
-        lock: Lock = Lock()
-        error_msgs: list[str] = []
-        pool = ThreadPool(8)
-        dispatch_results_iter: Iterable[dict[str, int | dict[str, int]]] = pool.imap_unordered(
-            lambda _obj: _apply(_obj), strategy_templates
-        )
-        pool.close()
-
-        strategy_ids: list[int] = []
-        template_dispatch_map: dict[int, dict[str, int]] = {}
-        for dispatch_result in dispatch_results_iter:
-            service_strategy_id_map: dict[str, int] = dispatch_result["service_strategy_id_map"]
-            strategy_ids.extend(list(service_strategy_id_map.values()))
-            template_dispatch_map[dispatch_result["strategy_template_id"]] = service_strategy_id_map
-
-        if error_msgs:
-            raise ValueError("\n".join(error_msgs))
-
-        apply_data: list[dict[str, Any]] = []
-        id_strategy_map = self._get_id_strategy_map(strategy_ids)
-        for strategy_template_id, service_strategy_map in template_dispatch_map.items():
-            for service_name, strategy_id in service_strategy_map.items():
-                apply_data.append(
-                    {
-                        "service_name": service_name,
-                        "strategy_template_id": strategy_template_id,
-                        "strategy": {
-                            "id": strategy_id,
-                            "name": id_strategy_map.get(strategy_id, {}).get("name", ""),
-                        },
-                    }
-                )
-        return Response({"app_name": self.query_data["app_name"], "list": apply_data})
-=======
         return Response({})
->>>>>>> 14325011
 
     @action(methods=["POST"], detail=False, serializer_class=serializers.StrategyTemplateCheckRequestSerializer)
     def check(self, *args, **kwargs) -> Response:
