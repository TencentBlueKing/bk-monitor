--- conflicted
+++ resolved
@@ -122,14 +122,9 @@
         plugin_file_manager = PluginFileManagerFactory.get_ext_file_manager()
         file_manager = plugin_file_manager.save_file(**validated_request_data)
         file_name = validated_request_data["file_name"]
-<<<<<<< HEAD
         extension = file_name.split(".")[-1].lower()
         if self.is_zipfile(extension):
             file_tree = file_manager.prev_structure(validated_request_data["file_data"], extension)
-=======
-        if self.is_zipfile(file_name):
-            file_tree = file_manager.prev_structure(validated_request_data["file_data"])
->>>>>>> 029bfe93
         else:
             file_tree = {"name": file_name, "type": "file"}
         return {
@@ -140,14 +135,8 @@
             "file_tree": file_tree,
         }
 
-<<<<<<< HEAD
     def is_zipfile(self, extension):
         return extension in (".tar.gz", ".tgz", ".zip", ".rar", ".tar")
-=======
-    def is_zipfile(self, file_name):
-        return file_name.endswith((".tar.gz", ".tgz", ".zip", ".rar", ".tar"))
->>>>>>> 029bfe93
-
 
 class DataDogPluginUploadResource(Resource):
     class RequestSerializer(serializers.Serializer):
