--- conflicted
+++ resolved
@@ -15,7 +15,6 @@
 import json
 import logging
 import os
-import pathlib
 import re
 import shutil
 import subprocess
@@ -427,11 +426,7 @@
         super().__init__()
         self.tmp_path = os.path.join(settings.MEDIA_ROOT, "plugin", str(uuid4()))
         self.plugin_id = None
-<<<<<<< HEAD
-        self.filename_list = {}
-=======
         self.filename_dict = {}
->>>>>>> 957c9c18
         self.current_version = None
         self.tmp_version = None
         self.plugin_type = None
@@ -448,33 +443,20 @@
         file_data = serializers.FileField(required=True)
 
     def un_tar_gz_file(self, tar_obj):
-<<<<<<< HEAD
-        # 解压文件到临时目录
-=======
         # 免解压读取文件内容到内存
->>>>>>> 957c9c18
         with tarfile.open(fileobj=tar_obj) as package_file:
             for member in package_file.getmembers():
                 # 取代 tarfile.extractall 的 filter="data"
                 if not member.isreg():
                     continue
                 with package_file.extractfile(member) as f:
-<<<<<<< HEAD
-                    self.filename_list[member.name] = f.read()
-=======
                     self.filename_dict[Path(member.name)] = f.read()
->>>>>>> 957c9c18
 
     def get_plugin(self):
         meta_yaml_path = ""
         # 获取plugin_id,meta.yaml必要信息
-<<<<<<< HEAD
-        for filename in self.filename_list.keys():
-            path = filename.split("/")
-=======
         for filename in self.filename_dict.keys():
             path = filename.parts
->>>>>>> 957c9c18
             if (
                 len(path) >= 4
                 and path[-1] == "meta.yaml"
@@ -489,11 +471,7 @@
             raise PluginParseError({"msg": _("无法解析plugin_id")})
 
         try:
-<<<<<<< HEAD
-            meta_content = self.filename_list[meta_yaml_path]
-=======
             meta_content = self.filename_dict[meta_yaml_path]
->>>>>>> 957c9c18
         except OSError:
             raise PluginParseError({"msg": _("meta.yaml不存在，无法解析")})
 
