# -*- coding: utf-8 -*-
"""
Tencent is pleased to support the open source community by making 蓝鲸智云 - 监控平台 (BlueKing - Monitor) available.
Copyright (C) 2017-2021 THL A29 Limited, a Tencent company. All rights reserved.
Licensed under the MIT License (the "License"); you may not use this file except in compliance with the License.
You may obtain a copy of the License at http://opensource.org/licenses/MIT
Unless required by applicable law or agreed to in writing, software distributed under the License is distributed on
an "AS IS" BASIS, WITHOUT WARRANTIES OR CONDITIONS OF ANY KIND, either express or implied. See the License for the
specific language governing permissions and limitations under the License.
"""
# pylint: disable=W

import base64
import copy
import hashlib
import logging
import os
import re
import shutil
import tarfile
import time
from collections import namedtuple
from distutils.version import StrictVersion
from uuid import uuid4

import yaml
from constants.result_table import (
    RT_RESERVED_WORD_EXACT,
    RT_RESERVED_WORD_FUZZY,
    RT_TABLE_NAME_WORD_EXACT,
)
from core.drf_resource import Resource, api, resource
from core.drf_resource.tasks import step
from core.errors.api import BKAPIError
from core.errors.export_import import ExportImportError
from core.errors.plugin import (
    BizChangedError,
    MetricNumberError,
    PluginIDExist,
    PluginIDFormatError,
    PluginIDNotExist,
    PluginParseError,
    PluginVersionNotExist,
    RegisterPackageError,
    RelatedItemsExist,
    SNMPMetricNumberError,
    UnsupportedPluginTypeError,
)
from django.conf import settings
from django.core.files.storage import default_storage
from django.db import IntegrityError, transaction
from django.utils.translation import ugettext as _
from django.utils.translation import ugettext_lazy as _lazy
from rest_framework import serializers
from six.moves import map

from bkmonitor.utils.common_utils import safe_int
from bkmonitor.utils.request import get_request
from bkmonitor.utils.serializers import MetricJsonBaseSerializer
from constants.result_table import (
    RT_RESERVED_WORD_EXACT,
    RT_RESERVED_WORD_FUZZY,
    RT_TABLE_NAME_WORD_EXACT,
)
from core.drf_resource import Resource, api, resource
from core.drf_resource.tasks import step
from core.errors.api import BKAPIError
from core.errors.export_import import ExportImportError
from core.errors.plugin import (
    BizChangedError,
    MetricNumberError,
    PluginIDExist,
    PluginIDFormatError,
    PluginIDNotExist,
    PluginParseError,
    PluginVersionNotExist,
    RegisterPackageError,
    RelatedItemsExist,
    SNMPMetricNumberError,
    UnsupportedPluginTypeError,
)
from monitor.models import GlobalConfig
from monitor_web.commons.data_access import PluginDataAccessor
from monitor_web.commons.file_manager import PluginFileManager
from monitor_web.models import CollectConfigMeta
from monitor_web.models.plugin import CollectorPluginMeta, PluginVersionHistory
from monitor_web.plugin.constant import (
    MAX_METRIC_NUM,
    OS_TYPE_TO_DIRNAME,
    SNMP_MAX_METRIC_NUM,
    ConflictMap,
    NodemanRegisterStatus,
    PluginType,
)
from monitor_web.plugin.manager import PluginFileManagerFactory, PluginManagerFactory
from monitor_web.plugin.manager.base import check_skip_debug
from monitor_web.plugin.manager.datadog import DataDogPluginFileManager
from monitor_web.plugin.serializers import (
    DataDogSerializer,
    ExporterSerializer,
    JmxSerializer,
    LogSerializer,
    PluginRegisterRequestSerializer,
    ProcessSerializer,
    PushgatewaySerializer,
    ScriptSerializer,
    SNMPSerializer,
    SNMPTrapSerializer,
)
from monitor_web.plugin.signature import Signature
from utils import count_md5

<<<<<<< HEAD
from bkmonitor.utils.common_utils import safe_int
from bkmonitor.utils.request import get_request
from bkmonitor.utils.serializers import MetricJsonBaseSerializer

=======
>>>>>>> 91459123
logger = logging.getLogger(__name__)


class PluginFileUploadResource(Resource):
    class RequestSerializer(serializers.Serializer):
        file_data = serializers.FileField(required=True)
        file_name = serializers.CharField(required=False)
        plugin_id = serializers.CharField(required=False)
        plugin_type = serializers.CharField(required=True)
        os = serializers.CharField(required=True)

    def perform_request(self, validated_request_data):
        validated_request_data.setdefault("file_name", validated_request_data["file_data"].name)
        plugin_type = validated_request_data.get("plugin_type", CollectorPluginMeta.PluginType.EXPORTER)
        plugin_file_manager = PluginFileManagerFactory.get_manager(plugin_type)
        file_manager = plugin_file_manager.save_file(**validated_request_data)
        plugin_file_manager.valid_file(file_manager.file_obj.file_data, validated_request_data["os"])
        return {
            "file_id": file_manager.file_obj.id,
            "actual_filename": file_manager.file_obj.actual_filename,
            "original_filename": file_manager.file_obj.original_filename,
            "file_md5": file_manager.file_obj.file_md5,
        }


class DataDogPluginUploadResource(Resource):
    class RequestSerializer(serializers.Serializer):
        file_data = serializers.FileField(required=True)
        os = serializers.CharField(required=True)
        plugin_id = serializers.CharField(required=False)

    def perform_request(self, validated_request_data):
        base_path = None
        try:
            file_name = validated_request_data["file_data"].name
            validated_request_data["file_name"] = file_name
            base_path = DataDogPluginFileManager.extract_datadog_file(validated_request_data["file_data"])
            parser_content = DataDogPluginFileManager.parse_plugin_content(base_path, validated_request_data["os"])
            file_info = DataDogPluginFileManager.save_lib(
                base_path,
                parser_content["datadog_check_name"],
                validated_request_data["os"],
                validated_request_data.get("plugin_id"),
            )
            result = dict(parser_content, **file_info)
            return result
        except Exception as err:
            logger.error("[plugin] Upload plugin failed, msg is %s" % str(err))
            raise err
        finally:
            PluginFileManager.clean_dir(base_path)


class SaveMetricResource(Resource):
    class RequestSerializer(MetricJsonBaseSerializer):
        plugin_id = serializers.RegexField(required=True, regex=r"^[a-zA-Z][a-zA-Z0-9_]*$", max_length=30, label="插件ID")
        plugin_type = serializers.ChoiceField(
            required=True, choices=[choice[0] for choice in CollectorPluginMeta.PLUGIN_TYPE_CHOICES], label="插件类型"
        )
        config_version = serializers.IntegerField(required=True, label="插件版本")
        info_version = serializers.IntegerField(required=True, label="插件信息版本")
        need_upgrade = serializers.BooleanField(required=False, label="是否升级", default=False)

    def delay(self, request_data=None, **kwargs):
        request_data = request_data or kwargs
        self.validate_request_data(request_data)
        return self.apply_async(request_data)

    def perform_request(self, validated_request_data):
        token_list = None
        plugin_id = validated_request_data["plugin_id"]
        plugin_type = validated_request_data["plugin_type"]
        if plugin_type == CollectorPluginMeta.PluginType.SNMP:
            if len(validated_request_data["metric_json"]) > SNMP_MAX_METRIC_NUM:
                raise SNMPMetricNumberError(snmp_max_metric_num=SNMP_MAX_METRIC_NUM)
        else:
            metric_num = len(
                [
                    field
                    for metric_json in validated_request_data["metric_json"]
                    for field in metric_json["fields"]
                    if field["monitor_type"] == "metric"
                ]
            )
            if metric_num > MAX_METRIC_NUM:
                # 超限制之后，将配置写入GlobalConfig，提供更改能力
                config, _ = GlobalConfig.objects.get_or_create(key="MAX_METRIC_NUM", defaults={"value": MAX_METRIC_NUM})
                if metric_num > safe_int(config.value, dft=MAX_METRIC_NUM):
                    raise MetricNumberError(max_metric_num=safe_int(config.value, dft=MAX_METRIC_NUM))
        plugin_manager = PluginManagerFactory.get_manager(plugin=plugin_id, plugin_type=plugin_type)
        config_version, info_version, is_change, need_make = plugin_manager.update_metric(validated_request_data)
        if need_make:
            register_info = {"plugin_id": plugin_id, "config_version": config_version, "info_version": info_version}
            token_list = PluginRegisterResource().request(register_info)["token"]
        plugin_manager.data_access(config_version, info_version)
        res = {"config_version": config_version, "info_version": info_version}
        # todo 已关联的采集配置，更新对应插件版本历史

        if token_list:
            res.update(dict(token=token_list))
        return res


class CreatePluginResource(Resource):
    SERIALIZERS = {
        CollectorPluginMeta.PluginType.EXPORTER: ExporterSerializer,
        CollectorPluginMeta.PluginType.JMX: JmxSerializer,
        CollectorPluginMeta.PluginType.SCRIPT: ScriptSerializer,
        CollectorPluginMeta.PluginType.PUSHGATEWAY: PushgatewaySerializer,
        CollectorPluginMeta.PluginType.DATADOG: DataDogSerializer,
        CollectorPluginMeta.PluginType.LOG: LogSerializer,
        CollectorPluginMeta.PluginType.PROCESS: ProcessSerializer,
        CollectorPluginMeta.PluginType.SNMP_TRAP: SNMPTrapSerializer,
        CollectorPluginMeta.PluginType.SNMP: SNMPSerializer,
    }

    def validate_request_data(self, request_data):
        if request_data.get("plugin_type") in self.SERIALIZERS:
            self.RequestSerializer = self.SERIALIZERS[request_data.get("plugin_type")]
        else:
            raise UnsupportedPluginTypeError({"plugin_type", request_data.get("plugin_type")})
        return super(CreatePluginResource, self).validate_request_data(request_data)

    def perform_request(self, validated_request_data):
        plugin_id = validated_request_data["plugin_id"]
        plugin_type = validated_request_data["plugin_type"]
        import_plugin_metric_json = validated_request_data.get("import_plugin_metric_json")
        with transaction.atomic():
            plugin_manager = PluginManagerFactory.get_manager(plugin=plugin_id, plugin_type=plugin_type)
            plugin_manager.validate_config_info(
                validated_request_data["collector_json"], validated_request_data["config_json"]
            )
            try:
                self.request_serializer.save()
            except IntegrityError:
                raise PluginIDExist({"msg": plugin_id})
            version, need_debug = plugin_manager.create_version(validated_request_data)

            # 如果是新导入的插件，则需要保存其metric_json
            if import_plugin_metric_json:
                version.info.metric_json = import_plugin_metric_json
                version.info.save()

        validated_request_data["config_version"] = version.config_version
        validated_request_data["info_version"] = version.info_version
        validated_request_data["os_type_list"] = version.os_type_list
        validated_request_data["need_debug"] = check_skip_debug(need_debug)
        validated_request_data["signature"] = Signature(version.signature).dumps2yaml() if version.signature else ""
        return validated_request_data


class PluginRegisterResource(Resource):
    def __init__(self):
        super(PluginRegisterResource, self).__init__()
        self.plugin_manager = None
        self.RequestSerializer = PluginRegisterRequestSerializer
        self.plugin_id = None
        self.operator = ""
        try:
            self.operator = get_request().user.username
        except Exception:
            pass

    def delay(self, request_data=None, **kwargs):
        request_data = request_data or kwargs
        self.validate_request_data(request_data)
        return self.apply_async(request_data)

    def perform_request(self, validated_request_data):
        self.plugin_id = validated_request_data["plugin_id"]
        plugin = CollectorPluginMeta.objects.filter(plugin_id=self.plugin_id).first()
        if plugin is None:
            raise PluginIDNotExist
        config_version = validated_request_data["config_version"]
        info_version = validated_request_data["info_version"]
        version = PluginVersionHistory.objects.filter(
            plugin_id=self.plugin_id, config_version=config_version, info_version=info_version
        ).first()
        if version is None:
            raise PluginVersionNotExist

        self.plugin_manager = PluginManagerFactory.get_manager(plugin=plugin, operator=self.operator)
        self.plugin_manager.version = version
        try:
            tar_name = self.mack_package()
            file_name = self.upload_file(tar_name)
            self.register_package(file_name)
            plugin_info = api.node_man.plugin_info(name=self.plugin_id, version=version.version)
            token_list = [i["md5"] for i in plugin_info]
            token_list.sort()
            release_version = self.plugin_manager.plugin.release_version
            if release_version is None or release_version.config_version != config_version:
                self.register_template(tar_name)

            version.stage = "debug"
            version.is_packaged = True
            version.save()
        except Exception as e:
            logger.exception(e)
            raise RegisterPackageError({"msg": str(e)})
        finally:
            if os.path.exists(self.plugin_manager.tmp_path):
                shutil.rmtree(self.plugin_manager.tmp_path)

        return {"token": token_list}

    @step(state="MAKE_PACKAGE", message=_lazy("文件正在打包中..."))
    def mack_package(self):
        return self.plugin_manager.make_package()

    def get_file_md5(self, file_name):
        hash = hashlib.md5()
        try:
            with open(file_name, "rb") as f:
                for chunk in iter(lambda: f.read(4096), b""):
                    hash.update(chunk)
        except IOError:
            return "-1"

        return hash.hexdigest()

    @step(state="UPLOAD_FILE", message=_lazy("文件正在上传中..."))
    def upload_file(self, tar_name):
        # 调用节点管理上传文件接口
        with open(tar_name, "rb") as tf:
            md5 = self.get_file_md5(tar_name)
            if (
                settings.USE_CEPH
                and os.getenv("UPLOAD_PLUGIN_VIA_COS", os.getenv("BKAPP_UPLOAD_PLUGIN_VIA_COS", "")) == "true"
            ):
                default_storage.save(tar_name, tf)
                result = api.node_man.upload_cos(
                    file_name=tf.name.split("/")[-1], download_url=default_storage.url(tar_name), md5=md5
                )
            else:
                result = api.node_man.upload(package_file=tf, md5=md5, module="bkmonitor")
            return result["name"]

    @step(state="REGISTER_PACKAGE", message=_lazy("文件正在注册中..."))
    def register_package(self, file_name):
        """
        注册插件包
        :param file_name:
        :return:
        """
        # 调用插件包注册接口
        result = api.node_man.register_package(file_name=file_name, is_release=False)
        job_id = result["job_id"]
        # 最多轮询300次，每次间隔1s
        to_be_continue = 300
        while to_be_continue > 0:
            # 轮询注册插件包结果
            result = api.node_man.query_register_task(job_id=job_id)

            # 如果节点管理状态为失败，则Raise错误
            if result.get("status") == NodemanRegisterStatus.FAILED:
                logger.error(
                    "register package task({}) result: {} message: {}".format(
                        job_id, NodemanRegisterStatus.FAILED, result["message"]
                    )
                )
                raise RegisterPackageError({"msg": result["message"]})

            if result["is_finish"]:
                logger.info("register package task({}) result: {}".format(job_id, result))
                break
            time.sleep(1)
            to_be_continue -= 1
        else:
            # 轮询超时
            raise RegisterPackageError({"msg": _("轮询插件包注册任务超时，请检查节点管理celery是否正常运行")})

    @step(state="REGISTER_TEMPLATE", message=_lazy("配置模板正在注册中..."))
    def register_template(self, tar_name):
        params = {
            "plugin_version": "*",
            "version": self.plugin_manager.version.config_version,
            "format": "yaml",
            "is_release_version": False,
            "plugin_name": self.plugin_manager.plugin.plugin_id,
            "file_path": "etc",
        }
        top_path = os.path.dirname(tar_name)
        dir_path = os.path.join(top_path, self.plugin_id)
        yaml_path = os.path.join(dir_path, os.listdir(dir_path)[0], self.plugin_id, "etc")

        for root, dirs, filenames in os.walk(yaml_path):
            for filename in filenames:
                if not filename.endswith(".tpl"):
                    # 不以 .tpl 结尾的，不注册为模板
                    logger.info("template name ({}) not endswith .tpl, skip".format(filename))
                    continue
                with open(os.path.join(root, filename), "rb") as f:
                    content = f.read()
                params["name"] = filename.replace(".tpl", "")
                params["content"] = base64.b64encode(content).decode("utf-8")
                params["md5"] = hashlib.md5(content).hexdigest()
                result = api.node_man.create_config_template(**params)
                logger.info("register template({}) result: {}".format(params["name"], result))


class PluginImportResource(Resource):
    INFO_FILENAMES = ("description.md", "config.json", "logo.png", "metrics.json", "signature.yaml", "release.md")
    CollectorFile = namedtuple("CollectorFile", ["name", "data"])

    def __init__(self):
        super(PluginImportResource, self).__init__()
        self.tmp_path = os.path.join(settings.MEDIA_ROOT, "plugin", str(uuid4()))
        self.plugin_id = None
        self.filename_list = []
        self.current_version = None
        self.tmp_version = None
        self.plugin_type = None
        self.create_params = {
            "is_official": False,
            "is_safety": False,
            "duplicate_type": None,
            "conflict_detail": "",
            "conflict_title": "",
        }

    class RequestSerializer(serializers.Serializer):
        bk_biz_id = serializers.IntegerField(required=True)
        file_data = serializers.FileField(required=True)

    def un_tar_gz_file(self, tar_obj):
        # 解压文件到临时目录
        with tarfile.open(fileobj=tar_obj, mode="r:gz") as tar:
            tar.extractall(self.tmp_path)
            self.filename_list = tar.getnames()

    def get_plugin(self):
        meta_yaml_path = ""
        # 获取plugin_id,meta.yaml必要信息
        for filename in self.filename_list:
            path = filename.split("/")
            if (
                len(path) >= 4
                and path[-1] == "meta.yaml"
                and path[-2] == "info"
                and path[-4] in list(OS_TYPE_TO_DIRNAME.values())
            ):
                self.plugin_id = path[-3]
                meta_yaml_path = os.path.join(self.tmp_path, filename)
                break

        if not self.plugin_id:
            raise PluginParseError({"msg": _("无法解析plugin_id")})

        try:
            with open(meta_yaml_path) as f:
                meta_content = f.read()
        except IOError:
            raise PluginParseError({"msg": _("meta.yaml不存在，无法解析")})

        meta_dict = yaml.load(meta_content, Loader=yaml.FullLoader)
        # 检验plugin_type
        plugin_type_display = meta_dict.get("plugin_type")
        for name, display_name in CollectorPluginMeta.PLUGIN_TYPE_CHOICES:
            if display_name == plugin_type_display:
                self.plugin_type = name
                break
        else:
            raise PluginParseError({"msg": _("无法解析插件类型")})

    def check_conflict_mes(self):
        self.create_params["conflict_ids"] = []
        if not self.current_version:
            self.create_params["conflict_detail"] = """已经存在重名的插件, 上传的插件版本为: {}""".format(self.tmp_version.version)
            return
        if self.current_version.is_official:
            if self.tmp_version.is_official:
                self.create_params["conflict_detail"] = """导入插件包版本为：{}；已有插件版本为：{}""".format(
                    self.tmp_version.version, self.current_version.version
                )
                self.check_conflict_title()
                if not self.create_params["conflict_title"]:
                    self.create_params["conflict_detail"] = ""
                    self.create_params["duplicate_type"] = None
            else:
                self.create_params["conflict_detail"] = """导入插件包为非官方插件, 版本为: {}；当前插件为官方插件，版本为：{}""".format(
                    self.tmp_version.version, self.current_version.version
                )
                self.check_conflict_title()
        else:
            if self.tmp_version.is_official:
                self.create_params["conflict_detail"] = """导入插件包为官方插件，版本为：{}；当前插件为非官方插件，版本为：{}""".format(
                    self.tmp_version.version, self.current_version.version
                )
            else:
                self.create_params["conflict_detail"] = """导入插件包版本为: {}；当前插件版本为: {}""".format(
                    self.tmp_version.version, self.current_version.version
                )
                self.check_conflict_title()

    def check_conflict_title(self):
        conflict_list = []
        conflict_ids = []

        def handle_collector_json(config_value):
            for config in list(config_value.get("collector_json", {}).values()):
                if isinstance(config, dict):
                    # 避免导入包和原插件内容一致，文件名不同
                    config.pop("file_name", None)
                    config.pop("file_id", None)
                    if config.get("script_content_base64") and isinstance(config["script_content_base64"], bytes):
                        config["script_content_base64"] = str(config["script_content_base64"], encoding="utf-8")
            return config_value

        self.create_params["conflict_title"] = ""
        if self.tmp_version.is_official and self.current_version.is_official:
            if StrictVersion(self.tmp_version.version) <= StrictVersion(self.current_version.version):
                conflict_list.append(_(ConflictMap.VersionBelow.info))
                conflict_ids.append(ConflictMap.VersionBelow.id)
        else:
            if (
                self.current_version.plugin.plugin_type != self.tmp_version.plugin.plugin_type
                and self.current_version.is_release
            ):
                conflict_list.append(_(ConflictMap.PluginType.info))
                conflict_ids.append(ConflictMap.PluginType.id)
            if (
                self.current_version.config.is_support_remote != self.tmp_version.config.is_support_remote
                and self.current_version.is_release
            ):
                conflict_list.append(_(ConflictMap.RemoteCollectorConfig.info))
                conflict_ids.append(ConflictMap.RemoteCollectorConfig.id)
            # 判断重名的非官方插件是否已经下发了采集任务（包含历史版本）
            if self.current_version.collecting_config_total > 0:
                conflict_list.append(
                    _(ConflictMap.RelatedCollectorConfig.info) % (self.current_version.collecting_config_total)
                )
                conflict_ids.append(ConflictMap.RelatedCollectorConfig.id)

        old_config_data = copy.deepcopy(self.current_version.config.config2dict())
        tmp_config_data = copy.deepcopy(self.tmp_version.config.config2dict())
        old_config_data, tmp_config_data = list(map(handle_collector_json, [old_config_data, tmp_config_data]))
        old_info_data = self.current_version.info.info2dict()
        tmp_info_data = self.tmp_version.info.info2dict()
        old_config_md5, new_config_md5, old_info_md5, new_info_md5 = list(
            map(count_md5, [old_config_data, tmp_config_data, old_info_data, tmp_info_data])
        )
        if (
            old_config_md5 == new_config_md5
            and old_info_md5 == new_info_md5
            and (self.tmp_version.plugin.tag == self.current_version.plugin.tag)
        ):
            conflict_list.append(_(ConflictMap.DuplicatedPlugin.info))
            conflict_ids.append(ConflictMap.DuplicatedPlugin.id)
        if conflict_list:
            self.create_params["conflict_title"] += _(", 且").join(conflict_list)
            self.create_params["conflict_ids"] = conflict_ids

    def check_duplicate(self):
        try:
            resource.plugin.check_plugin_id({"plugin_id": self.plugin_id})
        except PluginIDExist:
            try:
                # 判断是否当前数据库存在重名
                self.current_version = CollectorPluginMeta.objects.get(plugin_id=self.plugin_id).current_version
                self.create_params["duplicate_type"] = "official" if self.current_version.is_official else "custom"
            except CollectorPluginMeta.DoesNotExist:
                self.create_params["duplicate_type"] = "custom"

    def perform_request(self, validated_request_data):
        try:
            # 解压插件包
            self.un_tar_gz_file(validated_request_data["file_data"])
            # 获取插件ID
            self.get_plugin()
            # 创建插件记录
            import_manager = PluginManagerFactory.get_manager(
                plugin=self.plugin_id, plugin_type=self.plugin_type, tmp_path=self.tmp_path
            )
            self.tmp_version = import_manager.get_tmp_version()
            self.check_duplicate()
            if self.create_params["duplicate_type"]:
                self.check_conflict_mes()
        finally:
            shutil.rmtree(self.tmp_path, ignore_errors=True)
        self.create_params.update(self.tmp_version.config.config2dict())
        self.create_params.update(self.tmp_version.info.info2dict())
        self.create_params.update(
            {
                "plugin_id": self.plugin_id,
                "plugin_type": self.plugin_type,
                "tag": self.tmp_version.plugin.tag,
                "label": self.tmp_version.plugin.label,
                "signature": Signature(self.tmp_version.signature).dumps2yaml(),
                "config_version": self.tmp_version.config_version,
                "info_version": self.tmp_version.info_version,
                "version_log": self.tmp_version.version_log,
                "is_official": self.tmp_version.is_official,
                "is_safety": self.tmp_version.is_safety,
                "related_conf_count": self.tmp_version.get_related_config_count(),
            }
        )

        return self.create_params


class CheckPluginIDResource(Resource):
    class RequestSerializer(serializers.Serializer):
        plugin_id = serializers.CharField(required=True, label="插件ID")

    def perform_request(self, validated_request_data):
        plugin_id = validated_request_data["plugin_id"].strip()

        if len(plugin_id) > 30:
            raise PluginIDFormatError({"msg": _("插件ID长度不能超过30")})
        if not re.match(r"^[a-zA-Z][a-zA-Z0-9_]*$", plugin_id):
            raise PluginIDFormatError({"msg": _("插件ID只允许包含字母、数字、下划线，且必须以字母开头")})

        if CollectorPluginMeta.origin_objects.filter(plugin_id=plugin_id).exists():
            raise PluginIDExist({"msg": plugin_id})

        try:
            api.node_man.plugin_info({"name": plugin_id})
        except BKAPIError as e:
            if isinstance(e.data, dict) and e.data.get("code", "") == 3800100:
                # 当code==VALIDATE_REEOR时视为，当前plugin_id在节点管理中不存在
                return None
            else:
                raise e
        else:
            raise PluginIDExist({"msg": plugin_id})


class SaveAndReleasePluginResource(Resource):
    SERIALIZERS = {
        CollectorPluginMeta.PluginType.EXPORTER: ExporterSerializer,
        CollectorPluginMeta.PluginType.JMX: JmxSerializer,
        CollectorPluginMeta.PluginType.SCRIPT: ScriptSerializer,
        CollectorPluginMeta.PluginType.PUSHGATEWAY: PushgatewaySerializer,
        CollectorPluginMeta.PluginType.DATADOG: DataDogSerializer,
        CollectorPluginMeta.PluginType.SNMP: SNMPSerializer,
    }

    def validate_request_data(self, request_data):
        if request_data.get("plugin_type") in self.SERIALIZERS:
            self.RequestSerializer = self.SERIALIZERS[request_data.get("plugin_type")]
        else:
            raise UnsupportedPluginTypeError({"plugin_type", request_data.get("plugin_type")})
        return super(SaveAndReleasePluginResource, self).validate_request_data(request_data)

    def perform_request(self, validated_request_data):
        with transaction.atomic():
            try:
                # 导入创建官方插件
                register_params = resource.plugin.create_plugin(**validated_request_data)
            except PluginIDExist:
                # 更新官方插件
                plugin_id = validated_request_data["plugin_id"]
                plugin = CollectorPluginMeta.objects.get(plugin_id=plugin_id)
                plugin_manager = PluginManagerFactory.get_manager(plugin=plugin)
                serializer_class = plugin_manager.serializer_class
                serializer = serializer_class(plugin, data=validated_request_data, partial=True)
                serializer.is_valid(raise_exception=True)
                data = serializer.validated_data
                with transaction.atomic():
                    instance_obj = serializer.save()
                    plugin_manager.plugin = instance_obj
                    version, need_debug = plugin_manager.update_version(
                        data,
                        data["config_version"],
                        data["info_version"],
                    )
                register_params = validated_request_data
                register_params.update(
                    {
                        "config_version": version.config_version,
                        "info_version": version.info_version,
                        "os_type_list": version.os_type_list,
                        "stage": version.stage,
                        "need_debug": check_skip_debug(need_debug),
                    }
                )

            token_list = resource.plugin.plugin_register(**register_params)
            plugin = CollectorPluginMeta.objects.get(plugin_id=register_params["plugin_id"])
            plugin_manager = PluginManagerFactory.get_manager(plugin=plugin)
            release_params = {
                "config_version": register_params["config_version"],
                "info_version": register_params["info_version"],
                "token": token_list["token"],
            }
            plugin_manager.release(**release_params)
            return True


class GetReservedWordResource(Resource):
    def perform_request(self, validated_request_data):
        return {
            "RT_RESERVED_WORD_EXACT": RT_RESERVED_WORD_EXACT,
            "RT_RESERVED_WORD_FUZZY": RT_RESERVED_WORD_FUZZY,
            "RT_TABLE_NAME_WORD_EXACT": RT_TABLE_NAME_WORD_EXACT,
        }


class PluginUpgradeInfoResource(Resource):
    """
    获取插件参数配置和版本发行历史
    """

    class RequestSerializer(serializers.Serializer):
        plugin_id = serializers.CharField(required=True, label="插件id")
        config_id = serializers.CharField(required=True, label="配置id")
        config_version = serializers.IntegerField(required=True, label="插件版本")
        info_version = serializers.IntegerField(required=True, label="插件信息版本")

    def perform_request(self, data):
        plugin = CollectorPluginMeta.objects.filter(plugin_id=data["plugin_id"]).first()
        if plugin is None:
            raise PluginIDNotExist
        # 获取当前插件版本与最新版本之间的发行历史
        plugin_version_list = plugin.versions.filter(
            stage=PluginVersionHistory.Stage.RELEASE,
            config_version__gte=data["config_version"],
            info_version__gte=data["info_version"],
        ).order_by("-id")

        if not plugin_version_list:
            raise PluginVersionNotExist

        initial_version = plugin.initial_version
        newest_version = plugin.release_version

        version_log_list = []
        for plugin_version in plugin_version_list:
            if not plugin_version.version_log:
                if plugin_version == initial_version:
                    version_log = _("该插件诞生了!")
                else:
                    version_log = _("用户很懒,没有说明哦.")
            else:
                version_log = plugin_version.version_log
            version_log_list.append({"version": plugin_version.version, "version_log": version_log})

        config_id = data["config_id"]
        config_detail = resource.collecting.collect_config_detail({"id": config_id})
        runtime_params_dict = {}

        def param_key(param):
            return "{}|{}|{}".format(param.get("key", param["name"]), param["type"], param["mode"])

        config_json = config_detail["plugin_info"]["config_json"]
        if config_detail["collect_type"] == PluginType.SNMP:
            for key, item in enumerate(config_json):
                if item.get("auth_json"):
                    config_json.extend(config_json.pop(key).pop("auth_json"))
                    break
        for item in config_json:
            p_type = item["mode"] if item["mode"] == "collector" else "plugin"
            p_name = item.get("key", item["name"])
            p_value = config_detail["params"].get(p_type, {}).get(p_name)
            if p_value is not None:
                runtime_params_dict[param_key(item)] = p_value

        runtime_params = []
        for item in newest_version.config.config_json:
            if item.get("auth_json", []):
                for auth in item["auth_json"]:
                    auth["value"] = runtime_params_dict.get(param_key(auth), auth["default"])
            else:
                item["value"] = runtime_params_dict.get(param_key(item), item["default"])
            runtime_params.append(item)

        return {
            "runtime_params": runtime_params,
            "version_log": version_log_list,
            "plugin_id": data["plugin_id"],
            "plugin_display_name": newest_version.info.plugin_display_name,
            "plugin_version": "{}.{}".format(data["config_version"], data["info_version"]),
        }


def update_collect_plugin_version(release_version):
    """
    当config不升级，info版本升级时，更新采集配置的插件版本信息
    """
    from monitor_web.models.collecting import CollectConfigMeta

    config_list = CollectConfigMeta.objects.select_related("deployment_config__plugin_version").filter(
        plugin_id=release_version.plugin_id
    )
    for config in config_list:
        if (
            config.deployment_config.plugin_version.config_version == release_version.config_version
            and config.deployment_config.plugin_version.info_version < release_version.info_version
        ):
            config.deployment_config.plugin_version = release_version
            config.deployment_config.save()


class PluginTypeResource(Resource):
    """
    获取插件类型
    """

    def perform_request(self, data):
        plugin_type_list = CollectorPluginMeta.objects.values_list("plugin_type", flat=True).distinct()
        return list(plugin_type_list)


class PluginImportWithoutFrontendResource(PluginImportResource):
    class RequestSerializer(PluginImportResource.RequestSerializer):
        operator = serializers.CharField(required=True)
        metric_json = serializers.JSONField(required=False, default={})

    def perform_request(self, validated_request_data):
        operator = validated_request_data.pop("operator")
        self.create_params = super().perform_request(validated_request_data)
        self.create_params["bk_biz_id"] = validated_request_data["bk_biz_id"]

        # 覆盖metric_json
        if validated_request_data.get("metric_json"):
            self.create_params["metric_json"] = validated_request_data["metric_json"]

        # 避免节点管理存在，数据库不存在时报错
        if self.current_version:
            # 判断插件id是否在table_id，不在的话，抛错提示
            tables = PluginDataAccessor(self.current_version, operator=operator).tables_info
            # 避免插件id大写引起的问题
            if self.create_params["plugin_id"].lower() not in list(tables.keys())[0]:
                raise ExportImportError({"msg": "导入插件id与table_id不一致"})

        if self.create_params["logo"]:
            self.create_params["logo"] = ",".join(["data:image/png;base64", self.create_params["logo"].decode("utf8")])
        self.create_params["signature"] = self.create_params["signature"].decode("utf8")
        if self.create_params["plugin_type"] == PluginType.SCRIPT:
            for k, v in self.create_params["collector_json"].items():
                v["script_content_base64"] = v["script_content_base64"].decode("utf8")
        save_resource = SaveAndReleasePluginResource()
        # 业务变更,单>单不允许，单>全允许，全>单需要判断
        if self.current_version and self.create_params["bk_biz_id"] != self.current_version.plugin.bk_biz_id:
            if self.current_version.plugin.bk_biz_id and self.create_params["bk_biz_id"]:
                raise BizChangedError

            # 全>单判断是否有关联项
            if not self.current_version.plugin.bk_biz_id:
                collect_config = CollectConfigMeta.objects.filter(plugin__plugin_id=self.plugin_id)
                if collect_config and [x for x in collect_config if x.bk_biz_id != self.create_params["bk_biz_id"]]:
                    raise RelatedItemsExist({"msg": "存在其余业务的关联项"})

        # 1.首次导入
        # 2.数据库不存在，节点管理存在时
        if not self.create_params["duplicate_type"] or "已经存在重名的插件, 上传的插件版本为" in self.create_params["conflict_detail"]:
            return save_resource.request(self.create_params)
        else:
            # 导入与原有插件完全一致
            if str(ConflictMap.DuplicatedPlugin.info) in self.create_params["conflict_title"]:
                return True
            # 只有数据库不存在，节点管理存在时conflict_title才会提示不同类型冲突，需要额外判断上传的包里插件类型与数据库中类型是否一致
            if (
                str(ConflictMap.DuplicatedPlugin.info) in self.create_params["conflict_title"]
                or self.current_version.plugin.plugin_type != self.plugin_type
            ):
                raise ExportImportError({"msg": "导入插件类型冲突"})
            if str(ConflictMap.RemoteCollectorConfig.info) in self.create_params["conflict_title"]:
                if self.current_version.config.is_support_remote:
                    raise ExportImportError({"msg": "已存在插件支持远程采集，导入插件不能关闭"})
            # 版本小于等于当前版本
            if StrictVersion(self.tmp_version.version) < StrictVersion(self.current_version.version):
                # 将低版本的信息写入高版本,只需要将version信息，create_params中改为与当前版本一致即可
                self.tmp_version.config_version = self.create_params[
                    "config_version"
                ] = self.current_version.config_version
                self.tmp_version.info_version = self.create_params["info_version"] = self.current_version.info_version
            return save_resource.request(self.create_params)<|MERGE_RESOLUTION|>--- conflicted
+++ resolved
@@ -24,28 +24,6 @@
 from uuid import uuid4
 
 import yaml
-from constants.result_table import (
-    RT_RESERVED_WORD_EXACT,
-    RT_RESERVED_WORD_FUZZY,
-    RT_TABLE_NAME_WORD_EXACT,
-)
-from core.drf_resource import Resource, api, resource
-from core.drf_resource.tasks import step
-from core.errors.api import BKAPIError
-from core.errors.export_import import ExportImportError
-from core.errors.plugin import (
-    BizChangedError,
-    MetricNumberError,
-    PluginIDExist,
-    PluginIDFormatError,
-    PluginIDNotExist,
-    PluginParseError,
-    PluginVersionNotExist,
-    RegisterPackageError,
-    RelatedItemsExist,
-    SNMPMetricNumberError,
-    UnsupportedPluginTypeError,
-)
 from django.conf import settings
 from django.core.files.storage import default_storage
 from django.db import IntegrityError, transaction
@@ -110,13 +88,6 @@
 from monitor_web.plugin.signature import Signature
 from utils import count_md5
 
-<<<<<<< HEAD
-from bkmonitor.utils.common_utils import safe_int
-from bkmonitor.utils.request import get_request
-from bkmonitor.utils.serializers import MetricJsonBaseSerializer
-
-=======
->>>>>>> 91459123
 logger = logging.getLogger(__name__)
 
 
