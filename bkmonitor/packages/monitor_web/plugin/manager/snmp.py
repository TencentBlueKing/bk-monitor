"""
Tencent is pleased to support the open source community by making 蓝鲸智云 - 监控平台 (BlueKing - Monitor) available.
Copyright (C) 2017-2025 Tencent. All rights reserved.
Licensed under the MIT License (the "License"); you may not use this file except in compliance with the License.
You may obtain a copy of the License at http://opensource.org/licenses/MIT
Unless required by applicable law or agreed to in writing, software distributed under the License is distributed on
an "AS IS" BASIS, WITHOUT WARRANTIES OR CONDITIONS OF ANY KIND, either express or implied. See the License for the
specific language governing permissions and limitations under the License.
"""

import copy
import os
from pathlib import Path

import yaml
from django.utils.translation import gettext as _

from core.errors.plugin import PluginParseError, SNMPMetricNumberError
from monitor_web.plugin.constant import SNMP_MAX_METRIC_NUM
from monitor_web.plugin.manager.base import PluginManager
from monitor_web.plugin.serializers import SNMPSerializer


class SNMPPluginManager(PluginManager):
    """
    SNMP 插件
    """

    config_files = ["env.yaml.tpl", "config.yaml.tpl"]
    templates_dirname = "snmp_templates"
    serializer_class = SNMPSerializer

    def _get_debug_config_context(self, config_version, info_version, param, target_nodes):
        collector_data = param["collector"]
        plugin_data = param["plugin"]
        context = {
            "config.yaml": {
                "community": plugin_data.pop("community", ""),
                "security_level": plugin_data.pop("security_level", ""),
                "context_name": plugin_data.pop("context_name", ""),
                "username": plugin_data.pop("security_name", ""),
                "password": plugin_data.pop("authentication_passphrase", ""),
                "auth_protocol": plugin_data.pop("authentication_protocol", ""),
                "priv_protocol": plugin_data.pop("privacy_protocol", ""),
                "priv_password": plugin_data.pop("privacy_passphrase", ""),
            },
            "env.yaml": {
                "host": collector_data["host"],
                "port": collector_data["port"],
            },
            "bkmonitorbeat_debug.yaml": {
                "host": collector_data["host"],
                "port": collector_data["port"],
                "period": collector_data["period"],
                # todo: snmp支持ipv6
                "target_nodes": [node["ip"] for node in target_nodes],
                "metric_url": "{}:{}/snmp?target=".format(collector_data["host"], collector_data["port"]),
            },
        }
        return context

    # 在SNMP采集时默认使用远程采集，设置远程采集目标主机为"target_nodes", 下发采集配置文件与执行采集任务的主机为"remote_collecting_host"
    def get_deploy_steps_params(self, plugin_version, param, target_nodes):
        collector_params = param["collector"]
        plugin_data = param["plugin"]

        plugin_params = {
            "community": plugin_data.pop("community", ""),
            "security_level": plugin_data.pop("security_level", ""),
            "context_name": plugin_data.pop("context_name", ""),
            "username": plugin_data.pop("security_name", ""),
            "password": plugin_data.pop("authentication_passphrase", ""),
            "auth_protocol": plugin_data.pop("authentication_protocol", ""),
            "priv_protocol": plugin_data.pop("privacy_protocol", ""),
            "priv_password": plugin_data.pop("privacy_passphrase", ""),
            "host": collector_params["host"],
            "port": collector_params["port"],
        }
        collector_params["tasks"] = []
        for node in target_nodes:
            # 修改labels中的内容，将labels中的target_ip改成远程采集的ip
            collector_params["labels"]["$body"]["bk_target_device_ip"] = node["ip"]
            collector_params["tasks"].append(
                {
                    "task_id": collector_params["task_id"],
                    "bk_biz_id": collector_params["bk_biz_id"],
                    "dataid": collector_params["dataid"],
                    "period": "{}".format(collector_params["period"]),
                    "timeout": collector_params.get("timeout", ""),
                    "metric_url": "{}:{}/snmp?target={}:{}".format(
                        collector_params["host"],
                        collector_params["port"],
                        node["ip"],
                        collector_params.get("snmp_port", "161"),
                    ),
                    "config_name": collector_params.get("config_name", ""),
                    "diff_metrics": collector_params.get("diff_metrics", []),
                    "labels": copy.deepcopy(collector_params["labels"]),
                }
            )

        deploy_steps = [
            {
                "id": self.plugin.plugin_id,
                "type": "PLUGIN",
                "config": {
                    "plugin_name": self.plugin.plugin_id,
                    "plugin_version": plugin_version.version,
                    "config_templates": [
                        {
                            "name": "config.yaml",
                            "version": str(plugin_version.config_version),
                        },
                        {
                            "name": "env.yaml",
                            "version": str(plugin_version.config_version),
                        },
                    ],
                },
                "params": {"context": plugin_params},
            },
            self._get_bkmonitorbeat_deploy_step("bkmonitorbeat_prometheus_remote.conf", {"context": collector_params}),
        ]
        return deploy_steps

    def _get_remote_stage(self, meta_dict):
        return True

    def _get_collector_json(self, plugin_params):
        file_name = "config.yaml.tpl"
        config_yaml_path = ""

        # 获取 config.yaml.tpl 的文件路径
        for filename in self.filename_list:
<<<<<<< HEAD
            if os.path.basename(filename) == file_name:
=======
            if os.path.basename(str(filename)) == file_name:
>>>>>>> 957c9c18
                config_yaml_path = filename
                break
        if not config_yaml_path:
            raise PluginParseError({"msg": _("无法获取SNMP对应的配置文件")})

        content = yaml.load(self._decode_file(self.plugin_configs[Path(config_yaml_path)]), Loader=yaml.FullLoader)
        content["if_mib"].pop("auth")
        snmp_collector_json = {
            "snmp_version": content["if_mib"].pop("version"),
            "filename": "snmp.yaml",
            "config_yaml": yaml.dump(content),
        }
        return snmp_collector_json

    def create_version(self, data):
        config_yaml = data["collector_json"]["config_yaml"]
        metric_json = [
            {
                "fields": [],
                "table_name": "base",
                "table_desc": _("默认分类"),
            }
        ]
        for group, item in yaml.load(config_yaml, Loader=yaml.FullLoader).items():
            metrics_list = item["metrics"]
            dimension_set = []
            for metric in metrics_list:
                if metric.get("indexes"):
                    dimension_set.extend([index["labelname"] for index in metric["indexes"]])
                if metric.get("lookups"):
                    dimension_set.extend([index["labelname"] for index in metric["lookups"] if index["labels"]])
                # 当类型为枚举类型时，exporter会默认在指标名里加上_info, 这里进行对齐
                if metric["type"] == "EnumAsInfo":
                    dimension_set.extend(metric["name"])
                    metric["name"] = "{}_info".format(metric["name"])
                metric_json[0]["fields"].append(
                    {
                        "type": "double",
                        "monitor_type": "metric",
                        "name": metric["name"] if metric.get("name") else metric["oid"],
                        "unit": "",
                        "description": metric["help"],
                        "is_active": True,
                        "is_diff_metric": False,
                    }
                )
            for dimension in set(dimension_set):
                metric_json[0]["fields"].append(
                    {
                        "type": "string",
                        "monitor_type": "dimension",
                        "name": dimension,
                        "description": dimension,
                        "is_active": True,
                        "unit": "",
                    }
                )
        data["metric_json"] = metric_json
        return super().create_version(data)

    def parse_snmp_yaml_to_metric(self, config_yaml):
        config = yaml.load(config_yaml, Loader=yaml.FullLoader)
        metric_json = []
        for item in config:
            metrics = config[item]["metrics"]

            for metric in metrics:
                metric_name = metric["name"]
                dimensions = []
                # 当类型为枚举类型时，exporter会默认在指标名里加上_info, 这里进行对齐
                if metric["type"] == "EnumAsInfo":
                    dimensions.append({"dimension_name": metric_name, "dimension_value": ""})
                    metric_name = f"{metric_name}_info"
                indexes = metric.get("indexes", [])
                for index in indexes:
                    dimensions.append({"dimension_name": index["labelname"], "dimension_value": ""})
                lookups = metric.get("lookups", [])
                for lookup in lookups:
                    dimensions.append({"dimension_name": lookup["labelname"], "dimension_value": ""})
                metric_json.append({"metric_name": metric_name, "metric_value": 0, "dimensions": dimensions})
            if len(metric_json) > SNMP_MAX_METRIC_NUM:
                raise SNMPMetricNumberError(snmp_max_metric_num=SNMP_MAX_METRIC_NUM)
        return metric_json

    def query_debug(self, task_id):
        """
        获取snmp主动采集调试信息，则指标以snmp.yaml文件为准
        """
        debug_result = super().query_debug(task_id)
        if debug_result.get("metric_json"):
            debug_result["metric_json"] = self.parse_snmp_yaml_to_metric(
                self.version.config.collector_json["config_yaml"]
            )
        return debug_result<|MERGE_RESOLUTION|>--- conflicted
+++ resolved
@@ -132,11 +132,7 @@
 
         # 获取 config.yaml.tpl 的文件路径
         for filename in self.filename_list:
-<<<<<<< HEAD
-            if os.path.basename(filename) == file_name:
-=======
             if os.path.basename(str(filename)) == file_name:
->>>>>>> 957c9c18
                 config_yaml_path = filename
                 break
         if not config_yaml_path:
