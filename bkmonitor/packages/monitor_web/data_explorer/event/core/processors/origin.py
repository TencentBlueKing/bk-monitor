--- conflicted
+++ resolved
@@ -8,10 +8,7 @@
 specific language governing permissions and limitations under the License.
 """
 
-<<<<<<< HEAD
-=======
 import uuid
->>>>>>> 97b60ed2
 from typing import Any
 
 from django.utils.translation import gettext_lazy as _
@@ -34,11 +31,6 @@
     def __init__(self, *args, **kwargs):
         super().__init__(*args, **kwargs)
 
-<<<<<<< HEAD
-    def process(self, origin_events: list[dict[str, Any]]) -> list[dict[str, Any]]:
-        events = []
-        for origin_event in origin_events:
-=======
     @classmethod
     def _flatten_dict(cls, data: dict[str, Any], paths: list[str]) -> dict[str, Any]:
         flatten_dict: dict[str, Any] = {}
@@ -55,7 +47,6 @@
         events = []
         for origin_event in origin_events:
             origin_event: dict[str, Any] = self._flatten_dict(origin_event, [])
->>>>>>> 97b60ed2
             # 提取并处理元数据
             _meta = origin_event.pop("_meta", {})
             data_label = _meta.get("__data_label")
