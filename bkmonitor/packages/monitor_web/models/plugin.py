# -*- coding: utf-8 -*-
"""
Tencent is pleased to support the open source community by making 蓝鲸智云 - 监控平台 (BlueKing - Monitor) available.
Copyright (C) 2017-2021 THL A29 Limited, a Tencent company. All rights reserved.
Licensed under the MIT License (the "License"); you may not use this file except in compliance with the License.
You may obtain a copy of the License at http://opensource.org/licenses/MIT
Unless required by applicable law or agreed to in writing, software distributed under the License is distributed on
an "AS IS" BASIS, WITHOUT WARRANTIES OR CONDITIONS OF ANY KIND, either express or implied. See the License for the
specific language governing permissions and limitations under the License.
"""
import base64
import copy
import re
from collections import OrderedDict
from functools import lru_cache
from typing import Optional

import arrow
from core.drf_resource import api
from django.conf import settings
from django.db import models
from django.db.models import Q
from django.utils.functional import cached_property
from django.utils.translation import ugettext as _
from django.utils.translation import ugettext_lazy as _lazy

from bkmonitor.utils.db.fields import JsonField, YamlField
from bkmonitor.utils.user import get_global_user
from core.drf_resource import api
from monitor_web.commons.data_access import PluginDataAccessor
from monitor_web.models import OperateRecordModelBase
from monitor_web.plugin.constant import (
    DEFAULT_TRAP_V3_CONFIG,
    PLUGIN_REVERSED_DIMENSION,
    PluginType,
)
from monitor_web.plugin.signature import Signature

<<<<<<< HEAD
from bkmonitor.utils.db.fields import JsonField, YamlField
from bkmonitor.utils.user import get_global_user

=======
>>>>>>> a3f73680

class CollectorPluginMeta(OperateRecordModelBase):
    """
    采集插件源信息
    """

    PluginType = PluginType
    PLUGIN_TYPE_CHOICES = (
        (PluginType.EXPORTER, PluginType.EXPORTER),
        (PluginType.SCRIPT, PluginType.SCRIPT),
        (PluginType.JMX, PluginType.JMX),
        (PluginType.DATADOG, PluginType.DATADOG),
        (PluginType.PUSHGATEWAY, "BK-Pull"),
        (PluginType.BUILT_IN, "BK-Monitor"),
        (PluginType.LOG, PluginType.LOG),
        (PluginType.PROCESS, "Process"),
        (PluginType.SNMP_TRAP, PluginType.SNMP_TRAP),
        (PluginType.SNMP, PluginType.SNMP),
    )

    VIRTUAL_PLUGIN_TYPE = [PluginType.LOG, PluginType.PROCESS, PluginType.SNMP_TRAP]

    plugin_id = models.CharField("插件ID", max_length=64, primary_key=True)
    bk_biz_id = models.IntegerField("业务ID", default=0, blank=True, db_index=True)
    bk_supplier_id = models.IntegerField("开发商ID", default=0, blank=True)
    plugin_type = models.CharField("插件类型", max_length=32, choices=PLUGIN_TYPE_CHOICES, db_index=True)
    tag = models.CharField("插件标签", max_length=64, default="")
    label = models.CharField("二级标签", max_length=64, default="")
    is_internal = models.BooleanField("是否内置", default=False)

    def __str__(self):
        return f"{self.plugin_type}-{self.plugin_id}"

    @property
    def is_global(self):
        """
        是否为全局插件
        """
        return self.bk_biz_id == 0

    @property
    def edit_allowed(self):
        if self.is_internal:
            return False
        return True

    @property
    def delete_allowed(self):
        return not (self.is_internal or self.current_version.collecting_config_total)

    @property
    def export_allowed(self):
        if self.plugin_type == self.PluginType.BUILT_IN or not self.release_version:
            return False
        return True

    @cached_property
    def release_version(self):
        """
        最新的发布版本
        """
        return self.versions.filter(stage=PluginVersionHistory.Stage.RELEASE).last()

    @property
    def packaged_release_version(self) -> Optional["PluginVersionHistory"]:
        """
        最新的发布版本
        """
        version = self.versions.filter(stage=PluginVersionHistory.Stage.RELEASE, is_packaged=True).last()
        if not version:
            version = self.versions.filter(stage=PluginVersionHistory.Stage.RELEASE).last()
        return version

    @property
    def initial_version(self):
        """
        最初的发布版本
        """
        return self.versions.filter(stage=PluginVersionHistory.Stage.RELEASE).first()

    @cached_property
    def current_version(self):
        """
        获取当前版本
        """
        release_version = self.release_version
        if release_version:
            return release_version

        # 如果没有发布版本，获取最新草稿版本
        debug_version = self.versions.filter(~Q(stage=PluginVersionHistory.Stage.RELEASE)).last()
        if not debug_version:
            # 没有草稿版本，创建一个
            debug_version = self.generate_version(config_version=1, info_version=1)

        return debug_version

    def get_version(self, config_version, info_version):
        """
        获取特定版本
        """
        return self.versions.get(config_version=config_version, info_version=info_version)

    def get_release_ver_by_config_ver(self, config_version):
        version = self.versions.filter(config_version=config_version, stage=PluginVersionHistory.Stage.RELEASE).last()
        return version

    def rollback_version_status(self, config_version):
        """
        获取特定版本
        """
        version = self.versions.filter(
            config_version=config_version, stage=PluginVersionHistory.Stage.RELEASE, is_packaged=True
        )
        if not version:
            self.versions.filter(config_version=config_version, stage=PluginVersionHistory.Stage.RELEASE).update(
                stage=PluginVersionHistory.Stage.UNREGISTER
            )

    def get_debug_version(self, config_version):
        version = self.versions.filter(
            config_version=config_version,
            stage__in=[PluginVersionHistory.Stage.DEBUG, PluginVersionHistory.Stage.RELEASE],
            is_packaged=True,
        ).last()
        if not version:
            version = self.versions.filter(
                config_version=config_version, stage=PluginVersionHistory.Stage.RELEASE
            ).last()
        return version

    def generate_version(self, config_version, info_version, config=None, info=None):
        """
        生成特定版本
        """
        try:
            version = self.get_version(config_version, info_version)
            if config:
                version.config = config
            if info:
                version.info = info
            version.save()
        except PluginVersionHistory.DoesNotExist:
            if config is None:
                config = CollectorPluginConfig.objects.create()
            if info is None:
                info = CollectorPluginInfo.objects.create()
            version = self.versions.create(
                config_version=config_version,
                info_version=info_version,
                config=config,
                info=info,
            )
        return version

    def get_plugin_detail(self):
        current_version = self.current_version
        logo_base64 = current_version.info.logo_content
        plugin_detail = {
            "plugin_id": self.plugin_id,
            "plugin_display_name": current_version.info.plugin_display_name,
            "plugin_type": self.plugin_type,
            "tag": self.tag,
            "label": self.label,
            "status": "normal" if current_version.is_release else "draft",
            "logo": logo_base64,
            "collector_json": current_version.config.collector_json,
            "config_json": current_version.config.config_json,
            "enable_field_blacklist": current_version.info.enable_field_blacklist,
            "metric_json": current_version.info.metric_json,
            "description_md": current_version.info.description_md,
            "config_version": current_version.config_version,
            "info_version": current_version.info_version,
            "stage": current_version.stage,
            "bk_biz_id": self.bk_biz_id,
            "signature": Signature(current_version.signature).dumps2yaml() if current_version.signature else "",
            "is_support_remote": current_version.config.is_support_remote,
            "is_official": current_version.is_official,
            "is_safety": current_version.is_safety,
            "create_user": self.create_user,
            "update_user": current_version.update_user,
            "os_type_list": current_version.os_type_list,
            "create_time": current_version.create_time,
            "update_time": current_version.update_time,
            "related_conf_count": current_version.get_related_config_count(),
            "edit_allowed": self.edit_allowed if not current_version.is_official else False,
            "is_split_measurement": self.is_split_measurement,
        }
        if self.plugin_type == PluginType.SNMP_TRAP:
            params = current_version.deployment_versions.last().params
            plugin_detail["config_json"] = self.get_config_json(params["snmp_trap"])
        return plugin_detail

    def convert_metric_to_field_dict(self, metrics):
        """
        将 metric 转换为 metric_json 所需要的字典格式
        :param metrics: TimeSeriesMetric 的指标格式：形如{"field_name": "", "metric_display_name": "",
                        "unit": "", "type": "", "tag_list": []}
        :return:result: [field]
        """
        result = []
        # tag的缓存，避免重复，初始值为保留维度字段
        tag_cache = set(self.reserved_dimension_list)
        for metric in metrics:
            result.append(
                {
                    "description": metric.get("description", ""),
                    "type": "double",  # 因为默认自动发现上来的类型是float，但是metric_json不支持float，所以写死为double
                    "monitor_type": "metric",
                    "unit": metric.get("unit", ""),
                    "name": metric.get("field_name", ""),
                    "is_diff_metric": False,
                    "is_active": True,
                    "source_name": "",
                    "dimensions": [],
                    "order": 0,
                    "is_disabled": metric.get("is_disabled", False),
                }
            )
            for tag in metric.get("tag_list", []):
                if tag.get("field_name", "") in tag_cache:
                    continue
                result.append(
                    {
                        "description": tag.get("description", ""),
                        "type": tag.get("type", "") or "string",
                        "monitor_type": "dimension",
                        "unit": tag.get("unit", ""),
                        "name": tag.get("field_name", ""),
                        "is_diff_metric": False,
                        "is_active": True,
                        "source_name": "",
                        "dimensions": [],
                        "order": 0,
                        "is_disabled": tag.get("is_disabled", False),
                    }
                )
                tag_cache.add(tag.get("field_name", ""))
        return result

    def filter_metric_by_table_rule(self, group_list):
        """
        通过 table rule 对指标进行自动匹配分组
        :param group_list: QueryTimeSeriesGroup 返回数据
        :return: match_result: 命中规则的指标，包括其 table 信息，格式如：{table_name: [metric, metric]}
                not_match_result: 未能命中规则的指标，格式如：[metric]
                map_of_metric_and_tag: 指标和维度的映射关系
        """
        # metric_json 中有的指标集合
        metric_from_plugin_set = self.current_version.info.metric_set
        # 表名和分组规则映射
        table_rule_map = self.current_version.info.table_rule_map
        # 将发现的新的指标分配到对应的规则在的表中：TSMetric -> table-field
        # 命中规则的指标
        match_result = {}
        # 未能命中规则的指标
        not_match_result = []
        map_of_metric_and_tag = {}
        for group in group_list:
            metric_info_list = group["metric_info_list"]
            # 需要考虑未上报数据的情况
            if not metric_info_list:
                continue
            metric = metric_info_list[0]
            map_of_metric_and_tag[metric["field_name"]] = metric["tag_list"]
            # 如果该指标已存在 metric_json，则略过
            if metric["field_name"] in metric_from_plugin_set:
                continue
            for table_name, rule_list in table_rule_map.items():
                for rule in rule_list:
                    if not re.search(rule, metric["field_name"]):
                        continue
                    # 如果有命中，则立刻停止对该 metric 的规则匹配
                    match_result.setdefault(table_name, []).append(metric)
                    break
                else:
                    # 如果没有被break，则继续下一个循环
                    continue
                break
            else:
                # 添加未能命中rule的指标
                not_match_result.append(metric)
        return match_result, not_match_result, map_of_metric_and_tag

    def update_metric_json_from_ts_group(self, group_list):
        """
        从 TimeSeriesGroup 中更新 metric_json 数据
        :param group_list: QueryTimeSeriesGroup 返回数据
        :return:
        """
        match_rule_metric_under_table, not_match_rule_metric, map_of_metric_and_tag = self.filter_metric_by_table_rule(
            group_list
        )
        # 是否存在默认组
        has_default_group_flag = False
        # 将指标存回 metric_json
        for table_fields in self.current_version.info.metric_json:
            # 判断是不是默认分组
            if table_fields["table_name"] == "group_default" and table_fields["table_desc"] == "默认分组":
                has_default_group_flag = True
                # 将TSMetric 的指标格式转换为 field 的字典格式
                table_fields["fields"].extend(self.convert_metric_to_field_dict(not_match_rule_metric))
            if table_fields["table_name"] not in match_rule_metric_under_table:
                continue
            match_rule_metrics = match_rule_metric_under_table[table_fields["table_name"]]
            # 将TSMetric 的指标格式转换为 field 的字典格式
            table_fields["fields"].extend(self.convert_metric_to_field_dict(match_rule_metrics))
        # 如果没有默认分组，则初始化一个
        if not has_default_group_flag:
            self.current_version.info.metric_json.append(
                {
                    "table_name": "group_default",
                    "table_desc": "默认分组",
                    "rule_list": [],
                    "fields": self.convert_metric_to_field_dict(not_match_rule_metric),
                }
            )

        for table_fields in self.current_version.info.metric_json:
            # table 下的指标
            metric_under_table = set()
            # table 下的集合
            dimension_under_table = set()
            # tag name 的集合
            tag_list_set = set()
            # tag 数据抽出来
            tag_data_list = []
            for field in table_fields["fields"]:
                if field["monitor_type"] == "metric":
                    metric_under_table.add(field["name"])
                    field_tag_list = map_of_metric_and_tag.get(field["name"], [])
                    # 自动发现模式下，更新 metric_json 中指标的 tag_list 值
                    field["tag_list"] = field_tag_list
                    for tag in field_tag_list:
                        tag_data_list.append(tag)
                        tag_list_set.add(tag["field_name"])
                else:
                    dimension_under_table.add(field["name"])
            # 如果未有新增的 tag，则跳过
            if not (tag_list_set - dimension_under_table - set(self.reserved_dimension_list)):
                continue
            additional_tag = tag_list_set - dimension_under_table - set(self.reserved_dimension_list)
            # 避免维度重复，加一层过滤
            add_tag_cache = []
            for tag_data in tag_data_list:
                if tag_data["field_name"] in additional_tag:
                    if tag_data["field_name"] in add_tag_cache:
                        continue
                    add_tag_cache.append(tag_data["field_name"])
                    table_fields["fields"].append(
                        {
                            "description": tag_data.get("description", ""),
                            "type": tag_data.get("type", "") or "string",
                            "monitor_type": "dimension",
                            "unit": tag_data.get("unit", ""),
                            "name": tag_data.get("field_name", ""),
                            "is_diff_metric": False,
                            "is_active": True,
                            "source_name": "",
                            "dimensions": [],
                            "order": 0,
                            "is_disabled": tag_data.get("is_disabled", False),
                        }
                    )
        self.current_version.info.save()

    def should_refresh_metric_json(self, timeout=5 * 60):
        """
        判断是否需要刷新当前metric json，默认刷新时间是5分钟，以避免每次打开页面查看都需要同步一次数据。
        :param timeout: 过期时间，单位为秒
        :return: True 表示需要刷新，False 表示不需要刷新
        """
        update_time = arrow.get(self.current_version.info.update_time)
        current_time = arrow.now(tz=update_time.tzinfo)
        time_delta = current_time.timestamp - update_time.timestamp
        if time_delta > timeout:
            return True
        return False

    def refresh_metric_json(self):
        """
        从TimeSeriesMetric刷新metric_json
        """
        # 如果未开启黑名单或没有超过刷新周期（默认五分钟），直接返回
        if not self.current_version.info.enable_field_blacklist or not self.should_refresh_metric_json(timeout=5 * 60):
            return
        operator = get_global_user()
        plugin_data_info = PluginDataAccessor(self.current_version, operator)
        # 查询TSGroup
        group_list = api.metadata.query_time_series_group(
            time_series_group_name=plugin_data_info.db_name, label=plugin_data_info.label
        )
        # 仅对有数据做处理
        if len(group_list) == 0:
            return
        self.reserved_dimension_list = [
            field_name for field_name, _ in PLUGIN_REVERSED_DIMENSION + plugin_data_info.dms_field
        ]
        self.update_metric_json_from_ts_group(group_list)

    def get_config_json(self, params):
        trap_config = [
            {
                "default": params.get("server_port"),
                "mode": "collector",
                "type": "text",
                "key": "server_port",
                "name": _("Trap服务端口"),
                "description": _("Trap服务端口"),
            },
            {
                "default": params.get("listen_ip"),
                "mode": "collector",
                "type": "text",
                "key": "listen_ip",
                "name": _("绑定地址"),
                "description": _("绑定地址"),
            },
            {
                "default": params.get("yaml"),
                "mode": "collector",
                "type": "file",
                "key": "yaml",
                "name": _("Yaml配置文件"),
                "description": _("Yaml配置文件"),
            },
            {
                "default": params.get("community"),
                "mode": "collector",
                "type": "text",
                "key": "community",
                "name": _("团体名"),
                "description": _("团体名"),
            },
        ]
        #
        if params.get("version") == "v3":
            auth_info = {
                k: [
                    [
                        {
                            "default": i["security_name"],
                            "mode": "collector",
                            "type": "text",
                            "key": "security_name",
                            "name": _("安全名"),
                            "description": _("安全名"),
                        },
                        {
                            "default": i["context_name"],
                            "mode": "collector",
                            "type": "text",
                            "key": "context_name",
                            "name": _("上下文名称"),
                            "description": _("上下文名称"),
                        },
                        {
                            "default": i["security_level"],
                            "election": ["authPriv", "authNoPriv", "noAuthNoPriv"],
                            "mode": "collector",
                            "type": "list",
                            "key": "security_level",
                            "name": _("安全级别"),
                            "description": _("安全级别"),
                        },
                        {
                            "default": i["authentication_protocol"],
                            "election": ["MD5", "SHA", "DES", "AES"],
                            "mode": "collector",
                            "type": "list",
                            "key": "authentication_protocol",
                            "name": _("验证协议"),
                            "description": _("验证协议"),
                            "auth_priv": {
                                "noAuthNoPriv": {"need": False},
                                "authNoPriv": {
                                    "need": True,
                                    "election": ["MD5", "SHA", "SHA224", "SHA256", "SHA384", "SHA512"],
                                },
                                "authPriv": {
                                    "need": True,
                                    "election": ["MD5", "SHA", "SHA224", "SHA256", "SHA384", "SHA512"],
                                },
                            },
                        },
                        {
                            "default": i["authentication_passphrase"],
                            "mode": "collector",
                            "type": "text",
                            "key": "authentication_passphrase",
                            "name": _("验证口令"),
                            "description": _("验证口令"),
                            "auth_priv": {
                                "noAuthNoPriv": {"need": False},
                                "authNoPriv": {"need": True},
                                "authPriv": {"need": True},
                            },
                        },
                        {
                            "default": i["privacy_protocol"],
                            "election": ["DES", "AES"],
                            "mode": "collector",
                            "type": "list",
                            "key": "privacy_protocol",
                            "name": _("隐私协议"),
                            "description": _("隐私协议"),
                            "auth_priv": {
                                "NoAuthNoPriv": {"need": False},
                                "authNoPriv": {"need": False},
                                "authPriv": {"need": True, "election": ["DES", "AES", "AES192", "AES256", "AES256c"]},
                            },
                        },
                        {
                            "default": i["privacy_passphrase"],
                            "mode": "collector",
                            "type": "text",
                            "key": "privacy_passphrase",
                            "name": _("私钥"),
                            "description": _("私钥"),
                            "auth_priv": {
                                "noAuthNoPriv": {"need": False},
                                "authNoPriv": {"need": False},
                                "authPriv": {"need": True},
                            },
                        },
                        {
                            "default": i["authoritative_engineID"],
                            "mode": "collector",
                            "type": "text",
                            "key": "authoritative_engineID",
                            "name": _("认证设备"),
                            "description": _("认证设备"),
                        },
                    ]
                    for i in v
                ]
                for k, v in {
                    "auth_json": params.get("auth_info", ""),
                    "template_auth_json": DEFAULT_TRAP_V3_CONFIG["auth_info"],
                }.items()
            }
            trap_config.extend([auth_info])
        trap_config.append(
            {
                "default": params.get("aggregate"),
                "mode": "collector",
                "type": "boolean",
                "key": "aggregate",
                "name": _("是否汇聚"),
                "description": _("是否汇聚"),
            }
        )
        return trap_config

    @property
    def is_split_measurement(self):
        db_name = f"{self.plugin_type}_{self.plugin_id}".lower()
        group_result = api.metadata.query_time_series_group(bk_biz_id=0, time_series_group_name=db_name)
        return bool(group_result)


class CollectorPluginConfig(OperateRecordModelBase):
    """
    采集器插件功能信息
    """

    config_json = JsonField("参数配置", default=None)
    collector_json = JsonField("采集器配置", default=None)
    is_support_remote = models.BooleanField("是否支持远程采集", default=False)

    def __str__(self):
        return f"{self.__class__.__name__}<{self.id}>"

    def config2dict(self, config_params=None):
        if config_params is None:
            config_params = {}

        now_collector_json = copy.deepcopy(self.collector_json)
        if now_collector_json:
            now_collector_json.pop("diff_fields", None)

        return {
            "config_json": config_params.get("config_json", self.config_json),
            "collector_json": config_params.get("collector_json", now_collector_json),
            "is_support_remote": config_params.get("is_support_remote", self.is_support_remote),
        }

    @property
    def diff_fields(self):
        self.collector_json = self.collector_json or {}
        return self.collector_json.get("diff_fields") or ""

    @diff_fields.setter
    def diff_fields(self, value):
        if value:
            self.collector_json = self.collector_json or {}
            self.collector_json.update({"diff_fields": value})
        else:
            if self.collector_json:
                self.collector_json.pop("diff_fields", "")

    @property
    def file_config(self):
        _file_config = dict()
        for key in self.collector_json:
            if key in OperatorSystem.objects.os_type_list():
                _file_config.setdefault(key, self.collector_json[key])

        return _file_config

    @property
    def debug_flag(self):
        return {"debugged": True}


class CollectorPluginInfo(OperateRecordModelBase):
    """
    采集器插件信息
    发布成功后，新纪录的info_version+=1
    草稿下，info_version=0
    """

    plugin_display_name = models.CharField("插件别名", max_length=64, default="")
    metric_json = JsonField("指标配置", default=[])
    description_md = models.TextField("插件描述，markdown文本", default="")
    logo = models.ImageField("logo文件", null=True)
    enable_field_blacklist = models.BooleanField("是否开启黑名单", default=False)

    def __str__(self):
        return f"{self.plugin_display_name}"

    def info2dict(self, info_params=None):
        if info_params is None:
            info_params = {}
            logo_str = self.logo_content
            description_md = self.description_md
        else:
            logo_str = info_params.get("logo", "").split(",")[-1]
            description_md = info_params.get("description_md", "")

        result = {
            "plugin_display_name": info_params.get("plugin_display_name", self.plugin_display_name),
            "description_md": description_md,
            "logo": logo_str,
            "metric_json": info_params.get("metric_json") or self.metric_json,
            "enable_field_blacklist": info_params.get("enable_field_blacklist") or self.enable_field_blacklist,
        }

        return result

    @property
    def logo_content(self):
        """
        logo content with base64 encoding
        :return:
        """
        if not self.logo:
            return ""
        try:
            logo_str = b"".join(self.logo.chunks())
        except Exception:
            return ""
        return base64.b64encode(logo_str)

    @property
    def metric_set(self):
        """
        获取 metric_json 下的所有指标集合
        :return:
        """
        result = set()
        for table_fields in self.metric_json:
            for field in table_fields["fields"]:
                result.add(field["name"])
        return result

    @property
    def table_rule_map(self):
        result = OrderedDict()
        for table_fields in self.metric_json:
            result[table_fields["table_name"]] = table_fields.get("rule_list", [])
        return result


class PluginVersionHistory(OperateRecordModelBase):
    """
    采集插件版本历史
    """

    class Stage(object):
        """
        插件状态
        """

        UNREGISTER = "unregister"
        DEBUG = "debug"
        RELEASE = "release"

    STAGE_CHOICES = (
        (Stage.UNREGISTER, _lazy("未注册版本")),
        (Stage.DEBUG, _lazy("调试版本")),
        (Stage.RELEASE, _lazy("发布版本")),
    )

    plugin = models.ForeignKey(
        CollectorPluginMeta, verbose_name="插件元信息", related_name="versions", on_delete=models.CASCADE
    )
    stage = models.CharField("版本阶段", choices=STAGE_CHOICES, default=Stage.UNREGISTER, max_length=30)
    config = models.ForeignKey(
        CollectorPluginConfig, verbose_name="插件功能配置", related_name="version", on_delete=models.CASCADE
    )
    info = models.ForeignKey(
        CollectorPluginInfo, verbose_name="插件信息配置", related_name="version", on_delete=models.CASCADE
    )
    config_version = models.IntegerField("插件版本", default=1)
    info_version = models.IntegerField("插件信息版本", default=1)
    signature = YamlField("版本签名", default="")
    version_log = models.CharField("版本修改日志", max_length=100, default="")
    is_packaged = models.BooleanField("是否已上传到节点管理", default=False)

    @property
    def os_type_list(self):
        """
        获取该版本支持的操作系统类型
        :return:
        """
        if self.plugin.plugin_type in [
            CollectorPluginMeta.PluginType.JMX,
            CollectorPluginMeta.PluginType.SNMP,
            CollectorPluginMeta.PluginType.BUILT_IN,
            CollectorPluginMeta.PluginType.PUSHGATEWAY,
        ]:
            return ["linux", "windows", "linux_aarch64"]
        else:
            return list(self.config.file_config.keys())

    @property
    def is_release(self):
        if self.stage == "release":
            return True
        return False

    @property
    def version_info(self):
        """
        获取版本号元组，例如 (2, 3)
        major - config_version
        minor - info_version
        """
        return self.config_version, self.info_version

    @property
    def version(self):
        """
        获取版本号字符串，例如 "2.3"
        major - config_version
        minor - info_version
        """
        return ".".join([str(num) for num in self.version_info])

    @property
    def is_official(self):
        return Signature(self.signature).verificate("official", self)

    @property
    def is_safety(self):
        return Signature(self.signature).verificate("safety", self)

    @property
    def collecting_config_count(self):
        """该版本关联的采集配置数量"""
        return self.deployment_versions.values("config_meta_id").distinct().count()

    @property
    def collecting_config_total(self):
        """该版本插件全部版本关联的采集配置数量"""
        return self.plugin.collect_configs.all().count()

    @property
    def collecting_config_detail(self):
        collect_config = list(self.plugin.collect_configs.values())
        return collect_config

    def get_related_config_count(self, bk_biz_id=None):
        if bk_biz_id:
            return self.plugin.collect_configs.filter(bk_biz_id=bk_biz_id).count()
        else:
            return self.plugin.collect_configs.all().count()

    def update_diff_fields(self):
        diff_fields_value = PluginVersionHistory.gen_diff_fields(self.info.metric_json)

        self.config.diff_fields = diff_fields_value

    def save(self, *args, **kwargs):
        self.update_diff_fields()
        self.config.save()

        if self.signature:
            signature = Signature(self.signature)
            new_signature = dict()
            for protocol, ret in signature.iter_verificate(self):
                if ret:
                    new_signature[protocol] = self.signature[protocol]

            self.signature = new_signature or ""
        return super(PluginVersionHistory, self).save(*args, **kwargs)

    @classmethod
    def gen_diff_fields(cls, metric_json):
        diff_fields = []
        for table in metric_json:
            for field in table.get("fields", []):
                if field.get("is_diff_metric", False):
                    diff_fields.append(field["name"])

        if diff_fields:
            return ",".join(sorted(diff_fields))
        else:
            return ""

    @classmethod
    def get_result_table_id(cls, plugin: CollectorPluginMeta, table_name: str):
        """
        根据插件生成结果表名
        """
        from monitor_web.models import CustomEventGroup

        if plugin.plugin_type == PluginType.LOG or plugin.plugin_type == PluginType.SNMP_TRAP:
            name = "{}_{}".format(plugin.plugin_type, plugin.plugin_id)
            table_id = CustomEventGroup.objects.get(name=name).table_id
            return table_id
        else:
            db_name = ("{}_{}".format(plugin.plugin_type, plugin.plugin_id)).lower()
            if plugin.plugin_type == PluginType.PROCESS:
                db_name = "process"
            return "{}.{}".format(db_name, table_name)

    def get_plugin_version_detail(self):
        logo_base64 = self.info.logo_content
        plugin_detail = {
            "plugin_id": self.plugin_id,
            "plugin_display_name": self.info.plugin_display_name,
            "plugin_type": self.plugin.plugin_type,
            "tag": self.plugin.tag,
            "logo": logo_base64,
            "collector_json": self.config.collector_json,
            "config_json": self.config.config_json,
            "metric_json": self.info.metric_json,
            "description_md": self.info.description_md,
            "config_version": self.config_version,
            "info_version": self.info_version,
            "stage": self.stage,
            "bk_biz_id": self.plugin.bk_biz_id,
            "signature": Signature(self.signature).dumps2yaml() if self.signature else "",
            "is_support_remote": self.config.is_support_remote,
            "is_official": self.is_official,
            "is_safety": self.is_safety,
            "create_user": self.create_user,
            "update_user": self.update_user,
            "os_type_list": self.os_type_list,
        }

        # 生成结果表
        for table in plugin_detail["metric_json"]:
            table["table_id"] = self.get_result_table_id(self.plugin, table["table_name"])

        return plugin_detail

    class Meta:
        ordering = ["config_version", "info_version", "create_time", "update_time"]
        unique_together = ["plugin", "config_version", "info_version"]

    def __str__(self):
        return "{}-{}".format(self.plugin_id, self.version)


class OperatorSystemManager(models.Manager):
    @lru_cache(maxsize=32)
    def os_type_list(self):
        supported_os = self.all().values("os_type")
        return [_o["os_type"] for _o in supported_os]

    def get_queryset(self):
        return super(OperatorSystemManager, self).get_queryset().filter(os_type__in=settings.OS_GLOBAL_SWITCH)


class OperatorSystem(models.Model):
    """
    操作系统
    windows,os_type_id=2
    linux,os_type_id=1
    aix(is_enable=False),os_type_id=3
    """

    objects = OperatorSystemManager()

    os_type_id = models.CharField("操作系统类型ID", max_length=10)
    os_type = models.CharField("操作系统类型", max_length=16, unique=True)<|MERGE_RESOLUTION|>--- conflicted
+++ resolved
@@ -16,7 +16,6 @@
 from typing import Optional
 
 import arrow
-from core.drf_resource import api
 from django.conf import settings
 from django.db import models
 from django.db.models import Q
@@ -36,12 +35,6 @@
 )
 from monitor_web.plugin.signature import Signature
 
-<<<<<<< HEAD
-from bkmonitor.utils.db.fields import JsonField, YamlField
-from bkmonitor.utils.user import get_global_user
-
-=======
->>>>>>> a3f73680
 
 class CollectorPluginMeta(OperateRecordModelBase):
     """
