import copy
import logging
import re
from collections import defaultdict
from functools import lru_cache, reduce
from typing import Dict, Optional

from django.conf import settings
from django.core.paginator import Paginator
from django.db import models
from django.db.models import Max, Q
from django.db.transaction import atomic
from django.utils.translation import gettext as _
from rest_framework import serializers
from rest_framework.exceptions import ValidationError

from bkm_space.define import SpaceTypeEnum
from bkm_space.errors import NoRelatedResourceError
from bkmonitor.models import MetricListCache, QueryConfigModel, StrategyModel
from bkmonitor.utils.request import get_request_tenant_id, get_request_username
from constants.data_source import DataSourceLabel, DataTypeLabel
from core.drf_resource import api, resource
from core.drf_resource.base import Resource
from core.errors.api import BKAPIError
from core.errors.custom_report import (
    CustomValidationLabelError,
    CustomValidationNameError,
)
from monitor_web.constants import ETL_CONFIG
from monitor_web.custom_report.serializers import (
    CustomTSGroupingRuleSerializer,
    CustomTSTableSerializer,
)
from monitor_web.models.custom_report import (
    CustomTSField,
    CustomTSGroupingRule,
    CustomTSTable,
)
from monitor_web.plugin.constant import PluginType
from monitor_web.strategies.resources import GetMetricListV2Resource

logger = logging.getLogger(__name__)


def get_label_display_dict():
    label_display_dict = {}
    try:
        labels = resource.commons.get_label()
        for label in labels:
            for child in label["children"]:
                label_display_dict[child["id"]] = [label["name"], child["name"]]
    except Exception:
        pass
    return label_display_dict


class ProxyHostInfo(Resource):
    """
    Proxy主机信息
    """

    DEFAULT_PROXY_PORT = 10205

    def get_listen_port(self):
        return getattr(settings, "BK_MONITOR_PROXY_LISTEN_PORT", ProxyHostInfo.DEFAULT_PROXY_PORT)

    def perform_request(self, validated_request_data):
        port = self.get_listen_port()
        proxy_host_info = []
        bk_biz_id = validated_request_data["bk_biz_id"]
        proxy_hosts = []
        try:
            proxy_hosts = api.node_man.get_proxies_by_biz(bk_biz_id=bk_biz_id)
        except NoRelatedResourceError:
            logger.warning("bk_biz_id: %s not found related resource", bk_biz_id)
        except Exception as e:
            logger.warning("get proxies by bk_biz_id(%s) error, %s", bk_biz_id, e)

        for host in proxy_hosts:
            bk_cloud_id = int(host["bk_cloud_id"])
            # 默认云区域上报proxy，以settings配置为准！
            if bk_cloud_id == 0:
                continue
            ip = host.get("conn_ip") or host.get("inner_ip")
            proxy_host_info.append({"ip": ip, "bk_cloud_id": bk_cloud_id, "port": port})

        default_cloud_display = settings.CUSTOM_REPORT_DEFAULT_PROXY_DOMAIN or settings.CUSTOM_REPORT_DEFAULT_PROXY_IP
        for proxy_ip in default_cloud_display:
            proxy_host_info.append({"ip": proxy_ip, "bk_cloud_id": 0, "port": port})
        return proxy_host_info


class ValidateCustomTsGroupName(Resource):
    """
    校验自定义指标名称是否合法
    注: esb 开放接口，需要维持入参出参一致性
    """

    class RequestSerializer(serializers.Serializer):
        time_series_group_id = serializers.IntegerField(required=False)
        name = serializers.CharField(required=True)
        bk_biz_id = serializers.IntegerField(required=True)

    def perform_request(self, validated_request_data):
        try:
            custom_ts_groups = api.metadata.query_time_series_group(
                time_series_group_name=validated_request_data["name"], bk_biz_id=validated_request_data["bk_biz_id"]
            )
            if validated_request_data.get("time_series_group_id"):
                custom_ts_groups = [
                    g
                    for g in custom_ts_groups
                    if g["time_series_group_id"] != validated_request_data["time_series_group_id"]
                ]
            is_exist = bool(custom_ts_groups)
        except Exception:
            queryset = CustomTSTable.objects.filter(
                name=validated_request_data["name"], bk_biz_id=validated_request_data["bk_biz_id"]
            )
            if validated_request_data.get("time_series_group_id"):
                queryset = queryset.exclude(time_series_group_id=validated_request_data["time_series_group_id"])
            is_exist = queryset.exists()
        if is_exist:
            raise CustomValidationNameError(msg=_("自定义指标名称已存在"))
        return True


class CreateCustomTimeSeries(Resource):
    """
    创建自定义时序
    注: esb 开放接口，需要维持入参出参一致性
    """

    CUSTOM_TS_NAME = "custom_time_series"

    class RequestSerializer(serializers.Serializer):
        bk_biz_id = serializers.IntegerField(required=True, label="业务ID")
        name = serializers.CharField(required=True, max_length=128, label="名称")
        scenario = serializers.CharField(required=True, label="对象")
        table_id = serializers.CharField(required=False, label="表名", default="")
        metric_info_list = serializers.ListField(required=False, default=[], label="预定义表结构")
        is_platform = serializers.BooleanField(required=False, label="平台级", default=False)
        data_label = serializers.CharField(required=True, label="数据标签")
        protocol = serializers.CharField(required=False, label="上报协议", default="json")
        desc = serializers.CharField(required=False, label="说明", default="", allow_blank=True)
        is_split_measurement = serializers.BooleanField(required=False, label="是否启动自动分表逻辑", default=True)

        def validate(self, attrs):
            ValidateCustomTsGroupName().request(name=attrs["name"], bk_biz_id=attrs["bk_biz_id"])
            ValidateCustomTsGroupLabel().request(data_label=attrs["data_label"], bk_biz_id=attrs["bk_biz_id"])
            return attrs

    def data_name(self, bk_biz_id, ts_name):
        return "{}_{}_{}".format(bk_biz_id, self.CUSTOM_TS_NAME, ts_name)

    def table_id(self, bk_biz_id, data_id):
        database_name = "{}_{}_{}".format(bk_biz_id, self.CUSTOM_TS_NAME, data_id)
        return "{}.{}".format(database_name, "base")

    @staticmethod
    def get_data_id(data_name, operator, space_uid=None):
        try:
            data_id_info = api.metadata.get_data_id({"data_name": data_name, "with_rt_info": False})
        except BKAPIError:
            param = {
                "data_name": data_name,
                "etl_config": ETL_CONFIG.CUSTOM_TS,
                "operator": operator,
                "data_description": data_name,
                "type_label": DataTypeLabel.TIME_SERIES,
                "source_label": DataSourceLabel.CUSTOM,
                "option": {"inject_local_time": True},
            }
            if space_uid:
                param.update(space_uid=space_uid)
            data_id_info = api.metadata.create_data_id(param)
        else:
            raise CustomValidationNameError(data=data_id_info["bk_data_id"], msg=_("数据源名称[{}]已存在").format(data_name))
        bk_data_id = data_id_info["bk_data_id"]
        return bk_data_id

    @staticmethod
    def get_space_uid(bk_biz_id):
        """
        获取空间uid
        :param bk_biz_id:
        :return:
        """
        if bk_biz_id > 0:
            space_uid = f"{SpaceTypeEnum.BKCC.value}__{bk_biz_id}"
        else:
            space_data = api.metadata.get_space_detail({"id": abs(bk_biz_id)})
            space_uid = space_data.get("space_uid", "")
        return space_uid

    @atomic()
    def perform_request(self, validated_request_data):
        # 如果是平台级，则ts_group 及对应表的业务id为0
        # 当前业务为关联的平台级业务id，内置到data_id的data_name里面
        # data_id有个业务归属，而对应的table可以在各业务下使用
        input_bk_biz_id = 0 if validated_request_data["is_platform"] else validated_request_data["bk_biz_id"]
        operator = get_request_username() or settings.COMMON_USERNAME

        # 当前业务
        data_name = self.data_name(validated_request_data["bk_biz_id"], validated_request_data["name"])
        # 如果 bk_biz_id 为 0，意味着是全局业务配置，这种情况不需要空间
        space_uid = (
            None
            if validated_request_data["bk_biz_id"] == 0
            else self.get_space_uid(int(validated_request_data["bk_biz_id"]))
        )
        try:
            # 保证 data id 已存在
            bk_data_id = self.get_data_id(data_name, operator, space_uid)
        except CustomValidationNameError as e:
            # dataid 已存在，判定 ts 是否存在：
            bk_data_id = e.data
            if api.metadata.query_time_series_group(
                time_series_group_name=validated_request_data["name"], bk_biz_id=input_bk_biz_id
            ):
                # ts group 已存在，不需要再额外创建
                raise CustomValidationNameError(msg=_("数据源名称[{}]已存在").format(data_name))

        # data_id 存在，但 ts group 不存在，继续执行
        # 2. 调用接口创建 time_series_group
        params = {
            "operator": operator,
            "bk_data_id": bk_data_id,
            # 平台级接入，ts_group 业务id对应为0
            "bk_biz_id": input_bk_biz_id,
            "time_series_group_name": validated_request_data["name"],
            "label": validated_request_data["scenario"],
            "metric_info_list": validated_request_data["metric_info_list"],
            "is_split_measurement": validated_request_data["is_split_measurement"],
            "data_label": validated_request_data["data_label"],
        }
        if validated_request_data["table_id"]:
            params["table_id"] = validated_request_data["table_id"]
        group_info = api.metadata.create_time_series_group(params)

        CustomTSTable.objects.create(
            bk_tenant_id=get_request_tenant_id(),
            bk_biz_id=validated_request_data["bk_biz_id"],
            time_series_group_id=group_info["time_series_group_id"],
            scenario=group_info["label"],
            name=group_info["time_series_group_name"],
            bk_data_id=group_info["bk_data_id"],
            table_id=group_info["table_id"],
            is_platform=validated_request_data["is_platform"],
            data_label=validated_request_data["data_label"],
            protocol=validated_request_data["protocol"],
            desc=validated_request_data["desc"],
        )
        return {"time_series_group_id": group_info["time_series_group_id"], "bk_data_id": group_info["bk_data_id"]}


class ModifyCustomTimeSeries(Resource):
    """
    修改自定义时序
    注: esb 开放接口，需要维持入参出参一致性
    """

    class RequestSerializer(serializers.Serializer):
        bk_biz_id = serializers.IntegerField(required=True, label="业务ID")
        time_series_group_id = serializers.IntegerField(required=True, label="自定义时序ID")

        name = serializers.CharField(required=False, max_length=128, label="名称")
        is_platform = serializers.BooleanField(required=False, label="平台级")
        data_label = serializers.CharField(required=False, label="数据标签")
        desc = serializers.CharField(required=False, label="说明", allow_blank=True)
        auto_discover = serializers.BooleanField(required=False, label="自动发现")

        class MetricListSerializer(serializers.Serializer):
            class FieldSerializer(serializers.Serializer):
                unit = serializers.CharField(required=True, label="字段单位", allow_blank=True)
                name = serializers.CharField(required=True, label="字段名")
                description = serializers.CharField(required=True, label="字段描述", allow_blank=True)
                monitor_type = serializers.CharField(required=True, label="字段类型，指标或维度")

            fields = FieldSerializer(required=True, label="字段信息", many=True)

        # 向前兼容字段，后续页面不再使用
        metric_json = serializers.ListField(label="指标配置", child=MetricListSerializer(), required=False)

        def validate(self, attrs):
            if attrs.get("name"):
                ValidateCustomTsGroupName().request(
                    name=attrs["name"], bk_biz_id=attrs["bk_biz_id"], time_series_group_id=attrs["time_series_group_id"]
                )
            if attrs.get("data_label"):
                ValidateCustomTsGroupLabel().request(
                    data_label=attrs["data_label"],
                    bk_biz_id=attrs["bk_biz_id"],
                    time_series_group_id=attrs["time_series_group_id"],
                )
            return attrs

    def update_fields(self, table: CustomTSTable, params: Dict):
        """
        更新自定义时序字段信息
        """
        if "metric_json" not in params:
            return

        exists_fields = {
            (item.name, item.type): item
            for item in CustomTSField.objects.filter(time_series_group_id=table.time_series_group_id)
        }
        need_update_fields = []
        need_create_fields = []
        current_fields: set[tuple[str, str]] = set()
        for field in params["metric_json"][0]["fields"]:
            if (field["name"], field["monitor_type"]) in exists_fields:
                field = exists_fields.get((field["name"], field["monitor_type"]))
                field.description = field["description"]
                field.config.update({"unit": field["unit"]})
                need_update_fields.append(field)
            else:
                need_create_fields.append(
                    CustomTSField(
                        time_series_group_id=table.time_series_group_id,
                        type=field["monitor_type"],
                        name=field["name"],
                        description=field["description"],
                        config={"unit": field["unit"]},
                    )
                )

        CustomTSField.objects.bulk_create(need_create_fields, batch_size=500)
        CustomTSField.objects.bulk_update(need_update_fields, ["config", "description"], batch_size=500)

        need_delete_fields = set(exists_fields.keys()) - current_fields
        if need_delete_fields:
            CustomTSField.objects.filter(time_series_group_id=table.time_series_group_id).filter(
                reduce(lambda x, y: x | y, (Q(name=name, type=type) for name, type in need_delete_fields))
            ).delete()

    @atomic()
    def perform_request(self, params: Dict):
        table = CustomTSTable.objects.filter(
            bk_biz_id=params["bk_biz_id"],
            time_series_group_id=params["time_series_group_id"],
        ).first()
        if not table:
            raise ValidationError(
                f"custom time series table not found, bk_biz_id: {params['bk_biz_id']},"
                f" time_series_group_id: {params['time_series_group_id']}"
            )

        # 更新自定义时序表信息
        update_fields = ["name", "is_platform", "data_label", "desc", "auto_discover"]
        for field in update_fields:
            if field in params:
                setattr(table, field, params[field])
        table.save()

        # 更新自定义时序字段信息
        self.update_fields(table, params)

        # 更新metadata指标信息
        table.save_to_metadata(with_fields="metric_json" in params)

        return resource.custom_report.custom_time_series_detail(
            bk_biz_id=params["bk_biz_id"], time_series_group_id=table.time_series_group_id
        )


class DeleteCustomTimeSeries(Resource):
    """
    删除自定义时序
    注: esb 开放接口，需要维持入参出参一致性
    """

    class RequestSerializer(serializers.Serializer):
        bk_biz_id = serializers.IntegerField(required=True, label="业务ID")
        time_series_group_id = serializers.IntegerField(required=True, label="自定义时序ID")

    @atomic()
    def perform_request(self, params: dict):
        table = CustomTSTable.objects.filter(
            bk_biz_id=params["bk_biz_id"], time_series_group_id=params["time_series_group_id"]
        ).first()
        if not table:
            raise ValidationError(
                "custom time series table not found, " f"time_series_group_id: {params['time_series_group_id']}"
            )
        operator = get_request_username()
        api.metadata.delete_time_series_group(
            {"operator": operator, "time_series_group_id": table.time_series_group_id}
        )

        CustomTSField.objects.filter(time_series_group_id=table.time_series_group_id).delete()
        table.delete()
        return {"time_series_group_id": params["time_series_group_id"]}


class CustomTimeSeriesList(Resource):
    """
    自定义时序列表
    注: esb 开放接口，需要维持入参出参一致性
    """

    class RequestSerializer(serializers.Serializer):
        bk_biz_id = serializers.IntegerField(label="业务ID", default=0)
        search_key = serializers.CharField(label="名称", required=False)
        page_size = serializers.IntegerField(default=10, label="获取的条数")
        page = serializers.IntegerField(default=1, label="页数")
        # 新增参数用以判定是否需要查询平台级 dataid
        is_platform = serializers.BooleanField(required=False)

    @staticmethod
    def get_strategy_count(table_ids, request_bk_biz_id: Optional[int] = None):
        """
        获取绑定的策略数
        """
        if not table_ids:
            return {}

        query_configs = (
            QueryConfigModel.objects.annotate(result_table_id=models.F("config__result_table_id"))
            .filter(
                reduce(lambda x, y: x | y, (Q(result_table_id=table_id) for table_id in table_ids)),
                data_source_label=DataSourceLabel.CUSTOM,
                data_type_label=DataTypeLabel.TIME_SERIES,
            )
            .values("result_table_id", "strategy_id")
        )

        strategy_ids = []
        if request_bk_biz_id:
            strategy_ids = StrategyModel.objects.filter(bk_biz_id=request_bk_biz_id).values_list("pk", flat=True)

        table_id_strategy_mapping = defaultdict(set)
        for query_config in query_configs:
            # 当存在 biz 请求条件且策略 id 未命中时不纳入统计
            if request_bk_biz_id and query_config["strategy_id"] not in strategy_ids:
                continue

            table_id_strategy_mapping[query_config["result_table_id"]].add(query_config["strategy_id"])

        return {key: len(value) for key, value in table_id_strategy_mapping.items()}

    def perform_request(self, validated_request_data):
        queryset = CustomTSTable.objects.filter(bk_tenant_id=get_request_tenant_id()).order_by("-update_time")
        context = {"request_bk_biz_id": validated_request_data["bk_biz_id"]}
        # 区分本空间 和 全平台
        if validated_request_data.get("is_platform"):
            # 只查全平台, 不关注业务
            queryset = queryset.filter(is_platform=True)

        elif validated_request_data.get("bk_biz_id"):
            # 非全平台，查当前业务(0表示全部业务)
            queryset = queryset.filter(bk_biz_id=validated_request_data["bk_biz_id"])

        if validated_request_data.get("search_key"):
            search_key = validated_request_data["search_key"]
            conditions = models.Q(name__contains=search_key)
            try:
                search_key = int(search_key)
            except ValueError:
                pass
            else:
                conditions = conditions | models.Q(pk=search_key) | models.Q(bk_data_id=search_key)
            queryset = queryset.filter(conditions)
        paginator = Paginator(queryset, validated_request_data["page_size"])
        serializer = CustomTSTableSerializer(paginator.page(validated_request_data["page"]), many=True, context=context)
        tables = serializer.data

        table_ids = [table["table_id"] for table in tables]
        strategy_count_mapping = self.get_strategy_count(table_ids, validated_request_data.get("bk_biz_id"))

        label_display_dict = get_label_display_dict()
        for table in tables:
            table["scenario_display"] = label_display_dict.get(table["scenario"], [table["scenario"]])
            table["related_strategy_count"] = strategy_count_mapping.get(table["table_id"], 0)
        return {
            "list": tables,
            "total": queryset.count(),
        }


class CustomTimeSeriesDetail(Resource):
    """
    自定义时序详情
    注: esb 开放接口，需要维持入参出参一致性
    """

    class RequestSerializer(serializers.Serializer):
        bk_biz_id = serializers.IntegerField(required=True)
        time_series_group_id = serializers.IntegerField(required=True, label="自定义时序ID")
        model_only = serializers.BooleanField(required=False, default=False, label="是否只查询自定义时序表信息")
        with_target = serializers.BooleanField(required=False, default=False, label="是否查询target")
        with_metrics = serializers.BooleanField(required=False, default=True, label="是否查询指标信息")
        empty_if_not_found = serializers.BooleanField(required=False, default=False, label="如果自定义时序表不存在，是否返回空数据")

    def perform_request(self, params):
        # 获取自定义时序表信息
        config = CustomTSTable.objects.filter(bk_biz_id=params["bk_biz_id"], pk=params["time_series_group_id"]).first()
        if not config:
            # 如果自定义时序表不存在，则返回空数据
            if params.get("empty_if_not_found"):
                return {}
            raise ValidationError(
                f"custom time series table not found, time_series_group_id: {params['time_series_group_id']}"
            )

        # 如果是平台自定义时序，则需要校验业务是否匹配
        if not config.is_platform and config.bk_biz_id != params["bk_biz_id"]:
            raise ValidationError(f"custom time series not found, bk_biz_id: {params['bk_biz_id']}")

        # 序列化自定义时序表信息
        data = CustomTSTableSerializer(config, context={"request_bk_biz_id": params["bk_biz_id"]}).data

        # 如果只查询自定义时序表信息，则直接返回
        if params.get("model_only"):
            return data

        data["scenario_display"] = get_label_display_dict().get(data["scenario"], [data["scenario"]])
        data["access_token"] = config.token

        # 如果需要查询指标信息，则将指标信息写入到metric_json中
        if params.get("with_metrics"):
            metrics = copy.deepcopy(config.get_metrics())
            data["metric_json"] = [{"fields": list(metrics.values())}]
        else:
            data["metric_json"] = []

        # 新增查询target参数，自定义指标详情页面不需要target，默认不查询
        if params.get("with_target"):
            data["target"] = config.query_target(bk_biz_id=params["bk_biz_id"])
        else:
            data["target"] = []
        return data


class GetCustomTsFields(Resource):
    """
    获取自定义指标字段
    """

    class RequestSerializer(serializers.Serializer):
        bk_biz_id = serializers.IntegerField(required=True, label="业务ID")
        time_series_group_id = serializers.IntegerField(required=True, label="自定义时序ID")

    def perform_request(self, params: Dict):
        table = CustomTSTable.objects.filter(
            bk_biz_id=params["bk_biz_id"],
            time_series_group_id=params["time_series_group_id"],
        ).first()
        if not table:
            raise ValidationError(
                f"custom time series table not found, bk_biz_id: {params['bk_biz_id']}, "
                f"time_series_group_id: {params['time_series_group_id']}"
            )

        dimensions = []
        metrics = []
        for item in CustomTSField.objects.filter(time_series_group_id=table.time_series_group_id):
            if item.type == CustomTSField.MetricType.DIMENSION:
                dimensions.append(
                    {
                        "name": item.name,
                        "type": CustomTSField.MetricType.DIMENSION,
                        "description": item.description,
                        "disabled": item.disabled,
                        "common": item.config.get("common", False),
                        "create_time": item.create_time.timestamp() if item.create_time else None,
                        "update_time": item.update_time.timestamp() if item.update_time else None,
                    }
                )
            else:
                metrics.append(
                    {
                        "name": item.name,
                        "type": CustomTSField.MetricType.METRIC,
                        "description": item.description,
                        "disabled": item.disabled,
                        "unit": item.config.get("unit", ""),
                        "hidden": item.config.get("hidden", False),
                        "aggregate_method": item.config.get("aggregate_method", ""),
                        "function": item.config.get("function", {}),
                        "interval": item.config.get("interval", 0),
                        "label": item.config.get("label", []),
                        "dimensions": item.config.get("dimensions", []),
                        "create_time": item.create_time.timestamp() if item.create_time else None,
                        "update_time": item.update_time.timestamp() if item.update_time else None,
                    }
                )
        return {"dimensions": dimensions, "metrics": metrics}


class ModifyCustomTsFields(Resource):
    """
    修改自定义指标字段
    """

    class RequestSerializer(serializers.Serializer):
        bk_biz_id = serializers.IntegerField(required=True, label="业务ID")
        time_series_group_id = serializers.IntegerField(required=True, label="自定义时序ID")

        class FieldSerializer(serializers.Serializer):
            name = serializers.CharField(required=True, label="字段名")
            type = serializers.CharField(required=True, label="字段类型")
            description = serializers.CharField(required=False, label="字段描述", allow_blank=True)
            disabled = serializers.BooleanField(required=False, label="是否禁用")

            # 维度属性
            common = serializers.BooleanField(required=False, label="是否常用字段")

            # 指标属性
            unit = serializers.CharField(required=False, label="字段单位", allow_blank=True)
            hidden = serializers.BooleanField(required=False, label="是否隐藏")
            aggregate_method = serializers.CharField(required=False, label="聚合方法", allow_blank=True)
            function = serializers.JSONField(required=False, label="指标函数")
            interval = serializers.IntegerField(required=False, label="指标周期")

        update_fields = serializers.ListField(label="更新字段列表", child=FieldSerializer(), default=list)
        delete_fields = serializers.ListField(label="删除字段列表", child=FieldSerializer(), default=list)

    def perform_request(self, params: Dict):
        table = CustomTSTable.objects.filter(
            bk_biz_id=params["bk_biz_id"],
            time_series_group_id=params["time_series_group_id"],
        ).first()
        if not table:
            raise ValidationError(
                f"custom time series table not found, bk_biz_id: {params['bk_biz_id']}, "
                f"time_series_group_id: {params['time_series_group_id']}"
            )

        # 删除字段
        if params["delete_fields"]:
            CustomTSField.objects.filter(time_series_group_id=table.time_series_group_id).filter(
                reduce(
                    lambda x, y: x | y, (Q(name=field["name"], type=field["type"]) for field in params["delete_fields"])
                )
            ).delete()

        if not params["update_fields"]:
            return

        # 获取存量字段
        fields = CustomTSField.objects.filter(time_series_group_id=table.time_series_group_id).filter(
            reduce(lambda x, y: x | y, (Q(name=field["name"], type=field["type"]) for field in params["update_fields"]))
        )
        field_map = {(item.name, item.type): item for item in fields}

        # 需要更新的字段
        need_update_fields = []
        # 需要创建的字段
        need_create_fields = []
        for update_field in params["update_fields"]:
            field = field_map.get((update_field["name"], update_field["type"]))

            # 根据字段类型，生成 config
            if update_field["type"] == CustomTSField.MetricType.DIMENSION:
                field_keys = CustomTSField.DimensionConfigFields

            else:
                field_keys = CustomTSField.MetricConfigFields
            field_config = {field_key: update_field[field_key] for field_key in field_keys if field_key in update_field}

            # 如果字段存在，则更新字段
            if field:
                field.config.update(field_config)
                if "description" in update_field:
                    field.description = update_field["description"]
                if "disabled" in update_field:
                    field.disabled = update_field["disabled"]
                need_update_fields.append(field)
            else:
                # 如果字段不存在，则创建字段
                need_create_fields.append(
                    CustomTSField(
                        time_series_group_id=table.time_series_group_id,
                        type=update_field["type"],
                        name=update_field["name"],
                        description=update_field.get("description", ""),
                        disabled=update_field.get("disabled", False),
                        config=field_config,
                    )
                )

        # 批量创建字段
        CustomTSField.objects.bulk_create(need_create_fields, batch_size=500)
        # 批量更新字段
        CustomTSField.objects.bulk_update(need_update_fields, ["description", "disabled", "config"], batch_size=500)

        # 同步metadata
        table.save_to_metadata(with_fields=True)


class ValidateCustomTsGroupLabel(Resource):
    """
    校验自定义指标数据名称是否合法
    1. 创建场景：调用metadata接口校验是否与存量ResultTable的data_label重复
    2. 编辑场景：除了time_series_group_id参数对应CustomTSTable的data_label外，是否与存量ResultTable的data_label重复
    """

    class RequestSerializer(serializers.Serializer):
        bk_biz_id = serializers.IntegerField(required=True)
        time_series_group_id = serializers.IntegerField(required=False)
        data_label = serializers.CharField(required=True)

    @property
    @lru_cache(maxsize=1)
    def metric_data_label_pattern(self):
        """
        获取自定义指标数据名称的正则表达式
        自定义指标数据名称仅允许包含字母、数字、下划线，且必须以字母开头，前缀不可与插件类型重名
        """
        plugin_type_list = [
            f"{getattr(PluginType, attr).lower()}_"
            for attr in dir(PluginType)
            if not callable(getattr(PluginType, attr)) and not attr.startswith("__") and attr != "PROCESS"
        ]
        return re.compile(r'^(?!' + '|'.join(plugin_type_list) + r')[a-zA-Z][a-zA-Z0-9_]*$')

    def perform_request(self, params: dict):
        data_label = params["data_label"]
        if data_label == "":
            raise CustomValidationLabelError(msg=_("自定义指标英文名不允许为空"))

        if not self.metric_data_label_pattern.match(data_label):
            raise CustomValidationLabelError(msg=_("自定义指标英文名仅允许包含字母、数字、下划线，且必须以字母开头，前缀不可与插件类型重名"))

        # 内置指标，不做校验
        if params["bk_biz_id"] == 0:
            return True

        queryset = CustomTSTable.objects.filter(
            Q(bk_biz_id=params["bk_biz_id"]) | Q(is_platform=True),
            data_label=data_label,
            bk_tenant_id=get_request_tenant_id(),
        )
        if params.get("time_series_group_id"):
            queryset = queryset.exclude(time_series_group_id=params["time_series_group_id"])

        if queryset.exists():
            raise CustomValidationLabelError(msg=_("自定义指标英文名已存在"))

        return True


class AddCustomMetricResource(Resource):
    """
    添加自定义指标
    1. 由于获取指标列表存在过滤失效问题，先确认该指标是否存在
    2. 请求metadata api添加该指标
    3. 新增至指标缓存，并返回metric item
    """

    class RequestSerializer(serializers.Serializer):
        metric_field = serializers.CharField(required=True, label="指标名")
        result_table_id = serializers.CharField(required=True, label="结果表ID")
        bk_biz_id = serializers.IntegerField(required=True, label="业务ID")

    def perform_request(self, params: dict):
        queryset = CustomTSTable.objects.filter(bk_biz_id=params["bk_biz_id"])

        # 查询该任务是否已有执行任务
        table = queryset.filter(table_id__startswith=params['result_table_id'])
        if not table.exists():
            table = queryset.filter(data_label=params['result_table_id'])
            if not table.exists():
                raise ValidationError(f"结果表或datalabel({params['result_table_id']})不存在")

        # 手动添加的自定义指标metric_md5特殊处理为0
        filter_params = {
            "data_source_label": DataSourceLabel.CUSTOM,
            "data_type_label": DataTypeLabel.TIME_SERIES,
            "bk_biz_id": params["bk_biz_id"],
            "result_table_id": table.first().table_id,
        }
        metric_list = MetricListCache.objects.filter(**filter_params)
        if metric_list.filter(metric_field=params["metric_field"]).exists():
            raise ValidationError(f"指标({params['result_table_id']}." f"{params['metric_field']})已存在")
        create_params = {
            "metric_field": params["metric_field"],
            "metric_field_name": params["metric_field"],
            "metric_md5": "0",
            "data_label": table.first().data_label,
            **filter_params,
        }
        if metric_list.first():
            extra_params = {
                "result_table_label_name": metric_list.first().result_table_label_name,
                "result_table_name": metric_list.first().result_table_name,
                "result_table_label": metric_list.first().result_table_label,
                "related_name": metric_list.first().related_name,
                "related_id": metric_list.first().related_id,
                "extend_fields": metric_list.first().extend_fields,
            }
        else:
            extra_params = {
                "result_table_label_name": table.first().scenario,
                "result_table_name": table.first().name,
                "result_table_label": table.first().scenario,
                "related_name": table.first().name,
                "related_id": table.first().time_series_group_id,
                "extend_fields": {"bk_data_id": table.first().bk_data_id},
            }
        create_params.update(extra_params)
        new_metric = MetricListCache(**create_params)
        new_metric.save()
        return GetMetricListV2Resource.get_metric_list(
            params["bk_biz_id"], MetricListCache.objects.filter(id=new_metric.id)
        )


class CustomTsGroupingRuleList(Resource):
    """
    获取自定义指标分组规则列表
    """

    class RequestSerializer(serializers.Serializer):
        bk_biz_id = serializers.IntegerField(required=True, label="业务ID")
        time_series_group_id = serializers.IntegerField(required=True, label="自定义时序ID")

    def perform_request(self, params: dict):
        # 获取自定义时序表
        table = CustomTSTable.objects.get(
            bk_biz_id=params["bk_biz_id"], time_series_group_id=params["time_series_group_id"]
        )
        if not table:
            raise ValidationError(
                "custom time series table not found, " f"time_series_group_id: {params['time_series_group_id']}"
            )

        # 获取指标信息
        metrics = CustomTSField.objects.filter(
            time_series_group_id=table.time_series_group_id, type=CustomTSField.MetricType.METRIC
        )
        # 分组计数
        group_metric_count = defaultdict(int)
        for metric in metrics:
            for group in metric.config.get("label", []):
                group_metric_count[group] += 1

        # 获取分组规则
        grouping_rules = CustomTSGroupingRule.objects.filter(
            time_series_group_id=params["time_series_group_id"]
        ).order_by("index")
        result = CustomTSGroupingRuleSerializer(grouping_rules, many=True).data
        for rule in result:
            rule["metric_count"] = group_metric_count[rule["name"]]
        return result


class ModifyCustomTsGroupingRuleList(Resource):
    """
    修改全量自定义指标分组规则列表
    """

    class RequestSerializer(serializers.Serializer):
        bk_biz_id = serializers.IntegerField(required=True, label="业务ID")
        time_series_group_id = serializers.IntegerField(required=True, label="自定义时序ID")
        group_list = serializers.ListField(label="分组列表", child=CustomTSGroupingRuleSerializer(), default=list)

    def perform_request(self, params: Dict):
        # 获取自定义时序表
        table = CustomTSTable.objects.get(
            bk_biz_id=params["bk_biz_id"], time_series_group_id=params["time_series_group_id"]
        )
        if not table:
            raise ValidationError(
                "custom time series table not found, " f"time_series_group_id: {params['time_series_group_id']}"
            )

        group_rules = {}
        for index, group in enumerate(params["group_list"]):
            # 校验分组名称唯一
            if group_rules.get(group["name"]):
                raise CustomValidationLabelError(msg=_("自定义指标分组名{}不可重复").format(group['name']))

            group["index"] = index
            group_rules[group["name"]] = group

        # 获取存量分组规则
        exist_group_rules = CustomTSGroupingRule.objects.filter(time_series_group_id=params["time_series_group_id"])

        need_update_rules: list[CustomTSGroupingRule] = []
        need_delete_rules: list[CustomTSGroupingRule] = []
        need_create_rules: list[CustomTSGroupingRule] = []
        # 遍历分组规则，判断是否需要更新或删除
        exists_group_rule_names = set()
        for exist_group_rule in exist_group_rules:
            # 记录分组规则名称
            exists_group_rule_names.add(exist_group_rule.name)

            current_group_rule: Optional[Dict] = group_rules.get(exist_group_rule.name)
            # 如果分组规则不存在，则删除
            if not current_group_rule:
                need_delete_rules.append(exist_group_rule)
                continue

            # 如果分组规则存在，则判断是否需要更新
            change = False
            if exist_group_rule.manual_list != current_group_rule.get("manual_list", []):
                change = True
            if exist_group_rule.auto_rules != current_group_rule.get("auto_rules", []):
                change = True
            if exist_group_rule.index != current_group_rule["index"]:
                change = True
            if change:
                need_update_rules.append(exist_group_rule)

        # 生成需要创建的分组规则
        for group_rule in group_rules.values():
            if group_rule["name"] not in exists_group_rule_names:
                need_create_rules.append(CustomTSGroupingRule(**group_rule))

        # 执行批量操作
        CustomTSGroupingRule.objects.bulk_create(need_create_rules, batch_size=200)
        CustomTSGroupingRule.objects.filter(id__in=need_delete_rules).delete()
        CustomTSGroupingRule.objects.bulk_update(
            need_update_rules,
            fields=["manual_list", "auto_rules"],
            batch_size=200,
        )

        # 分组匹配现存指标
        table.renew_metric_labels(need_update_rules + need_create_rules, delete=False, clean=True)

        return resource.custom_report.custom_ts_grouping_rule_list(time_series_group_id=params["time_series_group_id"])


class CreateOrUpdateGroupingRule(Resource):
    """
    更新自定义指标分组规则
    """

    class RequestSerializer(CustomTSGroupingRuleSerializer):
        bk_biz_id = serializers.IntegerField(required=True, label="业务ID")
        time_series_group_id = serializers.IntegerField(required=True, label="自定义时序ID")

    def perform_request(self, params: Dict):
        # 获取自定义时序表
        table = CustomTSTable.objects.get(
            bk_biz_id=params["bk_biz_id"], time_series_group_id=params["time_series_group_id"]
        )
        if not table:
            raise ValidationError(
                "custom time series table not found, " f"time_series_group_id: {params['time_series_group_id']}"
            )

        # 获取分组规则
        group_rules = CustomTSGroupingRule.objects.filter(
            time_series_group_id=params["time_series_group_id"],
            name=params["name"],
        )

        with atomic():
            if not group_rules:
                # 获取当前分组规则index最大值
                max_index = (
                    CustomTSGroupingRule.objects.filter(time_series_group_id=params["time_series_group_id"]).aggregate(
                        Max("index")
                    )["index__max"]
                    or 0
                )
                params["index"] = max_index + 1
                # 创建分组规则
<<<<<<< HEAD
                grouping_rule = CustomTSGroupingRule.objects.create(**params)
=======
                grouping_rule = CustomTSGroupingRule.objects.create(
                    time_series_group_id=params["time_series_group_id"],
                    name=params["name"],
                    manual_list=params["manual_list"],
                    auto_rules=params["auto_rules"],
                    index=params["index"],
                )
>>>>>>> c58463af
            else:
                grouping_rule = group_rules[0]
                # 更新分组信息
                if params.get("manual_list"):
                    grouping_rule.manual_list = params["manual_list"]
                if params.get("auto_rules"):
                    grouping_rule.auto_rules = params["auto_rules"]
                grouping_rule.save()

            # 分组匹配现存指标
            table.renew_metric_labels([grouping_rule], delete=False)

        return grouping_rule.to_json()


class PreviewGroupingRule(Resource):
    """
    预览自定义指标分组
    """

    class RequestSerializer(serializers.Serializer):
        bk_biz_id = serializers.IntegerField(required=True, label="业务ID")
        time_series_group_id = serializers.IntegerField(required=True, label="自定义时序ID")
        manual_list = serializers.ListField(label="手动分组的指标列表", default=list)
        auto_rules = serializers.ListField(label="自动分组的匹配规则列表", default=list)

    def perform_request(self, params: Dict):
        # 获取自定义时序表信息
        table = CustomTSTable.objects.filter(
            time_series_group_id=params["time_series_group_id"],
            bk_biz_id=params["bk_biz_id"],
        ).first()
        if not table:
            raise ValidationError(
                "custom time series table not found, " f"time_series_group_id: {params['time_series_group_id']}"
            )

        # 获取指标信息
        metrics = CustomTSField.objects.filter(
            time_series_group_id=table.time_series_group_id, type=CustomTSField.MetricType.METRIC
        )

        manual_metrics = []
        auto_metrics = defaultdict(list)
        for metric in metrics:
            if metric.name in params["manual_list"]:
                manual_metrics.append(metric.name)

            for auto_rule in params["auto_rules"]:
                if re.match(auto_rule, metric.name):
                    auto_metrics[auto_rule].append(metric.name)

        return {
            "manual_metrics": manual_metrics,
            "auto_metrics": [
                {
                    "auto_rule": auto_rule,
                    "metrics": metrics,
                }
                for auto_rule, metrics in auto_metrics.items()
            ],
        }


class DeleteGroupingRule(Resource):
    """
    删除自定义指标分组规则
    """

    class RequestSerializer(serializers.Serializer):
        bk_biz_id = serializers.IntegerField(required=True, label="业务ID")
        time_series_group_id = serializers.IntegerField(required=True, label="自定义时序ID")
        name = serializers.CharField(required=True, label="分组规则名称")

    def perform_request(self, params: Dict):
        # 获取自定义时序表
        table = CustomTSTable.objects.filter(
            time_series_group_id=params["time_series_group_id"],
            bk_biz_id=params["bk_biz_id"],
        ).first()
        if not table:
            raise ValidationError(
                "custom time series table not found, " f"time_series_group_id: {params['time_series_group_id']}"
            )

        # 查询分组规则
        try:
            group_rule = CustomTSGroupingRule.objects.get(
                time_series_group_id=params["time_series_group_id"], name=params["name"]
            )
        except CustomTSGroupingRule.DoesNotExist:
            group_rule = CustomTSGroupingRule(name=params["name"], time_series_group_id=params["time_series_group_id"])

        # 更新指标分组
        table.renew_metric_labels([group_rule], delete=True)

        # 删除分组规则
        if group_rule.id:
            group_rule.delete()


class UpdateGroupingRuleOrder(Resource):
    """
    更新自定义指标分组规则排序
    """

    class RequestSerializer(serializers.Serializer):
        bk_biz_id = serializers.IntegerField(required=True, label="业务ID")
        time_series_group_id = serializers.IntegerField(required=True, label="自定义时序ID")
        group_names = serializers.ListField(required=True, label="分组规则名称列表")

    def perform_request(self, params: Dict):
        # 获取自定义时序表
        table = CustomTSTable.objects.get(
            time_series_group_id=params["time_series_group_id"],
            bk_biz_id=params["bk_biz_id"],
        )
        if not table:
            raise ValidationError(
                "custom time series table not found, " f"time_series_group_id: {params['time_series_group_id']}"
            )

        # 获取分组规则
        group_rules = CustomTSGroupingRule.objects.filter(
            time_series_group_id=params["time_series_group_id"],
        ).order_by("index")

        exists_group_rules = {group_rule.name: group_rule for group_rule in group_rules}

        # 去除不存在的分组
        group_names = [group_name for group_name in params["group_names"] if group_name in exists_group_rules]

        # 未出现的分组
        no_order_group_rules = [group_rule.name for group_rule in group_rules if group_rule.name not in group_names]

        index = 0

        # 更新分组规则排序
        for group_name in group_names:
            exists_group_rules[group_name].index = index
            index += 1

        # 未出现的分组，排序为最后
        for group_name in no_order_group_rules:
            exists_group_rules[group_name].index = index
            index += 1

        # 批量更新分组规则排序
        CustomTSGroupingRule.objects.bulk_update(
            list(exists_group_rules.values()),
            fields=["index"],
            batch_size=200,
        )


class ImportCustomTimeSeriesFields(Resource):
    """
    导入自定义时序字段信息
    """

    class RequestSerializer(serializers.Serializer):
        bk_biz_id = serializers.IntegerField(required=True, label="业务ID")
        time_series_group_id = serializers.IntegerField(required=True, label="自定义时序ID")

        group_rules = CustomTSGroupingRuleSerializer(required=True, label="分组列表", many=True, allow_empty=True)
        dimensions = ModifyCustomTsFields.RequestSerializer.FieldSerializer(
            required=True, label="维度列表", many=True, allow_empty=True
        )
        metrics = ModifyCustomTsFields.RequestSerializer.FieldSerializer(
            required=True, label="指标列表", many=True, allow_empty=True
        )

    def perform_request(self, params: Dict):
        # 获取自定义时序表
        table = CustomTSTable.objects.get(
            time_series_group_id=params["time_series_group_id"],
            bk_biz_id=params["bk_biz_id"],
        )
        if not table:
            raise ValidationError(
                "custom time series table not found, " f"time_series_group_id: {params['time_series_group_id']}"
            )

        # 导入字段信息
        resource.custom_report.modify_custom_ts_fields(
            bk_biz_id=params["bk_biz_id"],
            time_series_group_id=params["time_series_group_id"],
            update_fields=[*params["dimensions"], *params["metrics"]],
        )

        # 导入分组规则
        for group_rule in params["group_rules"]:
            resource.custom_report.create_or_update_grouping_rule(
                bk_biz_id=params["bk_biz_id"],
                time_series_group_id=params["time_series_group_id"],
                name=group_rule["name"],
                manual_list=group_rule.get("manual_list", []),
                auto_rules=group_rule.get("auto_rules", []),
            )


class ExportCustomTimeSeriesFields(Resource):
    """
    导出自定义时序字段信息
    """

    class RequestSerializer(serializers.Serializer):
        bk_biz_id = serializers.IntegerField(required=True, label="业务ID")
        time_series_group_id = serializers.IntegerField(required=True, label="自定义时序ID")

    def perform_request(self, params: Dict):
        # 获取自定义时序表
        table = CustomTSTable.objects.get(
            time_series_group_id=params["time_series_group_id"],
            bk_biz_id=params["bk_biz_id"],
        )
        if not table:
            raise ValidationError(
                "custom time series table not found, " f"time_series_group_id: {params['time_series_group_id']}"
            )

        # 导出字段信息
        result = resource.custom_report.get_custom_ts_fields(
            bk_biz_id=params["bk_biz_id"],
            time_series_group_id=params["time_series_group_id"],
        )

        # 导出分组规则
        group_rules = CustomTSGroupingRule.objects.filter(
            time_series_group_id=params["time_series_group_id"],
        )

        result["group_rules"] = CustomTSGroupingRuleSerializer(group_rules, many=True).data
        return result<|MERGE_RESOLUTION|>--- conflicted
+++ resolved
@@ -961,9 +961,6 @@
                 )
                 params["index"] = max_index + 1
                 # 创建分组规则
-<<<<<<< HEAD
-                grouping_rule = CustomTSGroupingRule.objects.create(**params)
-=======
                 grouping_rule = CustomTSGroupingRule.objects.create(
                     time_series_group_id=params["time_series_group_id"],
                     name=params["name"],
@@ -971,7 +968,6 @@
                     auto_rules=params["auto_rules"],
                     index=params["index"],
                 )
->>>>>>> c58463af
             else:
                 grouping_rule = group_rules[0]
                 # 更新分组信息
