--- conflicted
+++ resolved
@@ -176,28 +176,18 @@
         ).order_by("-update_time")
         context = {"request_bk_biz_id": params["bk_biz_id"]}
 
-<<<<<<< HEAD
-        # 过滤条件
-        if params.get("is_platform"):
-            # 只查全平台, 不关注业务
-            queryset = queryset.filter(is_platform=True)
-        elif params.get("bk_biz_id"):
-            # 非全平台，查当前业务(0表示全部业务)
-            queryset = queryset.filter(bk_biz_id=params["bk_biz_id"])
-=======
-        if validated_request_data.get("table_id"):
+        if params.get("table_id"):
             # 1）单 Table ID 查询场景
-            queryset = queryset.filter(table_id=validated_request_data["table_id"]).filter(
-                Q(bk_biz_id=validated_request_data.get("bk_biz_id", 0)) | Q(is_platform=True)
-            )
-        elif validated_request_data.get("is_platform"):
+            queryset = queryset.filter(table_id=params["table_id"]).filter(
+                Q(bk_biz_id=params.get("bk_biz_id", 0)) | Q(is_platform=True)
+            )
+        elif params.get("is_platform"):
             # 2）只查全平台, 不关注业务
             queryset = queryset.filter(is_platform=True)
 
-        elif validated_request_data.get("bk_biz_id"):
+        elif params.get("bk_biz_id"):
             # 3）非全平台，查当前业务(0表示全部业务)
-            queryset = queryset.filter(bk_biz_id=validated_request_data["bk_biz_id"])
->>>>>>> 8101f59d
+            queryset = queryset.filter(bk_biz_id=params["bk_biz_id"])
 
         # 搜索
         if params.get("search_key"):
