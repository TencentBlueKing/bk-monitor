import logging
import re
from collections import defaultdict
from functools import reduce
from typing import Dict, Optional

from django.conf import settings
from django.core.paginator import Paginator
from django.db import models, transaction
<<<<<<< HEAD
from django.db.models import Q, QuerySet
=======
from django.db.models import Q
from django.db.models.query import QuerySet
>>>>>>> cb34e414
from django.db.transaction import atomic
from django.utils.translation import gettext as _
from rest_framework import serializers

from bkmonitor.data_source import load_data_source
from bkmonitor.models import QueryConfigModel, StrategyModel
from bkmonitor.utils.request import get_request_tenant_id, get_request_username
from bkmonitor.utils.time_tools import date_convert, parse_time_range
from constants.data_source import DataSourceLabel, DataTypeLabel
from core.drf_resource import api, resource
from core.drf_resource.base import Resource
from core.errors.api import BKAPIError
from core.errors.custom_report import (
    CustomEventValidationError,
    CustomValidationLabelError,
    CustomValidationNameError,
)
from monitor_web.constants import ETL_CONFIG, EVENT_TYPE
from monitor_web.custom_report.serializers import (
    CustomEventGroupDetailSerializer,
    CustomEventGroupSerializer,
    EventInfoSerializer,
)
from monitor_web.models.custom_report import CustomEventGroup, CustomEventItem

logger = logging.getLogger(__name__)


def get_label_display_dict():
    label_display_dict = {}
    try:
        labels = resource.commons.get_label()
        for label in labels:
            for child in label["children"]:
                label_display_dict[child["id"]] = [label["name"], child["name"]]
    except Exception:
        pass
    return label_display_dict


def get_custom_event_group_queryset(bk_biz_id: int) -> QuerySet[CustomEventGroup]:
    """
<<<<<<< HEAD
    获取自定义事件组查询集
=======
    获取当前业务及全平台自定义事件组查询集
>>>>>>> cb34e414
    """
    return CustomEventGroup.objects.filter(
        type=EVENT_TYPE.CUSTOM_EVENT,
        bk_tenant_id=get_request_tenant_id(),
    ).filter(Q(bk_biz_id=bk_biz_id) | Q(is_platform=True))


class ValidateCustomEventGroupName(Resource):
    """
    校验自定义事件名称是否合法
    要求业务内唯一且不与全平台自定义事件名称冲突
    """

    class RequestSerializer(serializers.Serializer):
        bk_event_group_id = serializers.IntegerField(required=False)
        name = serializers.CharField(required=True)
        bk_biz_id = serializers.IntegerField(required=True)

    def perform_request(self, params: dict):
        try:
            # 调用 metadata 接口查询自定义事件组
            event_groups = api.metadata.query_event_group(
                event_group_name=params["name"], bk_biz_id=params["bk_biz_id"]
            )
<<<<<<< HEAD
            # 如果指定了 bk_event_group_id，则排除该自定义事件组
=======

            # 编辑场景，排除当前自定义事件组
>>>>>>> cb34e414
            if params.get("bk_event_group_id"):
                event_groups = [g for g in event_groups if g["event_group_id"] != params["bk_event_group_id"]]
            is_exist = bool(event_groups)
        except BKAPIError:
            # 如果接口调用失败，则使用 SaaS 配置，作为补偿机制
<<<<<<< HEAD
            queryset = get_custom_event_group_queryset(bk_biz_id=params["bk_biz_id"]).filter(name=params["name"])
=======
            queryset = get_custom_event_group_queryset(params["bk_biz_id"]).filter(name=params["name"])
>>>>>>> cb34e414
            if params.get("bk_event_group_id"):
                queryset = queryset.exclude(bk_event_group_id=params["bk_event_group_id"])
            is_exist = queryset.exists()

        if is_exist:
            raise CustomValidationNameError(msg=_("自定义事件名称已存在"))

        return True


class ValidateCustomEventGroupLabel(Resource):
    """
    校验自定义事件数据标签是否合法
    1. 创建场景：调用metadata接口校验是否与存量ResultTable的data_label重复
    2. 编辑场景：除了bk_event_group_id参数对应CustomEventGroup的data_label外，是否与存量ResultTable的data_label重复
    """

<<<<<<< HEAD
    DATA_LABEL_PATTERN = re.compile(r"^[a-zA-Z][a-zA-Z0-9_]*$")
=======
    label_pattern = re.compile(r"^[a-zA-Z][a-zA-Z0-9_]*$")
>>>>>>> cb34e414

    class RequestSerializer(serializers.Serializer):
        bk_biz_id = serializers.IntegerField(required=True)
        bk_event_group_id = serializers.IntegerField(required=False)
        data_label = serializers.CharField(required=True, allow_blank=False)

    def perform_request(self, params: dict):
<<<<<<< HEAD
        data_label = params["data_label"]

        # 校验数据标签是否合法
        if not self.DATA_LABEL_PATTERN.match(data_label):
            raise CustomValidationLabelError(msg=_("自定义事件英文名允许包含字母、数字、下划线，且必须以字母开头"))

        queryset = get_custom_event_group_queryset(bk_biz_id=params["bk_biz_id"]).filter(data_label=data_label)

        if params.get("bk_event_group_id"):
            queryset = queryset.exclude(bk_event_group_id=params["bk_event_group_id"])

        is_exist = queryset.exists()
        if is_exist:
=======
        # 校验数据标签是否合法
        if not self.label_pattern.match(params["data_label"]):
            raise CustomValidationLabelError(msg=_("自定义事件英文名允许包含字母、数字、下划线，且必须以字母开头"))

        # 校验当前业务下或公共自定义事件组是否同名
        queryset = get_custom_event_group_queryset(params["bk_biz_id"]).filter(data_label=params["data_label"])
        if params.get("bk_event_group_id"):
            queryset = queryset.exclude(bk_event_group_id=params["bk_event_group_id"])
        if queryset.exists():
>>>>>>> cb34e414
            raise CustomValidationLabelError(msg=_("自定义事件英文名已存在"))
        return True


class QueryCustomEventGroup(Resource):
    """
    自定义事件列表
    """

    class RequestSerializer(serializers.Serializer):
        bk_biz_id = serializers.IntegerField(label="业务ID", default=0)
        search_key = serializers.CharField(label="名称", required=False)
        page_size = serializers.IntegerField(default=10, label="获取的条数")
        page = serializers.IntegerField(default=1, label="页数")
        is_platform = serializers.BooleanField(required=False)
        table_id = serializers.CharField(label="结果表 ID", required=False)

    @classmethod
    def get_strategy_count_for_each_group(cls, table_ids, request_bk_biz_id: Optional[int] = None):
        """
        获取事件分组绑定的策略数
        """
        if not table_ids:
            return {}

        query_configs = (
            QueryConfigModel.objects.annotate(result_table_id=models.F("config__result_table_id"))
            .filter(
                reduce(lambda x, y: x | y, (Q(result_table_id=table_id) for table_id in table_ids)),
                data_source_label=DataSourceLabel.CUSTOM,
                data_type_label=DataTypeLabel.EVENT,
            )
            .values("result_table_id", "strategy_id")
        )

        strategy_ids = []
        if request_bk_biz_id:
            strategy_ids = StrategyModel.objects.filter(bk_biz_id=request_bk_biz_id).values_list("pk", flat=True)

        table_id_strategy_mapping = defaultdict(set)
        for query_config in query_configs:
            # 当存在 biz 请求条件且策略 id 未命中时不纳入统计
            if request_bk_biz_id and query_config["strategy_id"] not in strategy_ids:
                continue

            table_id_strategy_mapping[query_config["result_table_id"]].add(query_config["strategy_id"])

        return {key: len(value) for key, value in table_id_strategy_mapping.items()}

    def perform_request(self, params: dict):
<<<<<<< HEAD
        # 获取租户ID
        queryset = CustomEventGroup.objects.filter(
            type=EVENT_TYPE.CUSTOM_EVENT, bk_tenant_id=get_request_tenant_id()
=======
        queryset = CustomEventGroup.objects.filter(
            type=EVENT_TYPE.CUSTOM_EVENT,
            bk_tenant_id=get_request_tenant_id(),
>>>>>>> cb34e414
        ).order_by("-update_time")
        context = {"request_bk_biz_id": params["bk_biz_id"]}

        if params.get("table_id"):
            # 1）单 Table ID 查询场景
            queryset = queryset.filter(table_id=params["table_id"]).filter(
                Q(bk_biz_id=params.get("bk_biz_id", 0)) | Q(is_platform=True)
            )
        elif params.get("is_platform"):
            # 2）只查全平台, 不关注业务
            queryset = queryset.filter(is_platform=True)
<<<<<<< HEAD

=======
>>>>>>> cb34e414
        elif params.get("bk_biz_id"):
            # 3）非全平台，查当前业务(0表示全部业务)
            queryset = queryset.filter(bk_biz_id=params["bk_biz_id"])

<<<<<<< HEAD
        # 搜索
=======
>>>>>>> cb34e414
        if params.get("search_key"):
            search_key = params["search_key"]
            conditions = models.Q(name__contains=search_key)
            try:
                search_key = int(search_key)
            except ValueError:
                pass
            else:
                conditions = conditions | models.Q(pk=search_key) | models.Q(bk_data_id=search_key)
            queryset = queryset.filter(conditions)
<<<<<<< HEAD

        # 分页
        paginator = Paginator(queryset, params["page_size"])

        # 序列化
=======
        paginator = Paginator(queryset, params["page_size"])
>>>>>>> cb34e414
        serializer = CustomEventGroupSerializer(paginator.page(params["page"]), many=True, context=context)
        groups = serializer.data

        # 获取策略数
        table_ids = [group["table_id"] for group in groups]
        strategy_count_mapping = self.get_strategy_count_for_each_group(table_ids, params.get("bk_biz_id"))

        # 获取数据标签
        label_display_dict = get_label_display_dict()
        for group in groups:
            group["scenario_display"] = label_display_dict.get(group["scenario"], [group["scenario"]])
            group["related_strategy_count"] = strategy_count_mapping.get(group["table_id"], 0)
        return {"list": groups, "total": queryset.count()}


class GetCustomEventGroup(Resource):
    """
    获取单个自定义事件详情
    """

    class RequestSerializer(serializers.Serializer):
        bk_event_group_id = serializers.IntegerField(required=True, label="事件分组ID")
        time_range = serializers.CharField(required=True, label="时间范围")
        need_refresh = serializers.BooleanField(required=False, label="是否需要实时刷新", default=False)
        bk_biz_id = serializers.IntegerField(required=True)
        event_infos_limit = serializers.IntegerField(required=False, default=1000, label="事件信息列表上限")

    def perform_request(self, params: dict):
        event_group_id = params["bk_event_group_id"]
<<<<<<< HEAD
        config = (
            get_custom_event_group_queryset(bk_biz_id=params["bk_biz_id"])
            .prefetch_related("event_info_list")
            .filter(
                bk_event_group_id=event_group_id,
            )
            .first()
        )
        if not config:
            raise CustomEventValidationError(msg=_("自定义事件不存在"))

=======
        need_refresh = params["need_refresh"]
        event_infos_limit = params["event_infos_limit"]

        config = (
            get_custom_event_group_queryset(params["bk_biz_id"])
            .prefetch_related("event_info_list")
            .get(pk=event_group_id)
        )
>>>>>>> cb34e414
        serializer = CustomEventGroupDetailSerializer(config, context={"request_bk_biz_id": params["bk_biz_id"]})
        data = serializer.data
        event_info_list = api.metadata.get_event_group.request.refresh(
            event_group_id=event_group_id,
            need_refresh=params["need_refresh"],
            event_infos_limit=params["event_infos_limit"],
        )
        data["event_info_list"] = list()

        # 如果自定义事件有人访问，则结束休眠策略
        username = get_request_username()
        if event_info_list.get("status") == "sleep":
            try:
                api.metadata.modify_event_group({"event_group_id": event_group_id, "operator": username})
            except BKAPIError:
                pass

        # 查询事件关联策略ID
        related_query_configs = (
            QueryConfigModel.objects.filter(
                data_source_label=DataSourceLabel.CUSTOM,
                data_type_label=DataTypeLabel.EVENT,
                config__result_table_id=data["table_id"],
            )
            .values("strategy_id")
            .annotate(custom_event_name=models.F("config__custom_event_name"))
        )
        related_strategies = defaultdict(set)
        for query_config in related_query_configs:
            related_strategies[query_config["custom_event_name"]].add(query_config["strategy_id"])

        for item in event_info_list["event_info_list"]:
            event_info = {
                "custom_event_name": item["event_name"],
                "bk_event_group_id": event_info_list["event_group_id"],
                "custom_event_id": item["event_id"],
                "related_strategies": list(related_strategies[item["event_name"]]),
                "dimension_list": [{"dimension_name": dimension} for dimension in item["dimension_list"]],
            }
            data["event_info_list"].append(event_info)

        label_display_dict = get_label_display_dict()
        data["scenario_display"] = label_display_dict.get(data["scenario"], [data["scenario"]])
        data["access_token"] = self.get_token(data["bk_data_id"])

        event_detail = self.query_event_detail(data["table_id"], params["time_range"])
        for event in data["event_info_list"]:
            event.update(event_detail[event["custom_event_name"]])
        return data

    @staticmethod
    def get_token(bk_data_id):
        data_id_info = api.metadata.get_data_id({"bk_data_id": bk_data_id, "with_rt_info": False})
        return data_id_info["token"]

    @staticmethod
    def query_event_detail(result_table_id, time_range) -> Dict[str, Dict]:
        result = defaultdict(
            lambda: {
                "event_count": 0,
                "target_count": 0,
                "last_change_time": "",
                "last_event_content": {},
            }
        )
        start, end = parse_time_range(time_range)
        data_source = load_data_source(DataSourceLabel.CUSTOM, DataTypeLabel.EVENT)(table=result_table_id)
        q = data_source._get_queryset(
            metrics=[
                {"field": "target", "method": "distinct", "alias": "target_count"},
                {"field": "time", "method": "max", "alias": "last_change_timestamp"},
            ],
            table=data_source.table,
            group_by=["event_name"],
            where=data_source.filter_dict,
            time_field=data_source.time_field,
            start_time=start * 1000,
            end_time=end * 1000,
            interval=end - start,
            time_align=False,
        ).dsl_group_hits(1)

        for record in q.raw_data:
            result[record["event_name"]]["event_count"] += record.get("hits_total", 0)
            result[record["event_name"]]["target_count"] = max(
                record["target_count"], result[record["event_name"]]["target_count"]
            )
            result[record["event_name"]]["last_change_time"] = date_convert(
                int(record["last_change_timestamp"] // 1000), "datetime"
            )
            hits = record.get("hits", [])
            if hits:
                result[record["event_name"]]["last_event_content"] = hits[0]

        return result


class QueryCustomEventTarget(Resource):
    """
    获取单个自定义事件详情
    """

    class RequestSerializer(serializers.Serializer):
        bk_biz_id = serializers.IntegerField(required=True, label="业务ID")
        bk_event_group_id = serializers.IntegerField(required=True, label="事件分组ID")
        bk_biz_id = serializers.IntegerField(required=True, label="业务ID")

    def perform_request(self, params):
<<<<<<< HEAD
        group = (
            get_custom_event_group_queryset(bk_biz_id=params["bk_biz_id"])
            .filter(
                bk_event_group_id=params["bk_event_group_id"],
            )
            .first()
        )
        if not group:
            raise CustomEventValidationError(msg=_("自定义事件不存在"))

=======
        group = get_custom_event_group_queryset(params["bk_biz_id"]).get(bk_event_group_id=params["bk_event_group_id"])
>>>>>>> cb34e414
        return list(set(group.query_target()))


class CreateCustomEventGroup(Resource):
    """
    创建自定义事件
    """

    CUSTOM_EVENT_DATA_NAME = "custom_event"

    class RequestSerializer(serializers.Serializer):
        bk_biz_id = serializers.IntegerField(required=True, label="业务ID")
        name = serializers.CharField(required=True, max_length=128, label="名称")
        scenario = serializers.CharField(required=True, label="对象")
        event_info_list = EventInfoSerializer(required=False, many=True, allow_empty=True)
        is_platform = serializers.BooleanField(required=False, label="平台级", default=False)
        data_label = serializers.CharField(required=True, label="数据标签")

        def validate(self, attrs):
            ValidateCustomEventGroupName().request(name=attrs["name"], bk_biz_id=attrs["bk_biz_id"])
            ValidateCustomEventGroupLabel().request(data_label=attrs["data_label"], bk_biz_id=attrs["bk_biz_id"])
            return attrs

    def get_custom_event_data_id(self, bk_biz_id, operator, event_group_name):
        data_name = "{}_{}_{}".format(self.CUSTOM_EVENT_DATA_NAME, event_group_name, bk_biz_id)
        try:
            data_id_info = api.metadata.get_data_id({"data_name": data_name, "with_rt_info": False})
        except BKAPIError:
            param = {
                "data_name": data_name,
                "etl_config": ETL_CONFIG.CUSTOM_EVENT,
                "operator": operator,
                "data_description": data_name,
                "type_label": DataTypeLabel.EVENT,
                "source_label": DataSourceLabel.CUSTOM,
                "option": {"inject_local_time": True},
            }
            data_id_info = api.metadata.create_data_id(param)
        else:
            if not CustomEventGroup.objects.filter(
                bk_data_id=data_id_info["bk_data_id"], bk_event_group_id=-data_id_info["bk_data_id"]
            ):
                raise CustomEventValidationError(msg=_("数据源名称[{}]已存在").format(data_name))
        bk_data_id = data_id_info["bk_data_id"]
        return bk_data_id

    def perform_request(self, params: dict):
        operator = get_request_username() or settings.COMMON_USERNAME
<<<<<<< HEAD

=======
        input_bk_biz_id = params["bk_biz_id"]
        if params["is_platform"]:
            input_bk_biz_id = 0
>>>>>>> cb34e414
        # 1. 查询或创建业务的 data_id
        bk_data_id = self.get_custom_event_data_id(params["bk_biz_id"], operator, params["name"])

        # 2. 创建或查询数据记录
        group, _ = CustomEventGroup.objects.get_or_create(bk_data_id=bk_data_id, bk_event_group_id=-bk_data_id)
<<<<<<< HEAD

        # 3. 调用接口创建 event_group
        params = {
            "operator": operator,
            "bk_data_id": bk_data_id,
            "bk_biz_id": 0 if params["is_platform"] else params["bk_biz_id"],
            "event_group_name": params["name"],
            "label": params["scenario"],
            "event_info_list": [],
        }
        group_info = api.metadata.create_event_group(params)
=======
        # 3. 调用接口创建 event_group
        group_info = api.metadata.create_event_group(
            {
                "operator": operator,
                "bk_data_id": bk_data_id,
                "bk_biz_id": input_bk_biz_id,
                "event_group_name": params["name"],
                "label": params["scenario"],
                "event_info_list": [],
            }
        )
>>>>>>> cb34e414

        # 4. 结果回写数据库
        with transaction.atomic():
            group.delete()
            group = CustomEventGroup.objects.create(
<<<<<<< HEAD
=======
                type=EVENT_TYPE.CUSTOM_EVENT,
>>>>>>> cb34e414
                bk_tenant_id=get_request_tenant_id(),
                bk_biz_id=params["bk_biz_id"],
                bk_event_group_id=group_info["event_group_id"],
                scenario=group_info["label"],
                name=group_info["event_group_name"],
                bk_data_id=group_info["bk_data_id"],
                table_id=group_info["table_id"],
                is_platform=params["is_platform"],
                data_label=params["data_label"],
            )

        return {"bk_event_group_id": group.bk_event_group_id}


class ModifyCustomEventGroup(Resource):
    """
    修改自定义事件
    """

    class RequestSerializer(serializers.Serializer):
        bk_biz_id = serializers.IntegerField(required=True, label="业务ID")
        bk_event_group_id = serializers.IntegerField(required=True, label="事件分组ID")
        name = serializers.CharField(required=False, max_length=128, label="名称")
        scenario = serializers.CharField(required=False, label="对象")
        event_info_list = EventInfoSerializer(required=False, many=True, allow_empty=True)
        is_enable = serializers.BooleanField(required=False)
        is_platform = serializers.BooleanField(required=False, label="平台级")
        data_label = serializers.CharField(required=False, label="数据标签")

        def validate(self, attrs):
            if attrs.get("name"):
                ValidateCustomEventGroupName().request(
                    name=attrs["name"], bk_biz_id=attrs["bk_biz_id"], bk_event_group_id=attrs["bk_event_group_id"]
                )
            if attrs.get("data_label"):
                ValidateCustomEventGroupLabel().request(
                    bk_biz_id=attrs["bk_biz_id"],
                    data_label=attrs["data_label"],
                    bk_event_group_id=attrs["bk_event_group_id"],
                )
            return attrs

    @atomic()
    def perform_request(self, params: dict):
<<<<<<< HEAD
        group = CustomEventGroup.objects.filter(
            bk_biz_id=params["bk_biz_id"],
            bk_event_group_id=params["bk_event_group_id"],
        ).first()
        if not group:
            raise CustomEventValidationError(msg=_("自定义事件不存在"))

        # 1. 调用接口修改 event_group
        params = {
=======
        # 仅允许修改本业务下的自定义事件组
        group = CustomEventGroup.objects.filter(
            bk_tenant_id=get_request_tenant_id(),
            bk_biz_id=params["bk_biz_id"],
            type=EVENT_TYPE.CUSTOM_EVENT,
            bk_event_group_id=params["bk_event_group_id"],
        ).first()
        if not group:
            raise CustomEventValidationError(msg=_("自定义事件组不存在"))

        # 1. 调用接口修改 event_group
        modify_params = {
>>>>>>> cb34e414
            "operator": get_request_username(),
            "event_group_id": params["bk_event_group_id"],
            "event_group_name": params.get("name"),
            "label": params.get("scenario"),
            "is_enable": params.get("is_enable"),
            "event_info_list": [],
        }
        modify_params = {key: value for key, value in list(modify_params.items()) if value is not None}
        group_info = api.metadata.modify_event_group(modify_params)

        # 2. 结果回写数据库
        group.scenario = group_info["label"]
        group.name = group_info["event_group_name"]
        group.is_enable = group_info["is_enable"]
        if params.get("is_platform"):
            group.is_platform = params["is_platform"]
        if params.get("data_label"):
            group.data_label = params["data_label"]
        group.save()
        return {"bk_event_group_id": group.bk_event_group_id}


class DeleteCustomEventGroup(Resource):
    """
    删除自定义事件
    """

    class RequestSerializer(serializers.Serializer):
        bk_biz_id = serializers.IntegerField(required=True, label="业务ID")
        bk_event_group_id = serializers.IntegerField(required=True, label="事件分组ID")

    @atomic()
    def perform_request(self, params: dict):
<<<<<<< HEAD
        group = CustomEventGroup.objects.filter(
            bk_biz_id=params["bk_biz_id"], bk_event_group_id=params["bk_event_group_id"]
        ).first()
        if not group:
            raise CustomEventValidationError(msg=_("自定义事件不存在"))

        # 1. 调用接口删除 event_group
        api.metadata.delete_event_group(event_group_id=group.bk_event_group_id, operator=get_request_username())

        # 2. 结果回写数据库
        group.delete()
        CustomEventItem.objects.filter(bk_event_group_id=group.bk_event_group_id).delete()
        return {"bk_event_group_id": params["bk_event_group_id"]}
=======
        # 仅允许删除本业务下的自定义事件组
        group = CustomEventGroup.objects.filter(
            bk_tenant_id=get_request_tenant_id(),
            bk_biz_id=params["bk_biz_id"],
            type=EVENT_TYPE.CUSTOM_EVENT,
            bk_event_group_id=params["bk_event_group_id"],
        ).first()
        if not group:
            raise CustomEventValidationError(msg=_("自定义事件组不存在"))

        # 1. 调用接口删除 metadata event_group
        api.metadata.delete_event_group(event_group_id=group.bk_event_group_id, operator=get_request_username())

        # 2. 删除数据库记录
        group.delete()
        CustomEventItem.objects.filter(bk_event_group_id=group.bk_event_group_id).delete()

        return {"bk_event_group_id": group.bk_event_group_id}
>>>>>>> cb34e414
<|MERGE_RESOLUTION|>--- conflicted
+++ resolved
@@ -7,12 +7,8 @@
 from django.conf import settings
 from django.core.paginator import Paginator
 from django.db import models, transaction
-<<<<<<< HEAD
-from django.db.models import Q, QuerySet
-=======
 from django.db.models import Q
 from django.db.models.query import QuerySet
->>>>>>> cb34e414
 from django.db.transaction import atomic
 from django.utils.translation import gettext as _
 from rest_framework import serializers
@@ -55,11 +51,7 @@
 
 def get_custom_event_group_queryset(bk_biz_id: int) -> QuerySet[CustomEventGroup]:
     """
-<<<<<<< HEAD
-    获取自定义事件组查询集
-=======
     获取当前业务及全平台自定义事件组查询集
->>>>>>> cb34e414
     """
     return CustomEventGroup.objects.filter(
         type=EVENT_TYPE.CUSTOM_EVENT,
@@ -84,22 +76,14 @@
             event_groups = api.metadata.query_event_group(
                 event_group_name=params["name"], bk_biz_id=params["bk_biz_id"]
             )
-<<<<<<< HEAD
-            # 如果指定了 bk_event_group_id，则排除该自定义事件组
-=======
 
             # 编辑场景，排除当前自定义事件组
->>>>>>> cb34e414
             if params.get("bk_event_group_id"):
                 event_groups = [g for g in event_groups if g["event_group_id"] != params["bk_event_group_id"]]
             is_exist = bool(event_groups)
         except BKAPIError:
             # 如果接口调用失败，则使用 SaaS 配置，作为补偿机制
-<<<<<<< HEAD
-            queryset = get_custom_event_group_queryset(bk_biz_id=params["bk_biz_id"]).filter(name=params["name"])
-=======
             queryset = get_custom_event_group_queryset(params["bk_biz_id"]).filter(name=params["name"])
->>>>>>> cb34e414
             if params.get("bk_event_group_id"):
                 queryset = queryset.exclude(bk_event_group_id=params["bk_event_group_id"])
             is_exist = queryset.exists()
@@ -117,11 +101,7 @@
     2. 编辑场景：除了bk_event_group_id参数对应CustomEventGroup的data_label外，是否与存量ResultTable的data_label重复
     """
 
-<<<<<<< HEAD
-    DATA_LABEL_PATTERN = re.compile(r"^[a-zA-Z][a-zA-Z0-9_]*$")
-=======
     label_pattern = re.compile(r"^[a-zA-Z][a-zA-Z0-9_]*$")
->>>>>>> cb34e414
 
     class RequestSerializer(serializers.Serializer):
         bk_biz_id = serializers.IntegerField(required=True)
@@ -129,21 +109,6 @@
         data_label = serializers.CharField(required=True, allow_blank=False)
 
     def perform_request(self, params: dict):
-<<<<<<< HEAD
-        data_label = params["data_label"]
-
-        # 校验数据标签是否合法
-        if not self.DATA_LABEL_PATTERN.match(data_label):
-            raise CustomValidationLabelError(msg=_("自定义事件英文名允许包含字母、数字、下划线，且必须以字母开头"))
-
-        queryset = get_custom_event_group_queryset(bk_biz_id=params["bk_biz_id"]).filter(data_label=data_label)
-
-        if params.get("bk_event_group_id"):
-            queryset = queryset.exclude(bk_event_group_id=params["bk_event_group_id"])
-
-        is_exist = queryset.exists()
-        if is_exist:
-=======
         # 校验数据标签是否合法
         if not self.label_pattern.match(params["data_label"]):
             raise CustomValidationLabelError(msg=_("自定义事件英文名允许包含字母、数字、下划线，且必须以字母开头"))
@@ -153,7 +118,6 @@
         if params.get("bk_event_group_id"):
             queryset = queryset.exclude(bk_event_group_id=params["bk_event_group_id"])
         if queryset.exists():
->>>>>>> cb34e414
             raise CustomValidationLabelError(msg=_("自定义事件英文名已存在"))
         return True
 
@@ -204,15 +168,9 @@
         return {key: len(value) for key, value in table_id_strategy_mapping.items()}
 
     def perform_request(self, params: dict):
-<<<<<<< HEAD
-        # 获取租户ID
-        queryset = CustomEventGroup.objects.filter(
-            type=EVENT_TYPE.CUSTOM_EVENT, bk_tenant_id=get_request_tenant_id()
-=======
         queryset = CustomEventGroup.objects.filter(
             type=EVENT_TYPE.CUSTOM_EVENT,
             bk_tenant_id=get_request_tenant_id(),
->>>>>>> cb34e414
         ).order_by("-update_time")
         context = {"request_bk_biz_id": params["bk_biz_id"]}
 
@@ -224,18 +182,10 @@
         elif params.get("is_platform"):
             # 2）只查全平台, 不关注业务
             queryset = queryset.filter(is_platform=True)
-<<<<<<< HEAD
-
-=======
->>>>>>> cb34e414
         elif params.get("bk_biz_id"):
             # 3）非全平台，查当前业务(0表示全部业务)
             queryset = queryset.filter(bk_biz_id=params["bk_biz_id"])
 
-<<<<<<< HEAD
-        # 搜索
-=======
->>>>>>> cb34e414
         if params.get("search_key"):
             search_key = params["search_key"]
             conditions = models.Q(name__contains=search_key)
@@ -246,15 +196,7 @@
             else:
                 conditions = conditions | models.Q(pk=search_key) | models.Q(bk_data_id=search_key)
             queryset = queryset.filter(conditions)
-<<<<<<< HEAD
-
-        # 分页
         paginator = Paginator(queryset, params["page_size"])
-
-        # 序列化
-=======
-        paginator = Paginator(queryset, params["page_size"])
->>>>>>> cb34e414
         serializer = CustomEventGroupSerializer(paginator.page(params["page"]), many=True, context=context)
         groups = serializer.data
 
@@ -284,19 +226,6 @@
 
     def perform_request(self, params: dict):
         event_group_id = params["bk_event_group_id"]
-<<<<<<< HEAD
-        config = (
-            get_custom_event_group_queryset(bk_biz_id=params["bk_biz_id"])
-            .prefetch_related("event_info_list")
-            .filter(
-                bk_event_group_id=event_group_id,
-            )
-            .first()
-        )
-        if not config:
-            raise CustomEventValidationError(msg=_("自定义事件不存在"))
-
-=======
         need_refresh = params["need_refresh"]
         event_infos_limit = params["event_infos_limit"]
 
@@ -305,7 +234,6 @@
             .prefetch_related("event_info_list")
             .get(pk=event_group_id)
         )
->>>>>>> cb34e414
         serializer = CustomEventGroupDetailSerializer(config, context={"request_bk_biz_id": params["bk_biz_id"]})
         data = serializer.data
         event_info_list = api.metadata.get_event_group.request.refresh(
@@ -414,20 +342,7 @@
         bk_biz_id = serializers.IntegerField(required=True, label="业务ID")
 
     def perform_request(self, params):
-<<<<<<< HEAD
-        group = (
-            get_custom_event_group_queryset(bk_biz_id=params["bk_biz_id"])
-            .filter(
-                bk_event_group_id=params["bk_event_group_id"],
-            )
-            .first()
-        )
-        if not group:
-            raise CustomEventValidationError(msg=_("自定义事件不存在"))
-
-=======
         group = get_custom_event_group_queryset(params["bk_biz_id"]).get(bk_event_group_id=params["bk_event_group_id"])
->>>>>>> cb34e414
         return list(set(group.query_target()))
 
 
@@ -476,31 +391,14 @@
 
     def perform_request(self, params: dict):
         operator = get_request_username() or settings.COMMON_USERNAME
-<<<<<<< HEAD
-
-=======
         input_bk_biz_id = params["bk_biz_id"]
         if params["is_platform"]:
             input_bk_biz_id = 0
->>>>>>> cb34e414
         # 1. 查询或创建业务的 data_id
         bk_data_id = self.get_custom_event_data_id(params["bk_biz_id"], operator, params["name"])
 
         # 2. 创建或查询数据记录
         group, _ = CustomEventGroup.objects.get_or_create(bk_data_id=bk_data_id, bk_event_group_id=-bk_data_id)
-<<<<<<< HEAD
-
-        # 3. 调用接口创建 event_group
-        params = {
-            "operator": operator,
-            "bk_data_id": bk_data_id,
-            "bk_biz_id": 0 if params["is_platform"] else params["bk_biz_id"],
-            "event_group_name": params["name"],
-            "label": params["scenario"],
-            "event_info_list": [],
-        }
-        group_info = api.metadata.create_event_group(params)
-=======
         # 3. 调用接口创建 event_group
         group_info = api.metadata.create_event_group(
             {
@@ -512,16 +410,12 @@
                 "event_info_list": [],
             }
         )
->>>>>>> cb34e414
 
         # 4. 结果回写数据库
         with transaction.atomic():
             group.delete()
             group = CustomEventGroup.objects.create(
-<<<<<<< HEAD
-=======
                 type=EVENT_TYPE.CUSTOM_EVENT,
->>>>>>> cb34e414
                 bk_tenant_id=get_request_tenant_id(),
                 bk_biz_id=params["bk_biz_id"],
                 bk_event_group_id=group_info["event_group_id"],
@@ -566,17 +460,6 @@
 
     @atomic()
     def perform_request(self, params: dict):
-<<<<<<< HEAD
-        group = CustomEventGroup.objects.filter(
-            bk_biz_id=params["bk_biz_id"],
-            bk_event_group_id=params["bk_event_group_id"],
-        ).first()
-        if not group:
-            raise CustomEventValidationError(msg=_("自定义事件不存在"))
-
-        # 1. 调用接口修改 event_group
-        params = {
-=======
         # 仅允许修改本业务下的自定义事件组
         group = CustomEventGroup.objects.filter(
             bk_tenant_id=get_request_tenant_id(),
@@ -589,7 +472,6 @@
 
         # 1. 调用接口修改 event_group
         modify_params = {
->>>>>>> cb34e414
             "operator": get_request_username(),
             "event_group_id": params["bk_event_group_id"],
             "event_group_name": params.get("name"),
@@ -623,21 +505,6 @@
 
     @atomic()
     def perform_request(self, params: dict):
-<<<<<<< HEAD
-        group = CustomEventGroup.objects.filter(
-            bk_biz_id=params["bk_biz_id"], bk_event_group_id=params["bk_event_group_id"]
-        ).first()
-        if not group:
-            raise CustomEventValidationError(msg=_("自定义事件不存在"))
-
-        # 1. 调用接口删除 event_group
-        api.metadata.delete_event_group(event_group_id=group.bk_event_group_id, operator=get_request_username())
-
-        # 2. 结果回写数据库
-        group.delete()
-        CustomEventItem.objects.filter(bk_event_group_id=group.bk_event_group_id).delete()
-        return {"bk_event_group_id": params["bk_event_group_id"]}
-=======
         # 仅允许删除本业务下的自定义事件组
         group = CustomEventGroup.objects.filter(
             bk_tenant_id=get_request_tenant_id(),
@@ -655,5 +522,4 @@
         group.delete()
         CustomEventItem.objects.filter(bk_event_group_id=group.bk_event_group_id).delete()
 
-        return {"bk_event_group_id": group.bk_event_group_id}
->>>>>>> cb34e414
+        return {"bk_event_group_id": group.bk_event_group_id}