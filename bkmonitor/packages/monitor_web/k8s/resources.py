# -*- coding: utf-8 -*-
"""
Tencent is pleased to support the open source community by making 蓝鲸智云 - 监控平台 (BlueKing - Monitor) available.
Copyright (C) 2017-2021 THL A29 Limited, a Tencent company. All rights reserved.
Licensed under the MIT License (the "License"); you may not use this file except in compliance with the License.
You may obtain a copy of the License at http://opensource.org/licenses/MIT
Unless required by applicable law or agreed to in writing, software distributed under the License is distributed on
an "AS IS" BASIS, WITHOUT WARRANTIES OR CONDITIONS OF ANY KIND, either express or implied. See the License for the
specific language governing permissions and limitations under the License.
"""

import time
from collections import OrderedDict
from typing import Any, Dict, List, Literal

from django.core.exceptions import FieldError
from django.core.paginator import Paginator
from django.db.models import Count, Q, QuerySet
from rest_framework import serializers

from apm_web.utils import get_interval_number
from bkm_space.validate import validate_bk_biz_id
from bkmonitor.models import BCSWorkload
from core.drf_resource import Resource, resource
from monitor_web.k8s.core.filters import load_resource_filter
from monitor_web.k8s.core.meta import K8sResourceMeta, load_resource_meta
from monitor_web.k8s.scenario import get_all_metrics, get_metrics


class SpaceRelatedSerializer(serializers.Serializer):
    bk_biz_id = serializers.IntegerField(required=True, label="业务ID")

    def validate_bk_biz_id(self, bk_biz_id):
        return validate_bk_biz_id(bk_biz_id)


class ListBCSCluster(Resource):
    RequestSerializer = SpaceRelatedSerializer

    def perform_request(self, validated_request_data):
        bk_biz_id = validated_request_data["bk_biz_id"]
        return resource.scene_view.get_kubernetes_cluster_choices(bk_biz_id=bk_biz_id)


class WorkloadOverview(Resource):
    class RequestSerializer(SpaceRelatedSerializer):
        bcs_cluster_id = serializers.CharField(required=True, label="集群id")
        namespace = serializers.CharField(required=False, label="命名空间")
        query_string = serializers.CharField(required=False, label="名字过滤")

    def perform_request(self, validated_request_data):
        bk_biz_id = validated_request_data["bk_biz_id"]
        bcs_cluster_id = validated_request_data["bcs_cluster_id"]

        queryset = BCSWorkload.objects.filter(
            bk_biz_id=bk_biz_id,
            bcs_cluster_id=bcs_cluster_id,
        )

        # 如果前端传值则添加过滤
        if validated_request_data.get("namespace"):
            # 支持多个ns传递， 默认半角逗号连接
            ns_list = validated_request_data["namespace"].split(",")
            queryset = queryset.filter(namespace__in=ns_list)
        if validated_request_data.get("query_string"):
            queryset = queryset.filter(name__icontains=validated_request_data["query_string"])

        # 统计 workload type 对应的 count
        """
        数据结构示例:
        [
            {"type": "xxx", "count": 0}
        ]
        """
        result = queryset.values("type").annotate(count=Count("name", distinct=True))
        kind_map = OrderedDict.fromkeys(["Deployment", "StatefulSet", "DaemonSet", "Job", "CronJob"], 0)
        for item in result:
            if item["type"] not in kind_map:
                kind_map[item["type"]] = item["count"]
            else:
                kind_map[item["type"]] += item["count"]

        return [[key, value] for key, value in kind_map.items()]


class NamespaceWorkloadOverview(Resource):
    class RequestSerializer(SpaceRelatedSerializer):
        bk_biz_id = serializers.IntegerField(required=True, label="业务ID")
        bcs_cluster_id = serializers.CharField(required=True, label="集群id")
        query_string = serializers.CharField(required=False, label="名字过滤", default="", allow_blank=True)
        page_size = serializers.IntegerField(required=False, default=5, label="分页大小")
        page = serializers.IntegerField(required=False, default=1, label="页数")

    @classmethod
    def _get_workload_count(cls, workload_overview: List[List[int]]) -> int:
        return sum([item[1] for item in workload_overview])

    @classmethod
    def _get_workload_count_by_queryset(cls, queryset: QuerySet[BCSWorkload]) -> int:
        queryset = queryset.values("type").annotate(count=Count("name", distinct=True))
        return sum([item["count"] for item in queryset])

    def perform_request(self, validated_request_data):
        bk_biz_id: int = validated_request_data["bk_biz_id"]
        bcs_cluster_id: str = validated_request_data["bcs_cluster_id"]
        query_string: str = validated_request_data["query_string"]

        workload_count: int = 0
        filter_dict: Dict[str, List[str]] = {}
        page: int = validated_request_data["page"]
        page_size: int = validated_request_data["page_size"]
        queryset: QuerySet[BCSWorkload] = BCSWorkload.objects.filter(bk_biz_id=bk_biz_id, bcs_cluster_id=bcs_cluster_id)
        if query_string:
            namespaces: List[str] = []
            queryset = queryset.filter(Q(namespace__icontains=query_string) | Q(name__icontains=query_string))
            for item in queryset.values("type", "namespace").order_by().annotate(count=Count("name", distinct=True)):
                namespaces.append(item["namespace"])
                workload_count += item["count"]

            filter_dict["namespace"] = list(set(namespaces))
        else:
            workload_count: int = self._get_workload_count_by_queryset(queryset)

        namespace_page: Dict[str, Any] = ListK8SResources().perform_request(
            {
                "bk_biz_id": bk_biz_id,
                "bcs_cluster_id": bcs_cluster_id,
                "resource_type": "namespace",
                "scenario": "performance",
                "query_string": "",
                "filter_dict": filter_dict,
                "page": page,
                "page_size": page_size,
                "page_type": "scrolling",
                "with_history": False,
                "start_time": 0,
                "end_time": 0,
            }
        )
        namespace_page["workload_count"] = workload_count

        for namespace_info in namespace_page.get("items", []):
            query_kwargs: Dict[str, Any] = {
                "bk_biz_id": bk_biz_id,
                "bcs_cluster_id": bcs_cluster_id,
                "namespace": namespace_info["namespace"],
            }
            workload_overview: List[List[int]] = WorkloadOverview().perform_request(
                {
                    **query_kwargs,
                    "query_string": query_string,
                }
            )
            namespace_workload_count: int = self._get_workload_count(workload_overview)

            query_from: str = "workload"
            if not namespace_workload_count and query_string:
                query_from: str = "namespace"
                # 获取不到说明关键字仅命中 Namespace，去掉关键字再请求一遍 Workload
                workload_overview = WorkloadOverview().perform_request(query_kwargs)
                namespace_workload_count = self._get_workload_count(workload_overview)

            namespace_info["query_from"] = query_from
            namespace_info["workload_overview"] = workload_overview
            namespace_info["workload_count"] = namespace_workload_count

        return namespace_page


class ScenarioMetricList(Resource):
    """
    获取场景下指标列表
    # performance场景
    [{'id': 'CPU',
      'name': 'CPU',
      'children': [{'id': 'container_cpu_usage_seconds_total', 'name': 'CPU使用量'},
       {'id': 'kube_pod_cpu_requests_ratio', 'name': 'CPU request使用率'},
       {'id': 'kube_pod_cpu_limits_ratio', 'name': 'CPU limit使用率'}]},
     {'id': 'memory',
      'name': '内存',
      'children': [{'id': 'container_memory_working_set_bytes', 'name': '内存使用量(Working Set)'},
       {'id': 'kube_pod_memory_requests_ratio', 'name': '内存 request使用率'},
       {'id': 'kube_pod_memory_limits_ratio', 'name': '内存 limit使用率'}]}]
    """

    class RequestSerializer(SpaceRelatedSerializer):
        scenario = serializers.ChoiceField(required=True, label="接入场景", choices=["performance", "network", "capacity"])

    def perform_request(self, validated_request_data):
        # 使用量、limit使用率、request使用率
        return get_metrics(validated_request_data["scenario"])


class GetScenarioMetric(Resource):
    """
    获取场景下指标详情
    """

    class RequestSerializer(SpaceRelatedSerializer):
        scenario = serializers.ChoiceField(required=True, label="接入场景", choices=["performance", "network", "capacity"])
        metric_id = serializers.CharField(required=True, label="指标id")

    def perform_request(self, validated_request_data):
        metric_list = get_metrics(validated_request_data["scenario"])
        metric_id = validated_request_data["metric_id"]
        for category in metric_list:
            for metric in category["children"]:
                if metric["id"] == metric_id:
                    return metric
        return {}


class MetricGraphQueryConfig(Resource):
    """
    获取指标图表查询配置
    需要和前端一并确定各式，参考数据检索的请求配置
    """

    def perform_request(self, validated_request_data):
        pass


class GetResourceDetail(Resource):
    class RequestSerializer(SpaceRelatedSerializer):
        # 公共参数
        bcs_cluster_id: str = serializers.CharField(required=True)
        namespace: str = serializers.CharField(required=True)
        resource_type: str = serializers.ChoiceField(
            required=True,
            choices=["pod", "workload", "container", "cluster", "service", "ingress", "node"],
            label="资源类型",
        )
        # 私有参数
        pod_name: str = serializers.CharField(required=False, allow_null=True)
        container_name: str = serializers.CharField(required=False, allow_null=True)
        workload_name: str = serializers.CharField(required=False, allow_null=True)
        workload_type: str = serializers.CharField(required=False, allow_null=True)
        service_name: str = serializers.CharField(required=False, allow_null=True)
        ingress_name: str = serializers.CharField(required=False, allow_null=True)
        node_name: str = serializers.CharField(required=False, allow_null=True)

    def validate_request_data(self, request_data: Dict):
        resource_type = request_data["resource_type"]
        if resource_type == "pod":
            fields = ["pod_name"]
            self.validate_field_exist(resource_type, fields, request_data)

        elif resource_type == "workload":
            fields = ["workload_name", "workload_type"]
            self.validate_field_exist(resource_type, fields, request_data)
        elif resource_type == "container":
            fields = ["pod_name", "container_name"]
            self.validate_field_exist(resource_type, fields, request_data)
        elif resource_type == "service":
            fields = ["service_name"]
            self.validate_field_exist(resource_type, fields, request_data)
        elif resource_type == "ingress":
            fields = ["ingress_name"]
            self.validate_field_exist(resource_type, fields, request_data)
        elif resource_type == "node":
            fields = ["node_name"]
            self.validate_field_exist(resource_type, fields, request_data)

        return super().validate_request_data(request_data)

    @classmethod
    def validate_field_exist(cls, resource_type: str, fields: List[str], request_data: Dict) -> None:
        for field in fields:
            if not request_data.get(field):
                raise serializers.ValidationError(
                    f"{field} cannot be null or empty when resource_type is '{resource_type}'."
                )

    @classmethod
    def link_to_string(cls, item: Dict):
        """
        当返回的资源详情中 type == "link" 时,

        转化 type = "string", 且 value = value.value

        """
        if item.get("type") == "link":
            item["type"] = "string"
            item["value"] = item["value"]["value"]

    def get_pod_resource_relation(
        self, bk_biz_id: int, fields: dict, resource_type: Literal["service", "ingress"]
    ) -> List[str]:
        """
        通过 promql 查询 pod 与 service 以及 service 与 ingress 的关联关系
        """
        labels = ','.join([f'{key}="{value}"' for key, value in fields.items()])
        if resource_type == "service":
            promql = f"""count by (namespace, service, pod)
            (pod_with_service_relation{{{labels}}})
            """
        elif resource_type == "ingress":
            promql = f"""count by (bk_biz_id, bcs_cluster_id, pod,namespace, service,ingress, pod)
            (ingress_with_service_relation{{{labels}}})
            """

        query_params = {
            "bk_biz_id": bk_biz_id,
            "query_configs": [
                {
                    "data_source_label": "prometheus",
                    "data_type_label": "time_series",
                    "promql": promql,
                    "interval": 60,
                    "alias": "result",
                }
            ],
            "expression": "",
            "alias": "result",
            "start_time": time.time() - 3600,
            "end_time": time.time(),
            "slimit": 10001,
            "down_sample_range": "",
        }
        series = resource.grafana.graph_unify_query(query_params)["series"]

        # 获取 dimensions 中 resource_type 对应的 value
        resource_list: List[str] = []
        for line in series:
            resource_list.append(line["dimensions"][resource_type])

        return resource_list

    def add_pod_service_ingress_relation(self, items: List[dict], validated_request_data: dict):
        """
        为 items 添加 ingress/service 关联信息
        """
        bk_biz_id = validated_request_data["bk_biz_id"]
        pod = validated_request_data["pod_name"]
        namespace = validated_request_data["namespace"]

        value: List[str] = []
        service_list: List[str] = self.get_pod_resource_relation(
            bk_biz_id, {"namespace": namespace, "pod": pod}, "service"
        )
        for service in service_list:
            ingress_list: List[str] = self.get_pod_resource_relation(
                bk_biz_id, {"namespace": namespace, "service": service}, "ingress"
            )
            if not ingress_list:
                value.append(f"-/{service}")
            else:
                [value.append(f"{ingress}/{service}") for ingress in ingress_list]

        items.append(
            {
                "key": "ingress_service_relation",
                "name": "ingress/service关联",
                "type": "list",
                "value": value,
            }
        )

    def perform_request(self, validated_request_data):
        bk_biz_id = validated_request_data["bk_biz_id"]
        bcs_cluster_id = validated_request_data["bcs_cluster_id"]

        resource_type = validated_request_data["resource_type"]

        # 不同的 resource_type 对应不同要调用的接口，并且记录额外要传递的参数
        resource_router: Dict[str, List[Dict]] = {
            "cluster": [resource.scene_view.get_kubernetes_cluster, []],
            "pod": [resource.scene_view.get_kubernetes_pod, ["namespace", "pod_name"]],
            "workload": [
                resource.scene_view.get_kubernetes_workload,
                ["namespace", "workload_name", "workload_type"],
            ],
            "container": [
                resource.scene_view.get_kubernetes_container,
                ["namespace", "pod_name", "container_name"],
            ],
            "service": [
                resource.scene_view.get_kubernetes_service,
                ["namespace", "service_name"],
            ],
            "ingress": [
                resource.scene_view.get_kubernetes_ingress,
                ["namespace", "ingress_name"],
            ],
            "node": [resource.scene_view.get_kubernetes_node, ["node_name"]],
        }
        # 构建同名字典 -> {"field":validated_request_data["field"]}
        extra_request_arg = {key: validated_request_data[key] for key in resource_router[resource_type][1]}

        # 调用对应的资源类型的接口，返回对应的接口数据
        items = resource_router[resource_type][0](
            **{
                "bk_biz_id": bk_biz_id,
                "bcs_cluster_id": bcs_cluster_id,
                **extra_request_arg,
            }
        )

        # 获取 pod 关于 service 和 ingress 的联系
        if resource_type == "pod":
            self.add_pod_service_ingress_relation(items, validated_request_data)

        for item in items:
            self.link_to_string(item)

        return items


class FilterDictSerializer(SpaceRelatedSerializer):
    # 用于精确过滤查询
    filter_dict = serializers.DictField(required=False, allow_null=True)

    def validate_filter_dict(self, value):
        field_map = {
            "container": "container_name",
            "pod": "pod_name",
        }
        for key in field_map:
            if key in value:
                value[field_map[key]] = value.pop(key)

        return value


class ListK8SResources(Resource):
    """获取K8s资源列表"""

    class RequestSerializer(FilterDictSerializer):
        bcs_cluster_id = serializers.CharField(required=True)
        resource_type = serializers.ChoiceField(
            required=True,
            choices=["pod", "workload", "namespace", "container", "ingress", "service", "node"],
            label="资源类型",
        )
        # 用于模糊查询
        query_string = serializers.CharField(required=False, default="", allow_blank=True, label="名字过滤")
        start_time = serializers.IntegerField(required=True, label="开始时间")
        end_time = serializers.IntegerField(required=True, label="结束时间")
        # 场景，后续持续补充， 目前暂时没有用的地方， 先传上
        scenario = serializers.ChoiceField(required=True, label="场景", choices=["performance", "network", "capacity"])
        # 历史出现过的资源
        with_history = serializers.BooleanField(required=False, default=False)
        # 分页
        page_size = serializers.IntegerField(required=False, default=5, label="分页大小")
        page = serializers.IntegerField(required=False, default=1, label="页数")
        page_type = serializers.ChoiceField(
            required=False,
            choices=["scrolling", "traditional"],
            default="scrolling",
            label="分页标识",
        )
        order_by = serializers.ChoiceField(
            required=False,
            choices=["desc", "asc"],
            default="desc",
        )
        method = serializers.ChoiceField(required=False, choices=["max", "avg", "min", "sum", "count"], default="sum")
        column = serializers.ChoiceField(
            required=False, choices=get_all_metrics(), default="container_cpu_usage_seconds_total"
        )

    def perform_request(self, validated_request_data):
        bk_biz_id: int = validated_request_data["bk_biz_id"]
        bcs_cluster_id: str = validated_request_data["bcs_cluster_id"]
        with_history: bool = validated_request_data["with_history"]
        resource_type: str = validated_request_data["resource_type"]
        query_string: str = validated_request_data["query_string"]
        filter_dict: dict = validated_request_data["filter_dict"]
        page: int = validated_request_data["page"]
        page_size: int = validated_request_data["page_size"]

        # 1. 基于resource_type 加载对应资源元信息
        resource_meta: K8sResourceMeta = load_resource_meta(resource_type, bk_biz_id, bcs_cluster_id)
        # 2.0 基于filter_dict 加载 filter
        self.add_filter(resource_meta, filter_dict)
        if query_string:
            # 2.1 基于query_string 加载 filter
            resource_meta.filter.add(
                load_resource_filter(
                    resource_type,
                    query_string,
                    fuzzy=True,
                )
            )
        resource_list = []
        total_count = 0
        # scrolling 分页特性
        page_count = page * page_size
        # 当 with_history = False 对应左侧列表查询
        if not with_history:
            try:
                # 将传统分页转化为滚动分页
                if validated_request_data["page_type"] == "scrolling":
                    page_size = page_count
                    page = 1

                obj_list = resource_meta.distinct(resource_meta.get_from_meta())

                paginator = Paginator(obj_list, page_size)
                total_count = paginator.count
                for k8s_resource in paginator.get_page(page).object_list:
                    if isinstance(k8s_resource, dict):
                        resource_list.append(k8s_resource)
                    else:
                        resource_list.append(k8s_resource.to_meta_dict())
            except FieldError:
                pass
            return {"count": total_count, "items": resource_list}

        # 右侧列表查询, 优先历史数据。 如果有排序，基于分页参数得到展示总量，并根据历史数据补齐
        # 3.0 基于promql 查询历史上报数据。 确认数据是否达到分页要求
        order_by = validated_request_data["order_by"]
        column = validated_request_data["column"]
        scenario = validated_request_data["scenario"]
        if scenario == "network":
            # 网络场景默认指标，用nw_container_network_receive_bytes_total
            if not column.startswith("nw_"):
                column = "nw_container_network_receive_bytes_total"
            # 网络场景，pod不需要workload相关信息
            if resource_meta.resource_field == "pod_name":
                resource_meta.only_fields = ["name", "namespace", "bk_biz_id", "bcs_cluster_id"]

        # 如果是容量场景，则使用容量的指标: node_boot_time_seconds(用以获取node列表)
        if scenario == "capacity":
            column = "node_boot_time_seconds"

        order_by = column if order_by == "asc" else "-{}".format(column)

        history_resource_list = resource_meta.get_from_promql(
            validated_request_data["start_time"],
            validated_request_data["end_time"],
            order_by,
            page_count,
            validated_request_data["method"],
        )
        resource_id_set = set()
        for rs in history_resource_list:
            record = rs.to_meta_dict()
            resource_list.append(record)
            resource_id_set.add(tuple(sorted(record.items())))
        # promql 查询数据量不足，从db中补充
        try:
            meta_resource_list: List[dict] = [
                k8s_resource.to_meta_dict() for k8s_resource in resource_meta.get_from_meta()
            ]
            if resource_meta.resource_field == "pod_name" and scenario == "network":
                # 网络场景，pod不需要workload相关信息
                [rs.pop("workload") for rs in meta_resource_list if rs.get("workload")]
        except FieldError:
            meta_resource_list = []
        all_resource_id_set = {tuple(sorted(rs.items())) for rs in meta_resource_list} | resource_id_set
        total_count = len(all_resource_id_set)

        if len(resource_list) < page_count:
            # 基于需要返回的数量，进行分页
            # 3.1 promql上报数据包含了meta数据，需要去重
            for rs_dict in meta_resource_list:
                if tuple(sorted(rs_dict.items())) not in resource_id_set:
                    resource_list.append(rs_dict)
                    if len(resource_list) >= page_count:
                        break
        else:
            resource_list = resource_list[:page_count]
        return {"count": total_count, "items": resource_list}

    def set_default_column(self, scenario: str, column: str):
        """
        根据场景设置默认列
        """
        if scenario == "network":
            # 网络场景默认指标，用nw_container_network_receive_bytes_total
            if not column.startswith("nw_"):
                column = "nw_container_network_receive_bytes_total"

        # 如果是容量场景，则使用容量的指标: node_boot_time_seconds(用以获取node列表)
        if scenario == "capacity":
            column = "node_boot_time_seconds"

    def add_filter(self, meta: K8sResourceMeta, filter_dict: Dict):
        """
        filter_dict = {
            "pod": ["pod1", "pod2"],
            "namespace": ["namespace1", "namespace2"],
            "workload": ["Deployment:xx", "Deployment:zz"],
            "container": ["container1", "container2"],
            }
        """
        for resource_type, values in filter_dict.items():
            meta.filter.add(load_resource_filter(resource_type, values))


class ResourceTrendResource(Resource):
    """资源数据视图"""

    class RequestSerializer(FilterDictSerializer):
        bcs_cluster_id = serializers.CharField(required=True)
<<<<<<< HEAD
        column = serializers.ChoiceField(
            required=True,
            choices=[
                'container_cpu_usage_seconds_total',
                'kube_pod_cpu_requests_ratio',
                'kube_pod_cpu_limits_ratio',
                'container_memory_working_set_bytes',
                'kube_pod_memory_requests_ratio',
                'kube_pod_memory_limits_ratio',
                'container_cpu_cfs_throttled_ratio',
                'container_network_transmit_bytes_total',
                'container_network_receive_bytes_total',
                'nw_container_network_transmit_bytes_total',
                'nw_container_network_receive_bytes_total',
                'nw_container_network_receive_errors_ratio',
                'nw_container_network_transmit_errors_ratio',
                'nw_container_network_transmit_errors_total',
                'nw_container_network_receive_errors_total',
                'nw_container_network_receive_packets_total',
                'nw_container_network_transmit_packets_total',
                'node_cpu_seconds_total',
            ],
        )
=======
        column = serializers.ChoiceField(required=True, choices=get_all_metrics())
>>>>>>> 89a5a304
        resource_type = serializers.ChoiceField(
            required=True,
            choices=["pod", "workload", "namespace", "container", "ingress", "service", "node"],
            label="资源类型",
        )
        method = serializers.ChoiceField(required=True, choices=["max", "avg", "min", "sum", "count"])
        resource_list = serializers.ListField(required=True, label="资源列表")
        start_time = serializers.IntegerField(required=True, label="开始时间")
        end_time = serializers.IntegerField(required=True, label="结束时间")
        scenario = serializers.ChoiceField(
            required=False, label="场景", choices=["performance", "network", "capacity"], default="performance"
        )

    def perform_request(self, validated_request_data):
        bk_biz_id: int = validated_request_data["bk_biz_id"]
        bcs_cluster_id: str = validated_request_data["bcs_cluster_id"]
        resource_type: str = validated_request_data["resource_type"]
        resource_list: List[str] = validated_request_data["resource_list"]
        scenario: str = validated_request_data["scenario"]
        if not resource_list:
            return []
        start_time: int = validated_request_data["start_time"]
        end_time: int = validated_request_data["end_time"]

        # 1. 基于resource_type 加载对应资源元信息
        resource_meta: K8sResourceMeta = load_resource_meta(resource_type, bk_biz_id, bcs_cluster_id)
        agg_method = validated_request_data["method"]
        resource_meta.set_agg_method(agg_method)
        resource_meta.set_agg_interval(start_time, end_time)
        ListK8SResources().add_filter(resource_meta, validated_request_data["filter_dict"])
        column = validated_request_data["column"]
        series_map = {}
        metric = resource.k8s.get_scenario_metric(metric_id=column, scenario=scenario, bk_biz_id=bk_biz_id)
        unit = metric["unit"]
        if resource_type == "workload":
            # workload 单独处理
            promql_list = []
            for wl in resource_list:
                # workload 资源，需要带上namespace 信息: blueking|Deployment:bk-monitor-web
                try:
                    ns, wl = wl.split("|")
                except ValueError:
                    # 不符合预期的数据， ns置空
                    ns = ""
                tmp_filter_chain = []
                tmp_filter_chain.append(load_resource_filter(resource_type, [wl]))
                tmp_filter_chain.append(load_resource_filter("namespace", [ns]))
                [resource_meta.filter.add(filter_obj) for filter_obj in tmp_filter_chain]
                promql_list.append(getattr(resource_meta, f"meta_prom_with_{column}"))
                [resource_meta.filter.remove(filter_obj) for filter_obj in tmp_filter_chain]
            promql = " or ".join(promql_list)
        else:
            resource_meta.filter.add(load_resource_filter(resource_type, resource_list))
            # 不用topk 因为有resource_list
            promql = getattr(resource_meta, f"meta_prom_with_{column}")
        interval = get_interval_number(start_time, end_time, interval=60)
        query_params = {
            "bk_biz_id": bk_biz_id,
            "query_configs": [
                {
                    "data_source_label": "prometheus",
                    "data_type_label": "time_series",
                    "promql": promql,
                    "interval": interval,
                    "alias": "result",
                }
            ],
            "expression": "",
            "alias": "result",
            "start_time": start_time,
            "end_time": end_time,
            "type": "range",
            "slimit": 10001,
            "down_sample_range": "",
        }
        series = resource.grafana.graph_unify_query(query_params)["series"]
        max_data_point = 0
        for line in series:
            if line["datapoints"]:
                for point in reversed(line["datapoints"]):
                    if point[0] is not None:
                        max_data_point = max(max_data_point, point[1])

        for line in series:
            resource_name = resource_meta.get_resource_name(line)
            if resource_type == "workload":
                # workload 补充namespace
                resource_name = f"{line['dimensions']['namespace']}|{resource_name}"
            if line["datapoints"][-1][1] == max_data_point:
                datapoints = line["datapoints"][-1:]
            else:
                datapoints = []
            series_map[resource_name] = {
                "datapoints": datapoints,
                "unit": unit,
                "value_title": metric["name"],
            }

        return [{"resource_name": name, column: info} for name, info in series_map.items()]<|MERGE_RESOLUTION|>--- conflicted
+++ resolved
@@ -594,33 +594,7 @@
 
     class RequestSerializer(FilterDictSerializer):
         bcs_cluster_id = serializers.CharField(required=True)
-<<<<<<< HEAD
-        column = serializers.ChoiceField(
-            required=True,
-            choices=[
-                'container_cpu_usage_seconds_total',
-                'kube_pod_cpu_requests_ratio',
-                'kube_pod_cpu_limits_ratio',
-                'container_memory_working_set_bytes',
-                'kube_pod_memory_requests_ratio',
-                'kube_pod_memory_limits_ratio',
-                'container_cpu_cfs_throttled_ratio',
-                'container_network_transmit_bytes_total',
-                'container_network_receive_bytes_total',
-                'nw_container_network_transmit_bytes_total',
-                'nw_container_network_receive_bytes_total',
-                'nw_container_network_receive_errors_ratio',
-                'nw_container_network_transmit_errors_ratio',
-                'nw_container_network_transmit_errors_total',
-                'nw_container_network_receive_errors_total',
-                'nw_container_network_receive_packets_total',
-                'nw_container_network_transmit_packets_total',
-                'node_cpu_seconds_total',
-            ],
-        )
-=======
         column = serializers.ChoiceField(required=True, choices=get_all_metrics())
->>>>>>> 89a5a304
         resource_type = serializers.ChoiceField(
             required=True,
             choices=["pod", "workload", "namespace", "container", "ingress", "service", "node"],
