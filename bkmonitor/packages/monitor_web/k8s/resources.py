# -*- coding: utf-8 -*-
"""
Tencent is pleased to support the open source community by making 蓝鲸智云 - 监控平台 (BlueKing - Monitor) available.
Copyright (C) 2017-2021 THL A29 Limited, a Tencent company. All rights reserved.
Licensed under the MIT License (the "License"); you may not use this file except in compliance with the License.
You may obtain a copy of the License at http://opensource.org/licenses/MIT
Unless required by applicable law or agreed to in writing, software distributed under the License is distributed on
an "AS IS" BASIS, WITHOUT WARRANTIES OR CONDITIONS OF ANY KIND, either express or implied. See the License for the
specific language governing permissions and limitations under the License.
"""
from collections import OrderedDict
from typing import Any, Dict, List

from django.core.exceptions import FieldError
from django.core.paginator import Paginator
from django.db.models import Count, Q, QuerySet
from rest_framework import serializers

from apm_web.utils import get_interval_number
from bkm_space.validate import validate_bk_biz_id
from bkmonitor.models import BCSWorkload
from core.drf_resource import Resource, resource
from monitor_web.k8s.core.filters import load_resource_filter
from monitor_web.k8s.core.meta import K8sResourceMeta, load_resource_meta
from monitor_web.k8s.scenario import get_metrics


class SpaceRelatedSerializer(serializers.Serializer):
    bk_biz_id = serializers.IntegerField(required=True, label="业务ID")

    def validate_bk_biz_id(self, bk_biz_id):
        return validate_bk_biz_id(bk_biz_id)


class ListBCSCluster(Resource):
    RequestSerializer = SpaceRelatedSerializer

    def perform_request(self, validated_request_data):
        bk_biz_id = validated_request_data["bk_biz_id"]
        return resource.scene_view.get_kubernetes_cluster_choices(bk_biz_id=bk_biz_id)


class WorkloadOverview(Resource):
    class RequestSerializer(SpaceRelatedSerializer):
        bcs_cluster_id = serializers.CharField(required=True, label="集群id")
        namespace = serializers.CharField(required=False, label="命名空间")
        query_string = serializers.CharField(required=False, label="名字过滤")

    def perform_request(self, validated_request_data):
        bk_biz_id = validated_request_data["bk_biz_id"]
        bcs_cluster_id = validated_request_data["bcs_cluster_id"]

        queryset = BCSWorkload.objects.filter(
            bk_biz_id=bk_biz_id,
            bcs_cluster_id=bcs_cluster_id,
        )

        # 如果前端传值则添加过滤
        if validated_request_data.get("namespace"):
            # 支持多个ns传递， 默认半角逗号连接
            ns_list = validated_request_data["namespace"].split(",")
            queryset = queryset.filter(namespace__in=ns_list)
        if validated_request_data.get("query_string"):
            queryset = queryset.filter(name__icontains=validated_request_data["query_string"])

        # 统计 workload type 对应的 count
        """
        数据结构示例:
        [
            {"type": "xxx", "count": 0}
        ]
        """
        result = queryset.values('type').annotate(count=Count('name', distinct=True))
        kind_map = OrderedDict.fromkeys(["Deployment", "StatefulSet", "DaemonSet", "Job", "CronJob"], 0)
        for item in result:
            if item["type"] not in kind_map:
                kind_map[item["type"]] = item["count"]
            else:
                kind_map[item["type"]] += item["count"]

        return [[key, value] for key, value in kind_map.items()]


class NamespaceWorkloadOverview(Resource):
    class RequestSerializer(SpaceRelatedSerializer):
        bk_biz_id = serializers.IntegerField(required=True, label="业务ID")
        bcs_cluster_id = serializers.CharField(required=True, label="集群id")
        query_string = serializers.CharField(required=False, label="名字过滤", default="", allow_blank=True)
        page_size = serializers.IntegerField(required=False, default=5, label="分页大小")
        page = serializers.IntegerField(required=False, default=1, label="页数")

    @classmethod
    def _get_workload_count(cls, workload_overview: List[List[int]]) -> int:
        return sum([item[1] for item in workload_overview])

    @classmethod
    def _get_workload_count_by_queryset(cls, queryset: QuerySet[BCSWorkload]) -> int:
        queryset = queryset.values("type").annotate(count=Count("name", distinct=True))
        return sum([item["count"] for item in queryset])

    def perform_request(self, validated_request_data):
        bk_biz_id: int = validated_request_data["bk_biz_id"]
        bcs_cluster_id: str = validated_request_data["bcs_cluster_id"]
        query_string: str = validated_request_data["query_string"]

        workload_count: int = 0
        filter_dict: Dict[str, List[str]] = {}
        page: int = validated_request_data["page"]
        page_size: int = validated_request_data["page_size"]
        queryset: QuerySet[BCSWorkload] = BCSWorkload.objects.filter(bk_biz_id=bk_biz_id, bcs_cluster_id=bcs_cluster_id)
        if query_string:
            namespaces: List[str] = []
            queryset = queryset.filter(Q(namespace__icontains=query_string) | Q(name__icontains=query_string))
            for item in queryset.values("type", "namespace").order_by().annotate(count=Count("name", distinct=True)):
                namespaces.append(item["namespace"])
                workload_count += item["count"]

            filter_dict["namespace"] = list(set(namespaces))
        else:
            workload_count: int = self._get_workload_count_by_queryset(queryset)

        namespace_page: Dict[str, Any] = ListK8SResources().perform_request(
            {
                "bk_biz_id": bk_biz_id,
                "bcs_cluster_id": bcs_cluster_id,
                "resource_type": "namespace",
                "scenario": "performance",
                "query_string": "",
                "filter_dict": filter_dict,
                "page": page,
                "page_size": page_size,
                "page_type": "scrolling",
                "with_history": False,
                "start_time": 0,
                "end_time": 0,
            }
        )
        namespace_page["workload_count"] = workload_count

        for namespace_info in namespace_page.get("items", []):
            query_kwargs: Dict[str, Any] = {
                "bk_biz_id": bk_biz_id,
                "bcs_cluster_id": bcs_cluster_id,
                "namespace": namespace_info["namespace"],
            }
            workload_overview: List[List[int]] = WorkloadOverview().perform_request(
                {
                    **query_kwargs,
                    "query_string": query_string,
                }
            )
            namespace_workload_count: int = self._get_workload_count(workload_overview)

            query_from: str = "workload"
            if not namespace_workload_count and query_string:
                query_from: str = "namespace"
                # 获取不到说明关键字仅命中 Namespace，去掉关键字再请求一遍 Workload
                workload_overview = WorkloadOverview().perform_request(query_kwargs)
                namespace_workload_count = self._get_workload_count(workload_overview)

            namespace_info["query_from"] = query_from
            namespace_info["workload_overview"] = workload_overview
            namespace_info["workload_count"] = namespace_workload_count

        return namespace_page


class ScenarioMetricList(Resource):
    """
    获取场景下指标列表
    # performance场景
    [{'id': 'CPU',
      'name': 'CPU',
      'children': [{'id': 'container_cpu_usage_seconds_total', 'name': 'CPU使用量'},
       {'id': 'kube_pod_cpu_requests_ratio', 'name': 'CPU request使用率'},
       {'id': 'kube_pod_cpu_limits_ratio', 'name': 'CPU limit使用率'}]},
     {'id': 'memory',
      'name': '内存',
      'children': [{'id': 'container_memory_working_set_bytes', 'name': '内存使用量(Working Set)'},
       {'id': 'kube_pod_memory_requests_ratio', 'name': '内存 request使用率'},
       {'id': 'kube_pod_memory_limits_ratio', 'name': '内存 limit使用率'}]}]
    """

    class RequestSerializer(SpaceRelatedSerializer):
        scenario = serializers.ChoiceField(required=True, label="接入场景", choices=["performance", "network", "capacity"])

    def perform_request(self, validated_request_data):
        # 使用量、limit使用率、request使用率
        return get_metrics(validated_request_data["scenario"])


class GetScenarioMetric(Resource):
    """
    获取场景下指标详情
    """

    class RequestSerializer(SpaceRelatedSerializer):
        scenario = serializers.ChoiceField(required=True, label="接入场景", choices=["performance", "network", "capacity"])
        metric_id = serializers.CharField(required=True, label="指标id")

    def perform_request(self, validated_request_data):
        metric_list = get_metrics(validated_request_data["scenario"])
        metric_id = validated_request_data["metric_id"]
        for category in metric_list:
            for metric in category["children"]:
                if metric["id"] == metric_id:
                    return metric
        return {}


class MetricGraphQueryConfig(Resource):
    """
    获取指标图表查询配置
    需要和前端一并确定各式，参考数据检索的请求配置
    """

    def perform_request(self, validated_request_data):
        pass


class GetResourceDetail(Resource):
    class RequestSerializer(SpaceRelatedSerializer):
        # 公共参数
        bcs_cluster_id: str = serializers.CharField(required=True)
        namespace: str = serializers.CharField(required=True)
        resource_type: str = serializers.ChoiceField(
            required=True,
            choices=["pod", "workload", "container", "cluster", "service", "ingress", "node"],
            label="资源类型",
        )
        # 私有参数
        pod_name: str = serializers.CharField(required=False, allow_null=True)
        container_name: str = serializers.CharField(required=False, allow_null=True)
        workload_name: str = serializers.CharField(required=False, allow_null=True)
        workload_type: str = serializers.CharField(required=False, allow_null=True)
        service_name: str = serializers.CharField(required=False, allow_null=True)
        ingress_name: str = serializers.CharField(required=False, allow_null=True)

    def validate_request_data(self, request_data: Dict):
        resource_type = request_data["resource_type"]
        if resource_type == "pod":
            fields = ["pod_name"]
            self.validate_field_exist(resource_type, fields, request_data)

        elif resource_type == "workload":
            fields = ["workload_name", "workload_type"]
            self.validate_field_exist(resource_type, fields, request_data)
        elif resource_type == "container":
            fields = ["pod_name", "container_name"]
            self.validate_field_exist(resource_type, fields, request_data)
        elif resource_type == "service":
            fields = ["service_name"]
            self.validate_field_exist(resource_type, fields, request_data)
        elif resource_type == "ingress":
            fields = ["ingress_name"]
            self.validate_field_exist(resource_type, fields, request_data)

        return super().validate_request_data(request_data)

    @classmethod
    def validate_field_exist(cls, resource_type: str, fields: List[str], request_data: Dict) -> None:
        for field in fields:
            if not request_data.get(field):
                raise serializers.ValidationError(
                    f"{field} cannot be null or empty when resource_type is '{resource_type}'."
                )

    @classmethod
    def link_to_string(cls, item: Dict):
        """
        当返回的资源详情中 type == "link" 时,

        转化 type = "string", 且 value = value.value

        """
        if item.get("type") == "link":
            item["type"] = "string"
            item["value"] = item["value"]["value"]

    def perform_request(self, validated_request_data):
        bk_biz_id = validated_request_data["bk_biz_id"]
        bcs_cluster_id = validated_request_data["bcs_cluster_id"]

        resource_type = validated_request_data["resource_type"]

        # 不同的 resource_type 对应不同要调用的接口，并且记录额外要传递的参数
        resource_router: Dict[str, List[Dict]] = {
            "cluster": [resource.scene_view.get_kubernetes_cluster, []],
            "pod": [resource.scene_view.get_kubernetes_pod, ["namespace", "pod_name"]],
            "workload": [resource.scene_view.get_kubernetes_workload, ["namespace", "workload_name", "workload_type"]],
            "container": [resource.scene_view.get_kubernetes_container, ["namespace", "pod_name", "container_name"]],
            "service": [resource.scene_view.get_kubernetes_service, ["namespace", "service_name"]],
            "ingress": [resource.scene_view.get_kubernetes_ingress, ["namespace", "ingress_name"]],
        }
        # 构建同名字典 -> {"field":validated_request_data["field"]}
        extra_request_arg = {key: validated_request_data[key] for key in resource_router[resource_type][1]}

        # 调用对应的资源类型的接口，返回对应的接口数据
        items = resource_router[resource_type][0](
            **{"bk_biz_id": bk_biz_id, "bcs_cluster_id": bcs_cluster_id, **extra_request_arg}
        )

        for item in items:
            self.link_to_string(item)

        return items


class FilterDictSerializer(SpaceRelatedSerializer):
    # 用于精确过滤查询
    filter_dict = serializers.DictField(required=False, allow_null=True)

    def validate_filter_dict(self, value):
        field_map = {
            "container": "container_name",
            "pod": "pod_name",
        }
        for key in field_map:
            if key in value:
                value[field_map[key]] = value.pop(key)

        return value


class ListK8SResources(Resource):
    """获取K8s资源列表"""

    class RequestSerializer(FilterDictSerializer):
        bcs_cluster_id = serializers.CharField(required=True)
        resource_type = serializers.ChoiceField(
            required=True,
            choices=["pod", "workload", "namespace", "container", "ingress", "service", "node"],
            label="资源类型",
        )
        # 用于模糊查询
        query_string = serializers.CharField(required=False, default="", allow_blank=True, label="名字过滤")
        start_time = serializers.IntegerField(required=True, label="开始时间")
        end_time = serializers.IntegerField(required=True, label="结束时间")
        # 场景，后续持续补充， 目前暂时没有用的地方， 先传上
        scenario = serializers.ChoiceField(required=True, label="场景", choices=["performance", "network", "capacity"])
        # 历史出现过的资源
        with_history = serializers.BooleanField(required=False, default=False)
        # 分页
        page_size = serializers.IntegerField(required=False, default=5, label="分页大小")
        page = serializers.IntegerField(required=False, default=1, label="页数")
        page_type = serializers.ChoiceField(
            required=False,
            choices=["scrolling", "traditional"],
            default="scrolling",
            label="分页标识",
        )
        order_by = serializers.ChoiceField(
            required=False,
            choices=["desc", "asc"],
            default="desc",
        )
        method = serializers.ChoiceField(required=False, choices=["max", "avg", "min", "sum", "count"], default="sum")
        column = serializers.ChoiceField(
            required=False,
            choices=[
                'container_cpu_usage_seconds_total',
                'kube_pod_cpu_requests_ratio',
                'kube_pod_cpu_limits_ratio',
                'container_memory_working_set_bytes',
                'kube_pod_memory_requests_ratio',
                'kube_pod_memory_limits_ratio',
                'container_cpu_cfs_throttled_ratio',
                'container_network_transmit_bytes_total',
                'container_network_receive_bytes_total',
                'nw_container_network_transmit_bytes_total',
                'nw_container_network_receive_bytes_total',
                'nw_container_network_receive_errors_ratio',
                'nw_container_network_transmit_errors_ratio',
                'nw_container_network_transmit_errors_total',
                'nw_container_network_receive_errors_total',
                'nw_container_network_receive_packets_total',
                'nw_container_network_transmit_packets_total',
            ],
            default="container_cpu_usage_seconds_total",
        )

    def perform_request(self, validated_request_data):
        bk_biz_id: int = validated_request_data["bk_biz_id"]
        bcs_cluster_id: str = validated_request_data["bcs_cluster_id"]
        with_history: bool = validated_request_data["with_history"]

        # 1. 基于resource_type 加载对应资源元信息
        resource_meta: K8sResourceMeta = load_resource_meta(
            validated_request_data["resource_type"], bk_biz_id, bcs_cluster_id
        )
        # 2.0 基于filter_dict 加载 filter
        self.add_filter(resource_meta, validated_request_data["filter_dict"])
        if validated_request_data["query_string"]:
            # 2.1 基于query_string 加载 filter
            resource_meta.filter.add(
                load_resource_filter(
                    validated_request_data["resource_type"],
                    validated_request_data["query_string"],
                    fuzzy=True,
                )
            )
        resource_list = []
        total_count = 0
        # scrolling 分页特性
        page_count = validated_request_data["page"] * validated_request_data["page_size"]
        # 当 with_history = False 对应左侧列表查询
        if not with_history:
            try:
                page_size: int = validated_request_data["page_size"]
                page: int = validated_request_data["page"]

                # 将传统分页转化为滚动分页
                if validated_request_data["page_type"] == "scrolling":
                    page_size = page_count
                    page = 1

                obj_list = resource_meta.distinct(resource_meta.get_from_meta())

                paginator = Paginator(obj_list, page_size)
                total_count = paginator.count
                for k8s_resource in paginator.get_page(page).object_list:
                    if isinstance(k8s_resource, dict):
                        resource_list.append(k8s_resource)
                    else:
                        resource_list.append(k8s_resource.to_meta_dict())
            except FieldError:
                pass
            return {"count": total_count, "items": resource_list}

        # 右侧列表查询, 优先历史数据。 如果有排序，基于分页参数得到展示总量，并根据历史数据补齐
        # 3.0 基于promql 查询历史上报数据。 确认数据是否达到分页要求
        order_by = validated_request_data["order_by"]
        column = validated_request_data["column"]
        scenario = validated_request_data["scenario"]
        if scenario == "network":
            # 网络场景默认指标，用nw_container_network_receive_bytes_total
            if not column.startswith("nw_"):
                column = "nw_container_network_receive_bytes_total"
<<<<<<< HEAD
            # 网络场景，pod不需要workload相关信息
            if resource_meta.resource_field == "pod_name":
                resource_meta.only_fields = ["name", "namespace", "bk_biz_id", "bcs_cluster_id"]
=======

        # 如果是容量场景，则使用容量的指标: node_boot_time_seconds(用以获取node列表)
        if scenario == "capacity":
            column = "node_boot_time_seconds"

>>>>>>> a7d57b71
        order_by = column if order_by == "asc" else "-{}".format(column)

        history_resource_list = resource_meta.get_from_promql(
            validated_request_data["start_time"],
            validated_request_data["end_time"],
            order_by,
            page_count,
            validated_request_data["method"],
        )
        resource_id_set = set()
        for rs in history_resource_list:
            record = rs.to_meta_dict()
            resource_list.append(record)
            resource_id_set.add(tuple(sorted(record.items())))
        # promql 查询数据量不足，从db中补充
        try:
            meta_resource_list = [k8s_resource.to_meta_dict() for k8s_resource in resource_meta.get_from_meta()]
        except FieldError:
            meta_resource_list = []
        all_resource_id_set = {tuple(sorted(rs.items())) for rs in meta_resource_list} | resource_id_set
        total_count = len(all_resource_id_set)

        if len(resource_list) < page_count:
            # 基于需要返回的数量，进行分页
            # 3.1 promql上报数据包含了meta数据，需要去重
            for rs_dict in meta_resource_list:
                if tuple(sorted(rs_dict.items())) not in resource_id_set:
                    resource_list.append(rs_dict)
                    if len(resource_list) >= page_count:
                        break
        else:
            resource_list = resource_list[:page_count]
        return {"count": total_count, "items": resource_list}

    def add_filter(self, meta: K8sResourceMeta, filter_dict: Dict):
        """
        filter_dict = {
            "pod": ["pod1", "pod2"],
            "namespace": ["namespace1", "namespace2"],
            "workload": ["Deployment:xx", "Deployment:zz"],
            "container": ["container1", "container2"],
            }
        """
        for resource_type, values in filter_dict.items():
            meta.filter.add(load_resource_filter(resource_type, values))


class ResourceTrendResource(Resource):
    """资源数据视图"""

    class RequestSerializer(FilterDictSerializer):
        bcs_cluster_id = serializers.CharField(required=True)
        column = serializers.ChoiceField(
            required=True,
            choices=[
                'container_cpu_usage_seconds_total',
                'kube_pod_cpu_requests_ratio',
                'kube_pod_cpu_limits_ratio',
                'container_memory_working_set_bytes',
                'kube_pod_memory_requests_ratio',
                'kube_pod_memory_limits_ratio',
                'container_cpu_cfs_throttled_ratio',
                'container_network_transmit_bytes_total',
                'container_network_receive_bytes_total',
                'nw_container_network_transmit_bytes_total',
                'nw_container_network_receive_bytes_total',
                'nw_container_network_receive_errors_ratio',
                'nw_container_network_transmit_errors_ratio',
                'nw_container_network_transmit_errors_total',
                'nw_container_network_receive_errors_total',
                'nw_container_network_receive_packets_total',
                'nw_container_network_transmit_packets_total',
            ],
        )
        resource_type = serializers.ChoiceField(
            required=True,
            choices=["pod", "workload", "namespace", "container", "ingress", "service", "node"],
            label="资源类型",
        )
        method = serializers.ChoiceField(required=True, choices=["max", "avg", "min", "sum", "count"])
        resource_list = serializers.ListField(required=True, label="资源列表")
        start_time = serializers.IntegerField(required=True, label="开始时间")
        end_time = serializers.IntegerField(required=True, label="结束时间")
        scenario = serializers.ChoiceField(
            required=False, label="场景", choices=["performance", "network", "capacity"], default="performance"
        )

    def perform_request(self, validated_request_data):
        bk_biz_id: int = validated_request_data["bk_biz_id"]
        bcs_cluster_id: str = validated_request_data["bcs_cluster_id"]
        resource_type: str = validated_request_data["resource_type"]
        resource_list: List[str] = validated_request_data["resource_list"]
        scenario: str = validated_request_data["scenario"]
        if not resource_list:
            return []
        start_time: int = validated_request_data["start_time"]
        end_time: int = validated_request_data["end_time"]

        # 1. 基于resource_type 加载对应资源元信息
        resource_meta: K8sResourceMeta = load_resource_meta(resource_type, bk_biz_id, bcs_cluster_id)
        agg_method = validated_request_data["method"]
        resource_meta.set_agg_method(agg_method)
        resource_meta.set_agg_interval(start_time, end_time)
        ListK8SResources().add_filter(resource_meta, validated_request_data["filter_dict"])
        column = validated_request_data["column"]
        series_map = {}
        metric = resource.k8s.get_scenario_metric(metric_id=column, scenario=scenario, bk_biz_id=bk_biz_id)
        unit = metric["unit"]
        if resource_type == "workload":
            # workload 单独处理
            promql_list = []
            for wl in resource_list:
                # workload 资源，需要带上namespace 信息: blueking|Deployment:bk-monitor-web
                try:
                    ns, wl = wl.split("|")
                except ValueError:
                    # 不符合预期的数据， ns置空
                    ns = ""
                tmp_filter_chain = []
                tmp_filter_chain.append(load_resource_filter(resource_type, [wl]))
                tmp_filter_chain.append(load_resource_filter("namespace", [ns]))
                [resource_meta.filter.add(filter_obj) for filter_obj in tmp_filter_chain]
                promql_list.append(getattr(resource_meta, f"meta_prom_with_{column}"))
                [resource_meta.filter.remove(filter_obj) for filter_obj in tmp_filter_chain]
            promql = " or ".join(promql_list)
        else:
            resource_meta.filter.add(load_resource_filter(resource_type, resource_list))
            # 不用topk 因为有resource_list
            promql = getattr(resource_meta, f"meta_prom_with_{column}")
        interval = get_interval_number(start_time, end_time, interval=60)
        query_params = {
            "bk_biz_id": bk_biz_id,
            "query_configs": [
                {
                    "data_source_label": "prometheus",
                    "data_type_label": "time_series",
                    "promql": promql,
                    "interval": interval,
                    "alias": "result",
                }
            ],
            "expression": "",
            "alias": "result",
            "start_time": start_time,
            "end_time": end_time,
            "type": "range",
            "slimit": 10001,
            "down_sample_range": "",
        }
        series = resource.grafana.graph_unify_query(query_params)["series"]
        max_data_point = 0
        for line in series:
            if line["datapoints"]:
                for point in reversed(line["datapoints"]):
                    if point[0] is not None:
                        max_data_point = max(max_data_point, point[1])

        for line in series:
            resource_name = resource_meta.get_resource_name(line)
            if resource_type == "workload":
                # workload 补充namespace
                resource_name = f"{line['dimensions']['namespace']}|{resource_name}"
            if line["datapoints"][-1][1] == max_data_point:
                datapoints = line["datapoints"][-1:]
            else:
                datapoints = []
            series_map[resource_name] = {"datapoints": datapoints, "unit": unit, "value_title": metric["name"]}

        return [{"resource_name": name, column: info} for name, info in series_map.items()]<|MERGE_RESOLUTION|>--- conflicted
+++ resolved
@@ -436,17 +436,14 @@
             # 网络场景默认指标，用nw_container_network_receive_bytes_total
             if not column.startswith("nw_"):
                 column = "nw_container_network_receive_bytes_total"
-<<<<<<< HEAD
             # 网络场景，pod不需要workload相关信息
             if resource_meta.resource_field == "pod_name":
                 resource_meta.only_fields = ["name", "namespace", "bk_biz_id", "bcs_cluster_id"]
-=======
 
         # 如果是容量场景，则使用容量的指标: node_boot_time_seconds(用以获取node列表)
         if scenario == "capacity":
             column = "node_boot_time_seconds"
-
->>>>>>> a7d57b71
+            
         order_by = column if order_by == "asc" else "-{}".format(column)
 
         history_resource_list = resource_meta.get_from_promql(
