# -*- coding: utf-8 -*-
"""
Tencent is pleased to support the open source community by making 蓝鲸智云 - 监控平台 (BlueKing - Monitor) available.
Copyright (C) 2017-2021 THL A29 Limited, a Tencent company. All rights reserved.
Licensed under the MIT License (the "License"); you may not use this file except in compliance with the License.
You may obtain a copy of the License at http://opensource.org/licenses/MIT
Unless required by applicable law or agreed to in writing, software distributed under the License is distributed on
an "AS IS" BASIS, WITHOUT WARRANTIES OR CONDITIONS OF ANY KIND, either express or implied. See the License for the
specific language governing permissions and limitations under the License.
"""
from typing import Dict, Optional

from django.db.models import F, Max, Value
from django.db.models.functions import Concat
from django.utils.functional import cached_property

from apm_web.utils import get_interval_number
from bkmonitor.models import BCSContainer, BCSIngress, BCSPod, BCSService, BCSWorkload
from bkmonitor.utils.time_tools import hms_string
from core.drf_resource import resource
from monitor_web.k8s.core.filters import load_resource_filter


class FilterCollection(object):
    """
    过滤查询集合

    内部过滤条件是一个字典， 可以通过 add、remove来添加过滤条件
    """

    def __init__(self, meta):
        self.filters = dict()
        self.meta = meta
        self.query_set = meta.resource_class.objects.all().order_by("id")
        if meta.only_fields:
            self.query_set = self.query_set.only(*self.meta.only_fields)

    def add(self, filter_obj):
        self.filters[filter_obj.filter_uid] = filter_obj
        return self

    def remove(self, filter_obj):
        self.filters.pop(filter_obj.filter_uid, None)
        return self

    @cached_property
    def filter_queryset(self):
        for filter_obj in self.filters.values():
            self.query_set = self.query_set.filter(**self.transform_filter_dict(filter_obj))
        return self.query_set

    def transform_filter_dict(self, filter_obj) -> Dict:
        """用于ORM的查询条件"""
        resource_type = filter_obj.resource_type
        resource_meta = load_resource_meta(resource_type, self.meta.bk_biz_id, self.meta.bcs_cluster_id)
        if not resource_meta:
            return filter_obj.filter_dict

        orm_filter_dict = {}
        for key, value in filter_obj.filter_dict.items():
            # 解析查询条件， 带双下划线表示特殊查询条件，不带表示等于
            parsed_token = key.split("__", 1)
            if parsed_token[0] == key:
                field_name = key
            else:
                field_name, condition = parsed_token
            # 字段映射， prometheus数据字段 映射到 ORM中的 模型字段
            field_name = self.meta.column_mapping.get(field_name, field_name)
            # 重新组装特殊查询条件
            new_key = field_name if len(parsed_token) == 1 else f"{field_name}__{condition}"
            orm_filter_dict[new_key] = value
        return orm_filter_dict

    def filter_string(self, exclude=""):
        where_string_list = []
        for filter_type, filter_obj in self.filters.items():
            if exclude and filter_type.startswith(exclude):
                continue

            if filter_type.startswith("workload") and len(filter_obj.value) > 1:
                # 多个 workload_id 查询支持
                filter_obj.value = filter_obj.value[:1]
                # workload_filters = [load_resource_filter("workload", value, fuzzy=filter_obj.fuzzy)
                #                     for value in filter_obj.value]
                # self.filters.pop(filter_type, None)
                # return list(self.make_multi_workload_filter_string(workload_filters))

            where_string_list.append(filter_obj.filter_string())
        return ",".join(where_string_list)

    def make_multi_workload_filter_string(self, workload_filters):
        for workload_filter in workload_filters:
            self.filters[workload_filter.filter_uid] = workload_filter
            yield self.filter_string()
            self.filters.pop(workload_filter.filter_uid, None)


class NetworkWithRelation:
    """网络场景，层级关联支持"""

    def label_join(self, filter_exclude=""):
        return f"""(count by (bk_biz_id, bcs_cluster_id, namespace, ingress, service, pod)
            (ingress_with_service_relation{{{self.filter.filter_string(exclude=filter_exclude)}}})
            * on (namespace, service) group_left(pod)
            (count by (service, namespace, pod) (pod_with_service_relation))
            * on (namespace, pod) group_left(ingress)"""

    def clean_metric_name(self, metric_name):
        if metric_name.startswith("nw_"):
            return metric_name[3:]
        return metric_name


class K8sResourceMeta(object):
    """
    k8s资源基类
    """

    filter = None
    resource_field = ""
    resource_class = None
    column_mapping = {}
    only_fields = []
    method = ""

    @property
    def resource_field_list(self):
        return [self.resource_field]

    def __init__(self, bk_biz_id, bcs_cluster_id):
        """
        初始化时还会实例化一个 FilterCollection()
        附带有 集群id和业务id信息
        """
        self.bk_biz_id = bk_biz_id
        self.bcs_cluster_id = bcs_cluster_id
        self.setup_filter()
        self.agg_interval = ""
        self.set_agg_method()

    def set_agg_interval(self, start_time, end_time):
        """设置聚合查询的间隔"""
        if self.method == "count":
            # count表示数量 不用时间聚合
            self.agg_interval = ""
            return

        if self.method == "sum":
            # 默认sum表示当前最新值 sum ( last_over_time )
            time_passed = get_interval_number(start_time, end_time, interval=60)
        else:
            # 其余方法表示时间范围内的聚合 sum( avg_over_time ), sum (max_over_time), sum(min_over_time)
            time_passed = end_time - start_time
        agg_interval = hms_string(time_passed, upper=True)
        self.agg_interval = agg_interval

    def set_agg_method(self, method="sum"):
        self.method = method
        if method == "count":
            # 重置interval
            self.set_agg_interval(0, 1)

    def setup_filter(self):
        """
        启动过滤查询条件
        默认添加 集群id 和业务id 两个过滤信息
        """
        if self.filter is not None:
            return
        self.filter = FilterCollection(self)
        # 默认范围，业务-集群
        self.filter.add(load_resource_filter("bcs_cluster_id", self.bcs_cluster_id))
        self.filter.add(load_resource_filter("bk_biz_id", self.bk_biz_id))
        # 默认过滤 container_name!="POD"
        self.filter.add(load_resource_filter("container_exclude", ""))

    def get_from_meta(self):
        """
        数据获取来源

        从 meta 获取数据
        """
        return self.filter.filter_queryset

    @classmethod
    def distinct(cls, queryset):
        # pod不需要去重，因为不会重名，workload，container 在不同ns下会重名，因此需要去重
        return queryset

    def get_from_promql(self, start_time, end_time, order_by="", page_size=20, method="sum"):
        """
        数据获取来源
        """
        self.set_agg_method(method)
        interval = get_interval_number(start_time, end_time, interval=60)
        self.set_agg_interval(start_time, end_time)
        query_params = {
            "bk_biz_id": self.bk_biz_id,
            "query_configs": [
                {
                    "data_source_label": "prometheus",
                    "data_type_label": "time_series",
                    "promql": self.meta_prom_by_sort(order_by=order_by, page_size=page_size),
                    "interval": interval,
                    "alias": "result",
                }
            ],
            "expression": "",
            "alias": "result",
            "start_time": start_time,
            "end_time": end_time,
            "type": "range",
            "slimit": 10001,
            "down_sample_range": "",
        }
        print(query_params["query_configs"][0]["promql"])
        series = resource.grafana.graph_unify_query(query_params)["series"]
        # 这里需要排序
        # 1. 得到最新时间点
        # 2. 基于最新时间点数据进行排序
        lines = []
        max_data_point = 0
        for line in series:
            if line["datapoints"]:
                for point in reversed(line["datapoints"]):
                    if point[0]:
                        max_data_point = max(max_data_point, point[1])
        for line in series:
            if line["datapoints"][-1][1] == max_data_point:
                lines.append([line["datapoints"][-1][0] or 0, line])
            else:
                lines.append([0, line])
        if order_by:
            reverse = order_by.startswith("-")
            lines.sort(key=lambda x: x[0], reverse=reverse)
        obj_list = []
        resource_id_list = []
        for _, line in lines:
            resource_name = self.get_resource_name(line)
            if resource_name not in resource_id_list:
                resource_obj = self.resource_class()
                obj_list.append(self.clean_resource_obj(resource_obj, line))
                resource_id_list.append(resource_name)
        self.set_agg_method()
        return obj_list

    def get_resource_name(self, series):
        meta_field_list = [series["dimensions"][field] for field in self.resource_field_list]
        return ":".join(meta_field_list)

    def clean_resource_obj(self, obj, series):
        dimensions = series["dimensions"]
        for origin, target in self.column_mapping.items():
            if origin in dimensions:
                dimensions[target] = dimensions.pop(origin, None)
        obj.__dict__.update(series["dimensions"])
        obj.bk_biz_id = self.bk_biz_id
        obj.bcs_cluster_id = self.bcs_cluster_id
        return obj

    @property
    def meta_prom(self):
        """默认资源查询promql"""
        return self.meta_prom_with_container_cpu_usage_seconds_total

    def meta_prom_by_sort(self, order_by="", page_size=20):
        order_field = order_by.strip("-")

        meta_prom_func = f"meta_prom_with_{order_field}"
        if hasattr(self, meta_prom_func):
            if order_by.startswith("-"):
                # desc
                return f"topk({page_size}, {getattr(self, meta_prom_func)})"
            else:
                return f"topk({page_size}, {getattr(self, meta_prom_func)} * -1) * -1"
        raise NotImplementedError(f"metric: {order_field} not supported")

    @property
    def meta_prom_with_container_memory_working_set_bytes(self):
        return self.tpl_prom_with_nothing("container_memory_working_set_bytes")

    @property
    def meta_prom_with_container_cpu_usage_seconds_total(self):
        return self.tpl_prom_with_rate("container_cpu_usage_seconds_total")

    @property
    def meta_prom_with_kube_pod_cpu_requests_ratio(self):
        raise NotImplementedError("metric: [kube_pod_cpu_requests_ratio] not supported")

    @property
    def meta_prom_with_kube_pod_cpu_limits_ratio(self):
        raise NotImplementedError("metric: [kube_pod_cpu_limits_ratio] not supported")

    @property
    def meta_prom_with_kube_pod_memory_requests_ratio(self):
        raise NotImplementedError("metric: [kube_pod_memory_requests_ratio] not supported")

    @property
    def meta_prom_with_kube_pod_memory_limits_ratio(self):
        raise NotImplementedError("metric: [kube_pod_memory_limits_ratio] not supported")

    @property
    def meta_prom_with_container_network_receive_bytes_total(self):
        # 网络入流量（性能场景）维度层级: pod_name -> workload -> namespace -> cluster
        return self.tpl_prom_with_rate("container_network_receive_bytes_total", exclude="container_exclude")

    @property
    def meta_prom_with_container_network_transmit_bytes_total(self):
        # 网络出流量（性能场景）维度层级: pod_name -> workload -> namespace -> cluster
        return self.tpl_prom_with_rate("container_network_transmit_bytes_total", exclude="container_exclude")

    @property
    def meta_prom_with_nw_container_network_receive_bytes_total(self):
        # 网络入流量（网络场景）维度层级: pod_name -> service -> ingress -> namespace -> cluster
        return self.tpl_prom_with_rate("nw_container_network_receive_bytes_total", exclude="container_exclude")

    @property
    def meta_prom_with_nw_container_network_transmit_bytes_total(self):
        # 网络出流量（网络场景）维度层级: pod_name -> service -> ingress -> namespace -> cluster
        return self.tpl_prom_with_rate("nw_container_network_transmit_bytes_total", exclude="container_exclude")

    @property
    def meta_prom_with_nw_container_network_receive_packets_total(self):
        return self.tpl_prom_with_rate("nw_container_network_receive_packets_total", exclude="container_exclude")

    @property
    def meta_prom_with_nw_container_network_transmit_packets_total(self):
        return self.tpl_prom_with_rate("nw_container_network_transmit_packets_total", exclude="container_exclude")

    @property
<<<<<<< HEAD
    def meta_prom_with_nw_container_network_receive_errors_total(self):
        return self.tpl_prom_with_rate("nw_container_network_receive_errors_total", exclude="container_exclude")

    @property
    def meta_prom_with_nw_container_network_transmit_errors_total(self):
        return self.tpl_prom_with_rate("nw_container_network_transmit_errors_total", exclude="container_exclude")

    @property
    def meta_prom_with_nw_container_network_receive_errors_ratio(self):
        return f"""{self.meta_prom_with_nw_container_network_receive_errors_total}
        /
        {self.meta_prom_with_nw_container_network_receive_packets_total}"""

    @property
    def meta_prom_with_nw_container_network_transmit_errors_ratio(self):
        return f"""{self.meta_prom_with_nw_container_network_transmit_errors_total}
        /
        {self.meta_prom_with_nw_container_network_transmit_packets_total}"""
=======
    def meta_prom_with_nw_container_network_receive_drop_total(self):
        return self.tpl_prom_with_rate("nw_container_network_receive_drop_total", exclude="container_exclude")

    @property
    def meta_prom_with_nw_container_network_transmit_drop_total(self):
        return self.tpl_prom_with_rate("nw_container_network_transmit_drop_total", exclude="container_exclude")
>>>>>>> ca3e7c38

    @property
    def meta_prom_with_container_cpu_cfs_throttled_ratio(self):
        raise NotImplementedError("metric: [container_cpu_cfs_throttled_ratio] not supported")

    def tpl_prom_with_rate(self, metric_name, exclude=""):
        raise NotImplementedError(f"metric: [{metric_name}] not supported")

    def tpl_prom_with_nothing(self, metric_name, exclude=""):
        raise NotImplementedError(f"metric: [{metric_name}] not supported")

    @property
    def agg_method(self):
        return "last" if self.method == "sum" else self.method

    def add_filter(self, filter_obj):
        self.filter.add(filter_obj)


class K8sPodMeta(K8sResourceMeta, NetworkWithRelation):
    resource_field = "pod_name"
    resource_class = BCSPod
    column_mapping = {"workload_kind": "workload_type", "pod_name": "name"}
    only_fields = ["name", "namespace", "workload_type", "workload_name", "bk_biz_id", "bcs_cluster_id"]

    def nw_tpl_prom_with_rate(self, metric_name, exclude=""):
        metric_name = self.clean_metric_name(metric_name)
        if self.agg_interval:
            return f"""sum by (ingress, namespace, service) {self.label_join(exclude)}
            sum by (namespace, pod)
            ({self.agg_method}_over_time(rate({metric_name}[1m])[{self.agg_interval}:])))"""

        return f"""{self.agg_method} by (ingress, namespace, service) {self.label_join(exclude)}
                    sum by (namespace, pod)
                    (rate({metric_name}[1m])))"""

    def tpl_prom_with_rate(self, metric_name, exclude=""):
        if metric_name.startswith("nw_"):
            # 网络场景下的pod数据，需要关联service 和 ingress
            return self.nw_tpl_prom_with_rate(metric_name, exclude)

        if self.agg_interval:
            return (
                f"sum by (workload_kind, workload_name, namespace, pod_name) "
                f"({self.agg_method}_over_time(rate("
                f"{metric_name}{{{self.filter.filter_string(exclude=exclude)}}}[1m])[{self.agg_interval}:]))"
            )
        return (
            f"{self.method} by (workload_kind, workload_name, namespace, pod_name) "
            f"(rate({metric_name}{{{self.filter.filter_string(exclude=exclude)}}}[1m]))"
        )

    def tpl_prom_with_nothing(self, metric_name, exclude=""):
        if self.agg_interval:
            return (
                f"sum by (workload_kind, workload_name, namespace, pod_name) "
                f"({self.agg_method}_over_time("
                f"{metric_name}{{{self.filter.filter_string(exclude=exclude)}}}[{self.agg_interval}:]))"
            )

        return (
            f"{self.method} by (workload_kind, workload_name, namespace, pod_name) "
            f"({metric_name}{{{self.filter.filter_string(exclude=exclude)}}})"
        )

    @property
    def meta_prom_with_container_cpu_cfs_throttled_ratio(self):
        if self.agg_interval:
            return (
                f"sum by (workload_kind, workload_name, namespace, pod_name) "
                f"({self.agg_method}_over_time((increase("
                f"container_cpu_cfs_throttled_periods_total{{{self.filter.filter_string()}}}[1m]) / increase("
                f"container_cpu_cfs_periods_total{{{self.filter.filter_string()}}}[1m]))[{self.agg_interval}:]))"
            )

        return (
            f"{self.method} by (workload_kind, workload_name, namespace, pod_name) "
            f"((increase(container_cpu_cfs_throttled_periods_total{{{self.filter.filter_string()}}}[1m]) / increase("
            f"container_cpu_cfs_periods_total{{{self.filter.filter_string()}}}[1m])))"
        )

    @property
    def meta_prom_with_kube_pod_cpu_requests_ratio(self):
        promql = (
            self.meta_prom_with_container_cpu_usage_seconds_total
            + '/ '
            + f"""(sum by (workload_kind, workload_name, namespace,pod_name)
    (count by (workload_kind, workload_name, pod_name, namespace) (
        container_cpu_system_seconds_total{{{self.filter.filter_string()}}}
    ) *
    on(pod_name, namespace)
    group_right(workload_kind, workload_name)
    sum by (pod_name, namespace) (
      kube_pod_container_resource_requests_cpu_cores{{{self.filter.filter_string(exclude="workload")}}}
    )))"""
        )
        return promql

    @property
    def meta_prom_with_kube_pod_cpu_limits_ratio(self):
        promql = (
            self.meta_prom_with_container_cpu_usage_seconds_total
            + '/ '
            + f"""(sum by (workload_kind, workload_name, namespace,pod_name)
    (count by (workload_kind, workload_name, pod_name, namespace) (
        container_cpu_system_seconds_total{{{self.filter.filter_string()}}}
    ) *
    on(pod_name, namespace)
    group_right(workload_kind, workload_name)
    sum by (pod_name, namespace) (
      kube_pod_container_resource_limits_cpu_cores{{{self.filter.filter_string(exclude="workload")}}}
    )))"""
        )
        return promql

    @property
    def meta_prom_with_kube_pod_memory_requests_ratio(self):
        promql = (
            self.meta_prom_with_container_memory_working_set_bytes
            + '/ '
            + f"""(sum by (workload_kind, workload_name, namespace,pod_name)
    (count by (workload_kind, workload_name, pod_name, namespace) (
        container_memory_working_set_bytes{{{self.filter.filter_string()}}}
    ) *
    on(pod_name, namespace)
    group_right(workload_kind, workload_name)
    sum by (pod_name, namespace) (
      kube_pod_container_resource_requests_memory_bytes{{{self.filter.filter_string(exclude="workload")}}}
    )))"""
        )
        return promql

    @property
    def meta_prom_with_kube_pod_memory_limits_ratio(self):
        promql = (
            self.meta_prom_with_container_memory_working_set_bytes
            + '/ '
            + f"""(sum by (workload_kind, workload_name, namespace,pod_name)
    (count by (workload_kind, workload_name, pod_name, namespace) (
        container_memory_working_set_bytes{{{self.filter.filter_string()}}}
    ) *
    on(pod_name, namespace)
    group_right(workload_kind, workload_name)
    sum by (pod_name, namespace) (
      kube_pod_container_resource_limits_memory_bytes{{{self.filter.filter_string(exclude="workload")}}}
    )))"""
        )
        return promql


class K8sNodeMeta(K8sResourceMeta):
    pass


class NameSpaceQuerySet(list):
    def count(self):
        return len(self)

    def order_by(self, *field_names):
        # 如果没有提供字段名，则不进行排序
        if not field_names:
            return self

        def get_sort_key(item):
            key = []
            for field in field_names:
                # 检查是否为降序字段
                if field.startswith('-'):
                    field_name = field[1:]
                    # 使用负值来反转排序
                    key.append(-item.get(field_name, 0))
                else:
                    key.append(item.get(field, 0))
            return tuple(key)

        # 使用 sorted 函数进行排序
        sorted_data = sorted(self, key=get_sort_key)
        return NameSpaceQuerySet(sorted_data)


class NameSpace(dict):
    columns = ["bk_biz_id", "bcs_cluster_id", "namespace"]

    @property
    def __dict__(self):
        return self

    @property
    def objects(self):
        return BCSWorkload.objects.values(*self.columns)

    def __getattr__(self, item):
        if item in self:
            return self[item]
        return None

    def __setattr__(self, item, value):
        self[item] = value

    def __call__(self, **kwargs):
        ns = NameSpace.fromkeys(NameSpace.columns, None)
        ns.update(kwargs)
        return ns

    def to_meta_dict(self):
        return self


class K8sNamespaceMeta(K8sResourceMeta):
    resource_field = "namespace"
    resource_class = NameSpace.fromkeys(NameSpace.columns, None)
    column_mapping = {}

    def get_from_meta(self):
        return self.distinct(self.filter.filter_queryset)

    def tpl_prom_with_rate(self, metric_name, exclude=""):
        # 网络场景下的网络指标，默认代了前缀，需要去掉
        if metric_name.startswith("nw_"):
            metric_name = metric_name[3:]

        if self.agg_interval:
            return (
                f"sum by (namespace) ({self.agg_method}_over_time(rate("
                f"{metric_name}{{{self.filter.filter_string(exclude=exclude)}}}[1m])[{self.agg_interval}:]))"
            )
        return (
            f"{self.method} by (namespace) "
            f"(rate({metric_name}{{{self.filter.filter_string(exclude=exclude)}}}[1m]))"
        )

    def tpl_prom_with_nothing(self, metric_name, exclude=""):
        """按内存排序的资源查询promql"""
        if self.agg_interval:
            return (
                f"sum by (namespace) ({self.agg_method}_over_time("
                f"{metric_name}{{{self.filter.filter_string(exclude=exclude)}}}[{self.agg_interval}:]))"
            )
        return f"{self.method} by (namespace) ({metric_name}{{{self.filter.filter_string(exclude=exclude)}}})"

    @property
    def meta_prom_with_container_cpu_cfs_throttled_ratio(self):
        if self.agg_interval:
            return (
                f"sum by (namespace) "
                f"({self.agg_method}_over_time((increase("
                f"container_cpu_cfs_throttled_periods_total{{{self.filter.filter_string()}}}[1m]) / increase("
                f"container_cpu_cfs_periods_total{{{self.filter.filter_string()}}}[1m]))[{self.agg_interval}:]))"
            )

        return (
            f"{self.method} by (namespace) "
            f"((increase(container_cpu_cfs_throttled_periods_total{{{self.filter.filter_string()}}}[1m]) / increase("
            f"container_cpu_cfs_periods_total{{{self.filter.filter_string()}}}[1m])))"
        )

    @classmethod
    def distinct(cls, objs):
        unique_ns_query_set = set()
        for ns in objs:
            row = tuple(ns[field] for field in NameSpace.columns)
            unique_ns_query_set.add(row)
        # 默认按照namespace(第三个字段)排序
        return NameSpaceQuerySet(
            [NameSpace(zip(NameSpace.columns, ns)) for ns in sorted(unique_ns_query_set, key=lambda x: x[2])]
        )


class K8sIngressMeta(K8sResourceMeta, NetworkWithRelation):
    resource_field = "ingress"
    resource_class = BCSIngress
    column_mapping = {"ingress": "name"}

    def tpl_prom_with_rate(self, metric_name, exclude=""):
        """
                promql示例:
                sum by (ingress, namespace) (count by (ingress, namespace, service, pod)
                (ingress_with_service_relation{ingress="bkunifyquery-test"})
                * on (namespace, service) group_left(pod)
                 (count by (service, namespace, pod)(pod_with_service_relation))
                * on (namespace, pod) group_left(ingress)
                sum by (namespace, pod) (last_over_time(rate(container_network_receive_bytes_total[1m])[1m:]))
        )
        """
        metric_name = self.clean_metric_name(metric_name)
        if self.agg_interval:
            return f"""sum by (ingress, namespace) {self.label_join(exclude)}
            sum by (namespace, pod)
            ({self.agg_method}_over_time(rate({metric_name}[1m])[{self.agg_interval}:])))"""

        return f"""{self.agg_method} by (ingress, namespace) {self.label_join(exclude)}
                    sum by (namespace, pod)
                    (rate({metric_name}[1m])))"""


class K8sServiceMeta(K8sResourceMeta, NetworkWithRelation):
    resource_field = "service"
    resource_class = BCSService
    column_mapping = {"service": "name"}

    def tpl_prom_with_rate(self, metric_name, exclude=""):
        metric_name = self.clean_metric_name(metric_name)
        if self.agg_interval:
            return f"""sum by (ingress, namespace, service) {self.label_join(exclude)}
            sum by (namespace, pod)
            ({self.agg_method}_over_time(rate({metric_name}[1m])[{self.agg_interval}:])))"""

        return f"""{self.agg_method} by (ingress, namespace, service) {self.label_join(exclude)}
                    sum by (namespace, pod)
                    (rate({metric_name}[1m])))"""


class K8sWorkloadMeta(K8sResourceMeta):
    # todo 支持多workload
    resource_field = "workload_name"
    resource_class = BCSWorkload
    column_mapping = {"workload_kind": "type", "workload_name": "name"}
    only_fields = ["type", "name", "namespace", "bk_biz_id", "bcs_cluster_id"]

    @property
    def resource_field_list(self):
        return ["workload_kind", self.resource_field]

    def tpl_prom_with_rate(self, metric_name, exclude=""):
        if self.agg_interval:
            return (
                f"sum by (workload_kind, workload_name, namespace) ({self.agg_method}_over_time(rate("
                f"{metric_name}{{{self.filter.filter_string(exclude=exclude)}}}[1m])[{self.agg_interval}:]))"
            )
        return (
            f"{self.method} by (workload_kind, workload_name, namespace) "
            f"(rate({metric_name}{{{self.filter.filter_string(exclude=exclude)}}}[1m]))"
        )

    def tpl_prom_with_nothing(self, metric_name, exclude=""):
        if self.agg_interval:
            return (
                f"sum by (workload_kind, workload_name, namespace) ({self.agg_method}_over_time"
                f"({metric_name}{{{self.filter.filter_string(exclude=exclude)}}}[{self.agg_interval}:]))"
            )
        return (
            f"{self.method} by (workload_kind, workload_name, namespace) "
            f"({metric_name}{{{self.filter.filter_string(exclude=exclude)}}})"
        )

    @property
    def meta_prom_with_container_cpu_cfs_throttled_ratio(self):
        if self.agg_interval:
            return (
                f"sum by (workload_kind, workload_name, namespace) "
                f"({self.agg_method}_over_time((increase("
                f"container_cpu_cfs_throttled_periods_total{{{self.filter.filter_string()}}}[1m]) / increase("
                f"container_cpu_cfs_periods_total{{{self.filter.filter_string()}}}[1m]))[{self.agg_interval}:]))"
            )

        return (
            f"{self.method} by (workload_kind, workload_name, namespace) "
            f"((increase(container_cpu_cfs_throttled_periods_total{{{self.filter.filter_string()}}}[1m]) / increase("
            f"container_cpu_cfs_periods_total{{{self.filter.filter_string()}}}[1m])))"
        )

    @property
    def meta_prom_with_kube_pod_cpu_requests_ratio(self):
        promql = (
            self.meta_prom_with_container_cpu_usage_seconds_total
            + '/ '
            + f"""(sum by (workload_kind, workload_name, namespace)
    (count by (workload_kind, workload_name, namespace, pod_name) (
        container_cpu_usage_seconds_total{{{self.filter.filter_string()}}}
    ) *
    on(pod_name, namespace)
    group_right(workload_kind, workload_name)
    sum by (pod_name, namespace) (
      kube_pod_container_resource_requests_cpu_cores{{{self.filter.filter_string(exclude="workload")}}}
    )))"""
        )
        return promql

    @property
    def meta_prom_with_kube_pod_cpu_limits_ratio(self):
        promql = (
            self.meta_prom_with_container_cpu_usage_seconds_total
            + '/ '
            + f"""(sum by (workload_kind, workload_name, namespace)
    (count by (workload_kind, workload_name, namespace, pod_name) (
        container_cpu_usage_seconds_total{{{self.filter.filter_string()}}}
    ) *
    on(pod_name, namespace)
    group_right(workload_kind, workload_name)
    sum by (pod_name, namespace) (
      kube_pod_container_resource_limits_cpu_cores{{{self.filter.filter_string(exclude="workload")}}}
    )))"""
        )
        return promql

    @property
    def meta_prom_with_kube_pod_memory_requests_ratio(self):
        promql = (
            self.meta_prom_with_container_memory_working_set_bytes
            + '/ '
            + f"""(sum by (workload_kind, workload_name, namespace)
    (count by (workload_kind, workload_name, pod_name, namespace) (
        container_memory_working_set_bytes{{{self.filter.filter_string()}}}
    ) *
    on(pod_name, namespace)
    group_right(workload_kind, workload_name)
    sum by (pod_name, namespace) (
      kube_pod_container_resource_requests_memory_bytes{{{self.filter.filter_string(exclude="workload")}}}
    )))"""
        )
        return promql

    @property
    def meta_prom_with_kube_pod_memory_limits_ratio(self):
        promql = (
            self.meta_prom_with_container_memory_working_set_bytes
            + '/ '
            + f"""(sum by (workload_kind, workload_name, namespace)
    (count by (workload_kind, workload_name, pod_name, namespace) (
        container_memory_working_set_bytes{{{self.filter.filter_string()}}}
    ) *
    on(pod_name, namespace)
    group_right(workload_kind, workload_name)
    sum by (pod_name, namespace) (
      kube_pod_container_resource_limits_memory_bytes{{{self.filter.filter_string(exclude="workload")}}}
    )))"""
        )
        return promql

    @classmethod
    def distinct(cls, queryset):
        query_set = (
            queryset.values('type', "name")
            .order_by("name")
            .annotate(
                distinct_name=Max("id"),
                workload=Concat(F("type"), Value(":"), F("name")),
            )
            .values("workload")
        )
        return query_set


class K8sContainerMeta(K8sResourceMeta):
    resource_field = "container_name"
    resource_class = BCSContainer
    column_mapping = {"workload_kind": "workload_type", "container_name": "name"}
    only_fields = ["name", "namespace", "pod_name", "workload_type", "workload_name", "bk_biz_id", "bcs_cluster_id"]

    @property
    def resource_field_list(self):
        return ["pod_name", self.resource_field]

    @classmethod
    def distinct(cls, queryset):
        query_set = (
            queryset.values('name')
            .order_by('name')
            .annotate(distinct_name=Max("id"))
            .annotate(container=F("name"))
            .values("container")
        )
        return query_set

    def tpl_prom_with_rate(self, metric_name, exclude=""):
        if self.agg_interval:
            return (
                f"sum by (workload_kind, workload_name, namespace, container_name, pod_name) "
                f"({self.agg_method}_over_time"
                f"(rate({metric_name}{{{self.filter.filter_string(exclude=exclude)}}}[1m])[{self.agg_interval}:]))"
            )
        return (
            f"{self.method} by (workload_kind, workload_name, namespace, container_name, pod_name) "
            f"(rate({metric_name}{{{self.filter.filter_string(exclude=exclude)}}}[1m]))"
        )

    def tpl_prom_with_nothing(self, metric_name, exclude=""):
        if self.agg_interval:
            return (
                f"sum by (workload_kind, workload_name, namespace, container_name, pod_name) "
                f"({self.agg_method}_over_time"
                f" ({metric_name}{{{self.filter.filter_string(exclude=exclude)}}}[{self.agg_interval}:]))"
            )
        """按内存排序的资源查询promql"""
        return (
            f"{self.method} by (workload_kind, workload_name, namespace, container_name, pod_name)"
            f" ({metric_name}{{{self.filter.filter_string(exclude=exclude)}}})"
        )

    @property
    def meta_prom_with_container_cpu_cfs_throttled_ratio(self):
        if self.agg_interval:
            return (
                f"sum by (workload_kind, workload_name, namespace, pod_name, container_name) "
                f"({self.agg_method}_over_time((increase("
                f"container_cpu_cfs_throttled_periods_total{{{self.filter.filter_string()}}}[1m]) / increase("
                f"container_cpu_cfs_periods_total{{{self.filter.filter_string()}}}[1m]))[{self.agg_interval}:]))"
            )

        return (
            f"{self.method} by (workload_kind, workload_name, namespace, pod_name, container_name) "
            f"((increase(container_cpu_cfs_throttled_periods_total{{{self.filter.filter_string()}}}[1m]) / increase("
            f"container_cpu_cfs_periods_total{{{self.filter.filter_string()}}}[1m])))"
        )

    @property
    def meta_prom_with_kube_pod_cpu_requests_ratio(self):
        promql = (
            self.meta_prom_with_container_cpu_usage_seconds_total
            + '/ '
            + f"""(sum by (workload_kind, workload_name, namespace, pod_name, container_name)
    (count by (workload_kind, workload_name, pod_name, namespace, container_name) (
        container_cpu_usage_seconds_total{{{self.filter.filter_string()}}}
    ) *
    on(pod_name, namespace, container_name)
    group_right(workload_kind, workload_name)
    sum by (pod_name, namespace, container_name) (
      kube_pod_container_resource_requests_cpu_cores{{{self.filter.filter_string(exclude="workload")}}}
    )))"""
        )
        return promql

    @property
    def meta_prom_with_kube_pod_cpu_limits_ratio(self):
        promql = (
            self.meta_prom_with_container_cpu_usage_seconds_total
            + '/ '
            + f"""(sum by (workload_kind, workload_name, namespace, pod_name, container_name)
    (count by (workload_kind, workload_name, pod_name, namespace, container_name) (
        container_cpu_usage_seconds_total{{{self.filter.filter_string()}}}
    ) *
    on(pod_name, namespace, container_name)
    group_right(workload_kind, workload_name)
    sum by (pod_name, namespace, container_name) (
      kube_pod_container_resource_limits_cpu_cores{{{self.filter.filter_string(exclude="workload")}}}
    )))"""
        )
        return promql

    @property
    def meta_prom_with_kube_pod_memory_requests_ratio(self):
        promql = (
            self.meta_prom_with_container_memory_working_set_bytes
            + '/ '
            + f"""(sum by (workload_kind, workload_name, namespace, pod_name, container_name)
    (count by (workload_kind, workload_name, pod_name, namespace, container_name) (
        container_memory_working_set_bytes{{{self.filter.filter_string()}}}
    ) *
    on(pod_name, namespace, container_name)
    group_right(workload_kind, workload_name)
    sum by (pod_name, namespace, container_name) (
      kube_pod_container_resource_requests_memory_bytes{{{self.filter.filter_string(exclude="workload")}}}
    )))"""
        )
        return promql

    @property
    def meta_prom_with_kube_pod_memory_limits_ratio(self):
        promql = (
            self.meta_prom_with_container_memory_working_set_bytes
            + '/ '
            + f"""(sum by (workload_kind, workload_name, namespace, pod_name, container_name)
    (count by (workload_kind, workload_name, pod_name, namespace, container_name) (
        container_memory_working_set_bytes{{{self.filter.filter_string()}}}
    ) *
    on(pod_name, namespace, container_name)
    group_right(workload_kind, workload_name)
    sum by (pod_name, namespace, container_name) (
      kube_pod_container_resource_limits_memory_bytes{{{self.filter.filter_string(exclude="workload")}}}
    )))"""
        )
        return promql


def load_resource_meta(resource_type: str, bk_biz_id: int, bcs_cluster_id: str) -> Optional[K8sResourceMeta]:
    resource_meta_map = {
        'node': K8sNodeMeta,
        'container': K8sContainerMeta,
        'container_name': K8sContainerMeta,
        'pod': K8sPodMeta,
        'pod_name': K8sPodMeta,
        'workload': K8sWorkloadMeta,
        'namespace': K8sNamespaceMeta,
        'ingress': K8sIngressMeta,
        'service': K8sServiceMeta,
    }
    if resource_type not in resource_meta_map:
        return None
    meta_class = resource_meta_map[resource_type]
    return meta_class(bk_biz_id, bcs_cluster_id)<|MERGE_RESOLUTION|>--- conflicted
+++ resolved
@@ -328,7 +328,6 @@
         return self.tpl_prom_with_rate("nw_container_network_transmit_packets_total", exclude="container_exclude")
 
     @property
-<<<<<<< HEAD
     def meta_prom_with_nw_container_network_receive_errors_total(self):
         return self.tpl_prom_with_rate("nw_container_network_receive_errors_total", exclude="container_exclude")
 
@@ -347,14 +346,6 @@
         return f"""{self.meta_prom_with_nw_container_network_transmit_errors_total}
         /
         {self.meta_prom_with_nw_container_network_transmit_packets_total}"""
-=======
-    def meta_prom_with_nw_container_network_receive_drop_total(self):
-        return self.tpl_prom_with_rate("nw_container_network_receive_drop_total", exclude="container_exclude")
-
-    @property
-    def meta_prom_with_nw_container_network_transmit_drop_total(self):
-        return self.tpl_prom_with_rate("nw_container_network_transmit_drop_total", exclude="container_exclude")
->>>>>>> ca3e7c38
 
     @property
     def meta_prom_with_container_cpu_cfs_throttled_ratio(self):
