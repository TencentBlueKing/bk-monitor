--- conflicted
+++ resolved
@@ -144,13 +144,8 @@
             if r_filter.resource_type != "pod":
                 label_filters.add(r_filter)
 
-<<<<<<< HEAD
-        return f"""count by (bk_biz_id, bcs_cluster_id, namespace, ingress, service, pod)
-            (ingress_with_service_relation{{{label_filters.filter_string(exclude=filter_exclude)}}})
-=======
         return f"""(count by (bk_biz_id, bcs_cluster_id, namespace, ingress, service, pod)
             (ingress_with_service_relation{{{label_filters.filter_string(exclude=filter_exclude)}}}) * 0 + 1)
->>>>>>> 61572422
             * on (namespace, service) group_left(pod)
             (count by (service, namespace, pod) (pod_with_service_relation))
             * on (namespace, pod) group_left()"""
