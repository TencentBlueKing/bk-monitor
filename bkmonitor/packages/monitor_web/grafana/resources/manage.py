# -*- coding: utf-8 -*-
"""
Tencent is pleased to support the open source community by making 蓝鲸智云 - 监控平台 (BlueKing - Monitor) available.
Copyright (C) 2017-2021 THL A29 Limited, a Tencent company. All rights reserved.
Licensed under the MIT License (the "License"); you may not use this file except in compliance with the License.
You may obtain a copy of the License at http://opensource.org/licenses/MIT
Unless required by applicable law or agreed to in writing, software distributed under the License is distributed on
an "AS IS" BASIS, WITHOUT WARRANTIES OR CONDITIONS OF ANY KIND, either express or implied. See the License for the
specific language governing permissions and limitations under the License.
"""
import json
from collections import defaultdict
<<<<<<< HEAD
from typing import Any, Dict
=======
from copy import deepcopy
from typing import Dict
>>>>>>> 198f6ebd

from blueapps.utils import get_request
from django.utils.translation import gettext_lazy as _
from rest_framework import serializers

from bk_dataview.api import get_or_create_org
from bk_dataview.models import Dashboard
from bk_dataview.permissions import GrafanaPermission, GrafanaRole
from bkmonitor.models.strategy import QueryConfigModel, StrategyModel
from constants.data_source import DataSourceLabel
from core.drf_resource import Resource, api, resource
from core.errors.dashboard import GetFolderOrDashboardError
from monitor_web.grafana.auth import GrafanaAuthSync
from monitor_web.grafana.permissions import DashboardPermission


class GetDashboardList(Resource):
    """
    查询仪表盘列表
    """

    class RequestSerializer(serializers.Serializer):
        bk_biz_id = serializers.IntegerField(label="业务ID")
        is_report = serializers.BooleanField(label="是否订阅报表请求接口", default=False, required=False)
        is_starred = serializers.BooleanField(label="是否收藏", required=False)

    def perform_request(self, params):
        org_id = GrafanaAuthSync.get_or_create_org_id(params["bk_biz_id"])

        try:
            username = get_request().user.username
            if params["is_report"]:
                username = "admin"
        except Exception:
            username = "admin"

        request_params = {"type": "dash-db", "org_id": org_id, "username": username}
        if "is_starred" in params:
            request_params["starred"] = "true" if params["is_starred"] else "false"
        result = api.grafana.search_folder_or_dashboard(**request_params)

        if result["result"]:
            dashboards = result["data"]
        else:
            raise GetFolderOrDashboardError(**result)

        return [
            {
                "id": dashboard["id"],
                "uid": dashboard["uid"],
                "text": (f"{dashboard['folderTitle']}/" if "folderTitle" in dashboard else "") + dashboard["title"],
                "folder_uid": dashboard.get("folderUid", ""),
                "folder_title": dashboard.get("folderTitle", ""),
                "name": dashboard["title"],
                "is_starred": dashboard["isStarred"],
                "url": dashboard["url"],
                "uri": dashboard["uri"],
                "tags": dashboard["tags"],
            }
            for dashboard in dashboards
        ]


class GetDirectoryTree(Resource):
    """
    查询目录树
    """

    class RequestSerializer(serializers.Serializer):
        bk_biz_id = serializers.IntegerField(label="业务ID")

    def perform_request(self, params):
        org_id = get_or_create_org(params["bk_biz_id"])["id"]
        request = get_request()

        result = api.grafana.search_folder_or_dashboard(org_id=org_id)
        if not result:
            raise GetFolderOrDashboardError(**result)

        # 获取仪表盘权限
        _, role, dashboard_permissions = DashboardPermission.has_permission(request, None, params["bk_biz_id"])

        folders: Dict[int, Dict] = defaultdict(lambda: {"dashboards": []})

        # 补充默认目录
        folders[0].update(
            {"id": 0, "uid": "", "title": "General", "uri": "", "url": "", "slug": "", "tags": [], "isStarred": False}
        )

        for record in result["data"]:
            _type = record.pop("type", "")
            if _type == "dash-folder":
                folders[record["id"]].update(record)
            elif _type == "dash-db":
                # 过滤仪表盘权限
                if getattr(request, "external_user", None) and record["uid"] not in dashboard_permissions:
                    continue
                # 仪表盘是否可编辑
                record["editable"] = (
                    role >= GrafanaRole.Editor
                    or dashboard_permissions.get(record["uid"], GrafanaPermission.View) >= GrafanaPermission.Edit
                )
                folder_id = record.pop("folderId", 0)
                record.pop("folderUid", None)
                record.pop("folderTitle", None)
                record.pop("folderUrl", None)
                folders[folder_id]["dashboards"].append(record)

        return list(folders.values())


class CreateDashboardOrFolder(Resource):
    class RequestSerializer(serializers.Serializer):
        bk_biz_id = serializers.IntegerField(label="业务ID")
        title = serializers.CharField(label="名称")
        type = serializers.ChoiceField(label="类型", choices=(("dashboard", _("仪表盘")), ("folder", _("文件夹"))))
        folderId = serializers.IntegerField(label="文件夹ID", default=0)

    def perform_request(self, params):
        org_id = GrafanaAuthSync.get_or_create_org_id(params["bk_biz_id"])

        if params["type"] == "folder":
            result = api.grafana.create_folder(org_id=org_id, title=params["title"])
        else:
            result = api.grafana.import_dashboard(
                dashboard={"title": params["title"], "tags": [], "timezone": "", "schemaVersion": 0},
                folderId=params["folderId"],
                org_id=org_id,
            )

        return result


class DeleteDashboard(Resource):
    """
    删除指定仪表盘
    """

    class RequestSerializer(serializers.Serializer):
        bk_biz_id = serializers.IntegerField(label="业务ID")
        uid = serializers.CharField(label="仪表盘ID")

    def perform_request(self, params):
        org_id = GrafanaAuthSync.get_or_create_org_id(params["bk_biz_id"])
        result = api.grafana.delete_dashboard_by_uid(org_id=org_id, uid=params["uid"])
        return result


class StarDashboard(Resource):
    """
    收藏指定仪表盘
    """

    class RequestSerializer(serializers.Serializer):
        bk_biz_id = serializers.IntegerField(label="业务ID")
        dashboard_id = serializers.CharField(label="仪表盘ID")

    def perform_request(self, params):
        org_id = GrafanaAuthSync.get_or_create_org_id(params["bk_biz_id"])
        username = get_request().user.username
        result = api.grafana.star_dashboard(org_id=org_id, id=params["dashboard_id"], username=username)
        return result


class UnstarDashboard(Resource):
    """
    取消收藏指定仪表盘
    """

    class RequestSerializer(serializers.Serializer):
        bk_biz_id = serializers.IntegerField(label="业务ID")
        dashboard_id = serializers.CharField(label="仪表盘ID")

    def perform_request(self, params):
        org_id = GrafanaAuthSync.get_or_create_org_id(params["bk_biz_id"])
        username = get_request().user.username
        result = api.grafana.unstar_dashboard(org_id=org_id, id=params["dashboard_id"], username=username)
        return result


class GetDefaultDashboard(Resource):
    """
    查询当前默认仪表盘
    """

    class RequestSerializer(serializers.Serializer):
        bk_biz_id = serializers.IntegerField(label="业务ID")

    def perform_request(self, params):
        org_id = GrafanaAuthSync.get_or_create_org_id(params["bk_biz_id"])
        result = api.grafana.get_organization_preference(org_id=org_id)

        if not result["result"]:
            return result

        home_dashboard_id = result["data"]["homeDashboardId"]
        if not home_dashboard_id:
            return {}

        result = api.grafana.search_folder_or_dashboard(type="dash-db", org_id=org_id, dashboardIds=[home_dashboard_id])

        if result["result"] and result["data"]:
            return result["data"][0]

        return {}


class SetDefaultDashboard(Resource):
    """
    设置默认仪表盘
    """

    class RequestSerializer(serializers.Serializer):
        bk_biz_id = serializers.IntegerField(label="业务ID")
        dashboard_uid = serializers.CharField(label="仪表盘ID")

    def perform_request(self, params):
        org_id = GrafanaAuthSync.get_or_create_org_id(params["bk_biz_id"])
        result = api.grafana.search_folder_or_dashboard(type="dash-db", org_id=org_id)

        if result["result"]:
            dashboards = result["data"]
        else:
            return {
                "result": result["result"],
                "code": result["code"],
                "message": result["message"],
            }

        for dashboard in dashboards:
            if dashboard["uid"] == params["dashboard_uid"]:
                return api.grafana.patch_organization_preference(org_id=org_id, homeDashboardId=dashboard["id"])
        return {"result": False, "message": _("设置失败，找不到该仪表盘")}


class DeleteFolder(Resource):
    """
    删除指定目录
    """

    class RequestSerializer(serializers.Serializer):
        bk_biz_id = serializers.IntegerField(label="业务ID")
        uid = serializers.CharField(label="目录ID")

    def perform_request(self, params):
        org_id = GrafanaAuthSync.get_or_create_org_id(params["bk_biz_id"])
        result = api.grafana.delete_folder(org_id=org_id, uid=params["uid"])
        return result


class RenameFolder(Resource):
    """
    重命名指定目录
    """

    class RequestSerializer(serializers.Serializer):
        bk_biz_id = serializers.IntegerField(label="业务ID")
        uid = serializers.CharField(label="目录ID")
        title = serializers.CharField(label="目录名称")

    def perform_request(self, params):
        org_id = GrafanaAuthSync.get_or_create_org_id(params["bk_biz_id"])
        folder_data = api.grafana.get_folder_by_uid(org_id=org_id, uid=params["uid"])
        current_version = folder_data["data"].get("version", 1)
        result = api.grafana.update_folder(
            org_id=org_id, uid=params["uid"], title=params["title"], version=current_version
        )
        return result


class QuickImportDashboard(Resource):
    """
    仪表盘快捷导入
    """

    class RequestSerializer(serializers.Serializer):
        bk_biz_id = serializers.IntegerField(label="业务ID")
        dash_name = serializers.CharField(label="仪表盘名称")
        folder_name = serializers.CharField(label="仪表盘文件夹名称", default="")

    def perform_request(self, params):
        bk_biz_id = params["bk_biz_id"]
        dash_name = params["dash_name"]
        if not dash_name.endswith(".json"):
            dash_name += ".json"
        folder_name = params["folder_name"]
        folder_id = 0
        org_id = GrafanaAuthSync.get_or_create_org_id(bk_biz_id)
        # 确定存放目录
        if folder_name and folder_name != "General":
            folder_list = api.grafana.search_folder_or_dashboard(type="dash-folder", org_id=org_id, query=folder_name)[
                "data"
            ]
            folder_list = [fold["id"] for fold in folder_list if fold["title"] == folder_name]
            if folder_list:
                folder_id = folder_list[0]

        from monitor_web.grafana.provisioning import BkMonitorProvisioning

        # 寻找对应仪表盘文件
        if not BkMonitorProvisioning.create_default_dashboard(
            org_id, json_name=dash_name, folder_id=folder_id, bk_biz_id=bk_biz_id
        ):
            raise ImportError(f"bk_biz_id[{bk_biz_id}], quick import dashboard[{dash_name}] failed")

        return


class CopyDashboardToFolder(Resource):
    """
    将指定仪表盘复制到指定目录
    """

    class RequestSerializer(serializers.Serializer):
        bk_biz_id = serializers.IntegerField(label="业务ID", required=True)
        dashboard_uid = serializers.CharField(label="源仪表盘UID", required=True)
        folder_id = serializers.IntegerField(label="目标目录ID", required=True)

    def perform_request(self, params):
        # 1. 获取源仪表盘信息
        org_id = GrafanaAuthSync.get_or_create_org_id(params["bk_biz_id"])
        dashboard_info = api.grafana.get_dashboard_by_uid(org_id=org_id, uid=params["dashboard_uid"])
        dashboard = dashboard_info.get("data", {}).get("dashboard")

        # 没有获取到源仪表盘信息，直接返回
        if not dashboard:
            return {
                "result": False,
                "message": f"Copy failed. The dashboard information could not be found. "
                f"dashboard_uid: {params['dashboard_uid']}",
                "code": 200,
                "data": {},
            }

        # 移除仪表盘信息中的唯一标识符uid和id
        dashboard.pop("uid", None)
        dashboard.pop("id", None)
        # 不覆盖已存在的同名仪表盘，如果存在同名仪表盘，修改名称以避免覆盖
        existed_dashboards = resource.grafana.get_dashboard_list(bk_biz_id=params["bk_biz_id"])
        existed_titles = {dashboard["name"] for dashboard in existed_dashboards}
        while dashboard["title"] in existed_titles:
            dashboard["title"] = f"{dashboard['title']}_copy"

        # 2. 复制仪表盘到目标目录
        result = api.grafana.import_dashboard(
            dashboard=dashboard,
            folderId=params["folder_id"],
            org_id=org_id,
        )

        if not result["result"]:
            return {
                "result": False,
                "message": f"Dashboard_uid: {params['dashboard_uid']} Copy failed. {result['message']}",
                "code": result["code"],
                "data": {},
            }

        return {
            "result": True,
            "message": "Copy success.",
            "code": result["code"],
            "data": {"imported_url": result["data"].get("importedUrl", "")},
        }


<<<<<<< HEAD
class GetRelatedStrategy(Resource):
    """
    查询图表关联策略
    """

    class RequestSerializer(serializers.Serializer):
        bk_biz_id = serializers.IntegerField(label="业务ID")
        dashboard_uid = serializers.CharField(label="仪表盘UID")
        panel_id = serializers.IntegerField(label="图表ID", required=False)

    def perform_request(self, params: Dict[str, Any]):
        strategies = StrategyModel.objects.filter(
            bk_biz_id=params["bk_biz_id"],
            type=StrategyModel.StrategyType.Dashboard,
        ).values("id", "name")

        strategy_names = {strategy["id"]: strategy["name"] for strategy in strategies}

        qcs = QueryConfigModel.objects.filter(
            data_source_label=DataSourceLabel.DASHBOARD,
            config__dashboard_uid=params["dashboard_uid"],
            strategy_id__in=list(strategy_names.keys()),
        )

        if params.get("panel_id"):
            qcs = [qc for qc in qcs if qc.config.get("panel_id") == params["panel_id"]]

        result = []
        for qc in qcs:
            result.append(
                {
                    "dashboard_uid": qc.config["dashboard_uid"],
                    "variables": qc.config["variables"],
                    "panel_id": qc.config["panel_id"],
                    "ref_id": qc.config["ref_id"],
                    "strategy_id": qc.strategy_id,
                    "strategy_name": strategy_names[qc.strategy_id],
                }
            )

        return result
=======
class MigrateOldPanels(Resource):
    """
    将旧版 panels 迁移到新版本
    """

    class RequestSerializer(serializers.Serializer):
        bk_biz_id = serializers.IntegerField(label="业务ID", required=True)
        dashboard_uid = serializers.CharField(label="仪表盘UID", required=True)

    @staticmethod
    def graph_to_timeseries(panel: Dict):
        """
        将旧版 graph 面板 迁移到新版本的 timeseries 面板
        """
        old_panel = deepcopy(panel)
        panel.clear()

        # panel 基本信息
        panel["id"] = old_panel["id"]
        panel["type"] = "timeseries"
        panel["title"] = old_panel.get("title", "Panel Title")
        panel["gridPos"] = old_panel["gridPos"]
        panel["datasource"] = old_panel["datasource"]
        panel["targets"] = old_panel["targets"]

        # 工具提示和图例迁移
        old_tooltip = old_panel.get("tooltip", {})
        short_map = {0: "none", 1: "asc", 2: "desc"}
        tooltip = {
            "mode": "multi" if old_tooltip.get("shared", False) is True else "single",
            "sort": short_map[old_tooltip.get("sort", 0)],
        }
        old_legend = old_panel.get("legend", {})
        calcs_map = {"avg": "mean", "min": "min", "max": "max", "total": "sum", "current": "last"}
        legend = {
            "showLegend": old_legend.get("show", True),
            "displayMode": "table" if old_legend.get("alignAsTable", False) is True else "list",
            "placement": "right" if old_legend.get("rightSide", False) is True else "bottom",
            "calcs": [new_calc for old_calc, new_calc in calcs_map.items() if old_legend.get(old_calc, False)],
        }
        panel["options"] = {"tooltip": tooltip, "legend": legend}

        # 图表上阈值标记模式："off":  不显示阈值效果；"line": 达到阈值的点上绘制一条线；"area": 在满足阈值区域填充颜色；
        # "line+area": 除了在图表中绘制一条代表阈值的线之外,还会填充颜色
        thresholds_style_mode = "off"
        # 阈值和对应显示的颜色
        threshold_steps = [{"color": "green", "value": None}]
        threshold_colors = [
            "red",
            "#EAB839",
            "#6ED0E0",
            "#EF843C",
            "#E24D42",
            "#1F78C1",
            "#BA43A9",
            "#705DA0",
            "#508642",
            "#CCA300",
            "#447EBC",
            "#C15C17",
            "#890F02",
            "#0A437C",
            "#6D1F62",
        ]
        color_index = 0
        for threshold in old_panel.get("thresholds", []):
            if threshold.get("op", "gt") == "lt":  # 当阈值条件为小于时，不显示该阈值, timeseries只有大于显示
                continue
            threshold_steps.append({"color": threshold_colors[color_index], "value": threshold.get("value")})
            color_index = (color_index + 1) % len(threshold_colors)
            if threshold.get("fill", False) is True and threshold.get("line", False) is True:
                thresholds_style_mode = "line+area"
            elif threshold.get("fill", False) is True:
                thresholds_style_mode = "area"
            elif threshold.get("line", False) is True:
                thresholds_style_mode = "line"
            else:
                thresholds_style_mode = "off"
        draw_style_map = {"lines": "line", "bars": "bars", "points": "points"}
        draw_style = "line"
        for old_style, new_style in draw_style_map.items():
            if old_panel.get(old_style, False):
                draw_style = new_style
                break
        custom = {
            # 以下使用timeseries默认值
            "axisBorderShow": False,
            "axisCenteredZero": False,
            "axisColorMode": "text",
            "axisLabel": "",
            "axisPlacement": "auto",
            "scaleDistribution": {"type": "linear"},
            "hideFrom": {"legend": False, "tooltip": False, "viz": False},
            "insertNulls": False,
            "showPoints": "auto",
            "barAlignment": 0,
            # 以下是与graph映射后的值
            "drawStyle": draw_style,
            "lineInterpolation": "stepAfter" if old_panel.get("steppedLine", False) is True else "smooth",
            "lineWidth": old_panel.get("lineWidth", 1),
            "fillOpacity": old_panel.get("fill", 0) * 10,
            "gradientMode": "none" if old_panel.get("fillGradient", 0) == 0 else "opacity",
            "spanNulls": True if old_panel.get("nullPointMode", "null") == "connected" else False,
            "pointSize": old_panel.get("pointradius", 2) * 4,
            "stacking": {"mode": "normal" if old_panel.get("stack", False) is True else "none", "group": "A"},
            "thresholdsStyle": {"mode": thresholds_style_mode},
        }
        # 自定义配置
        panel["fieldConfig"] = {
            "defaults": {
                "color": {"mode": "palette-classic"},
                "mapping": [],
                "thresholds": {"steps": threshold_steps, "mode": "absolute"},
                "custom": custom,
            },
            "overrides": [],
        }
        links = old_panel.get("fieldConfig", {}).get("defaults", {}).get("links", [])
        if links:
            panel["fieldConfig"]["defaults"]["links"] = links
        overrides = old_panel.get("fieldConfig", {}).get("overrides", [])
        if overrides:
            panel["fieldConfig"]["overrides"] = overrides

    @staticmethod
    def oldtable_to_newtable(panel: Dict):
        """
        将旧版 table 面板 迁移到新版本的 table 面板
        """
        old_panel = deepcopy(panel)
        panel.clear()

        # panel 基本信息
        panel["id"] = old_panel["id"]
        panel["type"] = "table"
        panel["title"] = old_panel.get("title", "Panel Title")
        panel["gridPos"] = old_panel["gridPos"]
        panel["datasource"] = old_panel["datasource"]
        panel["targets"] = old_panel["targets"]

        # 表头和页脚配置
        panel["options"] = {
            "showHeader": old_panel.get("showHeader", True),
            "cellHeight": "sm",
            "footer": {"show": False, "reducer": ["sum"], "fields": "", "countRows": False, "enablePagination": False},
        }

        panel["fieldConfig"] = {
            "defaults": {
                "color": {"mode": "thresholds"},
                "mapping": [],
                "thresholds": {
                    "mode": "absolute",
                    "steps": [{"value": None, "color": "green"}, {"value": 80, "color": "red"}],
                },
                "custom": {"align": "auto", "cellOptions": {"type": "auto"}, "inspect": False},
            },
            "overrides": [],
        }
        for style in old_panel.get("styles", []):
            override = {"matcher": {"id": "byName", "options": style.get("pattern", "")}, "properties": []}

            alias = style.get("alias", "")
            if alias:
                override["properties"].append({"id": "displayName", "value": alias})

            align = style.get("align", "auto")
            if align != "auto":
                override["properties"].append({"id": "custom.align", "value": align})

            unit = style.get("unit", "")
            if unit:
                if style.get("type") == "date":
                    unit = f"time: {style.get('dateFormat', 'YYYY-MM-DD HH:mm:ss')}"
                override["properties"].append({"id": "unit", "value": unit})

            decimals = style.get("decimals")
            if decimals is not None:
                override["properties"].append({"id": "decimals", "value": decimals})

            panel["fieldConfig"]["overrides"].append(override)

    def migrate_panel(self, panel: Dict, is_migrate: bool):
        """
        将旧版 panels 迁移到新版本
        """
        panel_type = panel.get("type")

        # 面板为 graph 时，进行转换为 timeseries 面板
        if panel_type == "graph":
            self.graph_to_timeseries(panel)
            is_migrate = True
        # 面板为老版 table-old 时，进行转换为新版的 table 面板
        elif panel_type == "table-old":
            self.oldtable_to_newtable(panel)
            is_migrate = True
        return is_migrate

    def perform_request(self, params):
        # 1. 获取仪表盘信息
        org_id = get_or_create_org(str(params["bk_biz_id"]))["id"]
        dashboard_info = Dashboard.objects.filter(org_id=org_id, is_folder=False, uid=params["dashboard_uid"]).first()
        dashboard = json.loads(dashboard_info.data) if dashboard_info else None

        # 没有获取到仪表盘信息，直接返回
        if not dashboard:
            return {
                "result": False,
                "message": f"Migrate failed. The dashboard information could not be found. "
                f"dashboard_uid: {params['dashboard_uid']}",
                "code": 200,
                "data": {},
            }

        # 2. 遍历 panels 进行转换更新面板配置
        is_migrate = False
        for panel in dashboard.get("panels", []):
            if panel.get("type") == "row":
                for raw_panel in panel.get("panels", []):
                    is_migrate = self.migrate_panel(raw_panel, is_migrate)
            is_migrate = self.migrate_panel(panel, is_migrate)

        # 3. 更新仪表盘
        if is_migrate:
            dashboard_info.data = json.dumps(dashboard)
            dashboard_info.save()
            return {
                "result": True,
                "message": "Migrate success.",
                "code": 200,
                "data": {},
            }
        else:
            return {
                "result": True,
                "message": "Nothing to Migrate.",
                "code": 200,
                "data": {},
            }
>>>>>>> 198f6ebd
<|MERGE_RESOLUTION|>--- conflicted
+++ resolved
@@ -10,12 +10,8 @@
 """
 import json
 from collections import defaultdict
-<<<<<<< HEAD
+from copy import deepcopy
 from typing import Any, Dict
-=======
-from copy import deepcopy
-from typing import Dict
->>>>>>> 198f6ebd
 
 from blueapps.utils import get_request
 from django.utils.translation import gettext_lazy as _
@@ -382,49 +378,6 @@
         }
 
 
-<<<<<<< HEAD
-class GetRelatedStrategy(Resource):
-    """
-    查询图表关联策略
-    """
-
-    class RequestSerializer(serializers.Serializer):
-        bk_biz_id = serializers.IntegerField(label="业务ID")
-        dashboard_uid = serializers.CharField(label="仪表盘UID")
-        panel_id = serializers.IntegerField(label="图表ID", required=False)
-
-    def perform_request(self, params: Dict[str, Any]):
-        strategies = StrategyModel.objects.filter(
-            bk_biz_id=params["bk_biz_id"],
-            type=StrategyModel.StrategyType.Dashboard,
-        ).values("id", "name")
-
-        strategy_names = {strategy["id"]: strategy["name"] for strategy in strategies}
-
-        qcs = QueryConfigModel.objects.filter(
-            data_source_label=DataSourceLabel.DASHBOARD,
-            config__dashboard_uid=params["dashboard_uid"],
-            strategy_id__in=list(strategy_names.keys()),
-        )
-
-        if params.get("panel_id"):
-            qcs = [qc for qc in qcs if qc.config.get("panel_id") == params["panel_id"]]
-
-        result = []
-        for qc in qcs:
-            result.append(
-                {
-                    "dashboard_uid": qc.config["dashboard_uid"],
-                    "variables": qc.config["variables"],
-                    "panel_id": qc.config["panel_id"],
-                    "ref_id": qc.config["ref_id"],
-                    "strategy_id": qc.strategy_id,
-                    "strategy_name": strategy_names[qc.strategy_id],
-                }
-            )
-
-        return result
-=======
 class MigrateOldPanels(Resource):
     """
     将旧版 panels 迁移到新版本
@@ -664,4 +617,46 @@
                 "code": 200,
                 "data": {},
             }
->>>>>>> 198f6ebd
+
+
+class GetRelatedStrategy(Resource):
+    """
+    查询图表关联策略
+    """
+
+    class RequestSerializer(serializers.Serializer):
+        bk_biz_id = serializers.IntegerField(label="业务ID")
+        dashboard_uid = serializers.CharField(label="仪表盘UID")
+        panel_id = serializers.IntegerField(label="图表ID", required=False)
+
+    def perform_request(self, params: Dict[str, Any]):
+        strategies = StrategyModel.objects.filter(
+            bk_biz_id=params["bk_biz_id"],
+            type=StrategyModel.StrategyType.Dashboard,
+        ).values("id", "name")
+
+        strategy_names = {strategy["id"]: strategy["name"] for strategy in strategies}
+
+        qcs = QueryConfigModel.objects.filter(
+            data_source_label=DataSourceLabel.DASHBOARD,
+            config__dashboard_uid=params["dashboard_uid"],
+            strategy_id__in=list(strategy_names.keys()),
+        )
+
+        if params.get("panel_id"):
+            qcs = [qc for qc in qcs if qc.config.get("panel_id") == params["panel_id"]]
+
+        result = []
+        for qc in qcs:
+            result.append(
+                {
+                    "dashboard_uid": qc.config["dashboard_uid"],
+                    "variables": qc.config["variables"],
+                    "panel_id": qc.config["panel_id"],
+                    "ref_id": qc.config["ref_id"],
+                    "strategy_id": qc.strategy_id,
+                    "strategy_name": strategy_names[qc.strategy_id],
+                }
+            )
+
+        return result