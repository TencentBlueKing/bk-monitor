--- conflicted
+++ resolved
@@ -20,10 +20,7 @@
 from core.drf_resource import Resource, api
 from core.errors.dashboard import GetFolderOrDashboardError
 from monitor_web.grafana.auth import GrafanaAuthSync
-<<<<<<< HEAD
 from monitor_web.grafana.permissions import DashboardPermission
-=======
->>>>>>> cc44973e
 
 
 class GetDashboardList(Resource):
@@ -313,11 +310,7 @@
 
         # 寻找对应仪表盘文件
         if not BkMonitorProvisioning.create_default_dashboard(
-<<<<<<< HEAD
-            org_id, json_name=dash_name, folder_id=folder_id, bk_biz_id=bk_biz_id
-=======
             org_id, str(bk_biz_id), json_name=dash_name, folder_id=folder_id, bk_biz_id=bk_biz_id
->>>>>>> cc44973e
         ):
             raise ImportError(f"bk_biz_id[{bk_biz_id}], quick import dashboard[{dash_name}] failed")
 
