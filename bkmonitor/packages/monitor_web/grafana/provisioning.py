# -*- coding: utf-8 -*-
"""
Tencent is pleased to support the open source community by making 蓝鲸智云 - 监控平台 (BlueKing - Monitor) available.
Copyright (C) 2017-2021 THL A29 Limited, a Tencent company. All rights reserved.
Licensed under the MIT License (the "License"); you may not use this file except in compliance with the License.
You may obtain a copy of the License at http://opensource.org/licenses/MIT
Unless required by applicable law or agreed to in writing, software distributed under the License is distributed on
an "AS IS" BASIS, WITHOUT WARRANTIES OR CONDITIONS OF ANY KIND, either express or implied. See the License for the
specific language governing permissions and limitations under the License.
"""
import fnmatch
<<<<<<< HEAD
import json
import logging
import os
import typing
from dataclasses import asdict, dataclass
from typing import List

from blueapps.conf import settings
from django.core.cache import cache

from apm_ebpf.constants import DeepflowComp
from apm_ebpf.handlers.deepflow import DeepflowHandler
from bk_dataview.provisioning import (
    Dashboard,
    Datasource,
    SimpleProvisioning,
    sync_data_sources,
)
=======
import logging
import os
import typing
from typing import List

from blueapps.conf import settings

from apm_ebpf.constants import DeepflowComp
from apm_ebpf.handlers.deepflow import DeepflowHandler
from bk_dataview.provisioning import Dashboard, Datasource, SimpleProvisioning
>>>>>>> cc26ed3d
from bkmonitor.commons.tools import is_ipv6_biz
from bkmonitor.utils.cache import CacheType, using_cache
from core.drf_resource import api
from monitor_web.grafana.utils import patch_home_panels

logger = logging.getLogger(__name__)


class ApmEbpfProvisioning(SimpleProvisioning):
    _FOLDER_NAME = "eBPF"
<<<<<<< HEAD
=======
    # eBPF的仪表盘模版插件Id 需要与apm_ebpf/*.json文件下__inputs.pluginId一致
    _TEMPLATE_PLUGIN_ID = "deepflowio-deepflow-datasource"
>>>>>>> cc26ed3d

    @using_cache(CacheType.GRAFANA)
    def datasources(self, request, org_name: str, org_id: int) -> List[Datasource]:
        res = []
        # 增加EBPF数据源
        datasources = DeepflowHandler(org_name).list_datasources()

        for datasource in datasources:
            res.append(
                Datasource(
                    name=datasource.name,
                    type=DeepflowComp.GRAFANA_DATASOURCE_TYPE_NAME,
                    url="",
                    access="proxy",
                    withCredentials=False,
                    jsonData={"requestUrl": datasource.request_url, "traceUrl": datasource.tracing_url},
                )
            )

        return res

    def dashboards(self, request, org_name: str, org_id: int):
        """
        注册默认仪表盘
        @ApmEbpfProvisioning返回空列表 不走外层sync_dashboards逻辑
        注册仪表盘操作在@method: self.upsert_dashboards里完成
        """

        # 接入APM EBPF仪表盘
        dashboard_mapping = self.get_dashboard_mapping(org_name)

        self.upsert_dashboards(org_id, org_name, dashboard_mapping)

        yield from []

    def get_dashboard_mapping(self, _):
        """
        获取此业务下所有的默认仪表盘
        """
        res = {}

        # 获取apm_ebpf目录下所有*.json文件
        directory = "apm_ebpf"
        path = os.path.join(settings.BASE_DIR, f"packages/monitor_web/grafana/dashboards/{directory}")
        templates = [n for n in os.listdir(path) if fnmatch.fnmatch(n, "*.json")]

        for template in templates:
            origin_name, _ = os.path.splitext(template)
            res[f"{directory}_{origin_name}"] = os.path.join(directory, origin_name)

        return res

    @classmethod
<<<<<<< HEAD
=======
    def delete_empty_directory(cls):
        """删除空的eBPF目录"""
        orgs = api.grafana.get_all_organization()
        if not orgs.get("result"):
            logger.info(f"failed to get organization, result: {orgs}")
            return

        for org in orgs.get("data", []):
            folders = api.grafana.list_folder(org_id=org["id"])
            if not folders.get("result"):
                logger.warning(f"list folder of org_id: {org['id']} failed, result: {folders}, skipped")
                continue

            ebpf_folder = next((f for f in folders.get("data", []) if f["title"] == cls._FOLDER_NAME), None)
            if not ebpf_folder:
                continue

            dashboards = api.grafana.search_folder_or_dashboard(org_id=org["id"], folderIds=[ebpf_folder["id"]])
            if dashboards.get("result") and not dashboards.get("data"):
                api.grafana.delete_folder(org_id=org["id"], uid=ebpf_folder["id"])
                logger.info(f"delete {cls._FOLDER_NAME} folder of org_id: {org['id']}(org_name: {org['name']})")

    @classmethod
>>>>>>> cc26ed3d
    def _generate_default_dashboards(
        cls, datasources, org_id, json_name, template, folder_id
    ) -> typing.List[Dashboard]:
        type_mapping = {
            # 可能会存在多个相同的DeepFlow数据源导致Key相互覆盖 但是这里我们只需要任意取其中一个即可 因为多个数据源可以共用一个仪表盘
            d["type"]: {"type": "datasource", "pluginId": d["type"], "value": d.get("uid", "")}
            for d in datasources
        }
<<<<<<< HEAD
=======
        if cls._TEMPLATE_PLUGIN_ID not in type_mapping:
            # 此业务无eBPF集群 不创建仪表盘
            return []
>>>>>>> cc26ed3d

        inputs = []
        for input_field in template.get("__inputs", []):
            if input_field["type"] != "datasource" or input_field["pluginId"] not in type_mapping:
                continue
            inputs.append({"name": input_field["name"], **type_mapping[input_field["pluginId"]]})

        folders = api.grafana.search_folder_or_dashboard(org_id=org_id, type="dash-folder")
        folder_mapping = {i["title"]: i for i in folders["data"]}

        if folder_id == 0:
            # 如果没有指定文件ID 则将仪表盘存放只eBPF目录下
            if cls._FOLDER_NAME not in folder_mapping:
                folder_id = api.grafana.create_folder(org_id=org_id, title=cls._FOLDER_NAME)["data"]["id"]
            else:
                folder_id = folder_mapping[cls._FOLDER_NAME]["id"]

<<<<<<< HEAD
        return [
            Dashboard(
                org_id=org_id,
                dashboard=template,
                inputs=inputs,
                folderId=folder_id,
            )
        ]
=======
        ds = Dashboard(
            org_id=org_id,
            dashboard=template,
            inputs=inputs,
            folderId=folder_id,
        )
        if template.get("__path"):
            # __path为eBPF模版中自定义字段 如果字段存在则证明为数据源内置仪表盘
            ds.pluginId = cls._TEMPLATE_PLUGIN_ID
            ds.path = template["__path"]

        return [ds]
>>>>>>> cc26ed3d


class BkMonitorProvisioning(SimpleProvisioning):
    def dashboards(self, request, org_name: str, org_id: int):
        """
        注册默认仪表盘
        @BkMonitorProvisioning返回空列表 不走外层sync_dashboards逻辑
        注册仪表盘操作在@method: self.upsert_dashboards里完成
        """

        dashboard_mapping = self.get_dashboard_mapping(org_name)

        self.upsert_dashboards(org_id, org_name, dashboard_mapping)

        yield from []

    @classmethod
    def get_dashboard_mapping(cls, org_name):
        """
        获取所有默认的仪表盘
        返回: Dict
                - Key: 此业务仪表盘唯一标识
                - Value: 仪表盘对应的Dashboard文件名称(不带.json后缀)
        """
        grafana_default_dashboard_name = ["host-ipv6" if is_ipv6_biz(org_name) else "host", "observable"]

        # 如果是如果存在BCS相关配置，则注入容器相关面板
        if settings.BCS_API_GATEWAY_HOST:
            grafana_default_dashboard_name += [
                "kubernetes-b-工作节点-Kubelet",
                "kubernetes-b-工作节点-Node",
                "kubernetes-b-集群组件-Kube-proxy",
                "kubernetes集群资源-Cluster",
                "kubernetes集群资源-NameSpace",
                "kubernetes集群资源-Pod",
            ]

        # 如果已经执行过默认面板注入操作，则不注入
        grafana_default_dashboard_map = {}
        grafana_default_dashboard_key = set()
        for dashboard in grafana_default_dashboard_name:
            key = f"grafana_default_dashboard_{dashboard}"
            if dashboard == "host":
                key = "grafana_default_dashboard"
            grafana_default_dashboard_key.add(key)
            grafana_default_dashboard_map[key] = dashboard

        return grafana_default_dashboard_map

    @classmethod
    def _generate_default_dashboards(
        cls, datasources, org_id, json_name, template, folder_id
    ) -> typing.List[Dashboard]:
        data_sources = {
            data_source["type"]: {
                "type": "datasource",
                "pluginId": data_source["type"],
                "value": data_source.get("uid", ""),
            }
            for data_source in datasources
        }
<<<<<<< HEAD

        if json_name == "home.json":
            template["panels"] = patch_home_panels()
        inputs = []
        for input_field in template.get("__inputs", []):
            if input_field["type"] != "datasource" or input_field["pluginId"] not in data_sources:
                continue
            inputs.append({"name": input_field["name"], **data_sources[input_field["pluginId"]]})

=======

        if json_name == "home.json":
            template["panels"] = patch_home_panels()
        inputs = []
        for input_field in template.get("__inputs", []):
            if input_field["type"] != "datasource" or input_field["pluginId"] not in data_sources:
                continue
            inputs.append({"name": input_field["name"], **data_sources[input_field["pluginId"]]})

>>>>>>> cc26ed3d
        return [
            Dashboard(
                org_id=org_id,
                dashboard=template,
                inputs=inputs,
                folderId=folder_id,
            )
        ]<|MERGE_RESOLUTION|>--- conflicted
+++ resolved
@@ -9,26 +9,6 @@
 specific language governing permissions and limitations under the License.
 """
 import fnmatch
-<<<<<<< HEAD
-import json
-import logging
-import os
-import typing
-from dataclasses import asdict, dataclass
-from typing import List
-
-from blueapps.conf import settings
-from django.core.cache import cache
-
-from apm_ebpf.constants import DeepflowComp
-from apm_ebpf.handlers.deepflow import DeepflowHandler
-from bk_dataview.provisioning import (
-    Dashboard,
-    Datasource,
-    SimpleProvisioning,
-    sync_data_sources,
-)
-=======
 import logging
 import os
 import typing
@@ -39,7 +19,6 @@
 from apm_ebpf.constants import DeepflowComp
 from apm_ebpf.handlers.deepflow import DeepflowHandler
 from bk_dataview.provisioning import Dashboard, Datasource, SimpleProvisioning
->>>>>>> cc26ed3d
 from bkmonitor.commons.tools import is_ipv6_biz
 from bkmonitor.utils.cache import CacheType, using_cache
 from core.drf_resource import api
@@ -50,11 +29,8 @@
 
 class ApmEbpfProvisioning(SimpleProvisioning):
     _FOLDER_NAME = "eBPF"
-<<<<<<< HEAD
-=======
     # eBPF的仪表盘模版插件Id 需要与apm_ebpf/*.json文件下__inputs.pluginId一致
     _TEMPLATE_PLUGIN_ID = "deepflowio-deepflow-datasource"
->>>>>>> cc26ed3d
 
     @using_cache(CacheType.GRAFANA)
     def datasources(self, request, org_name: str, org_id: int) -> List[Datasource]:
@@ -108,8 +84,6 @@
         return res
 
     @classmethod
-<<<<<<< HEAD
-=======
     def delete_empty_directory(cls):
         """删除空的eBPF目录"""
         orgs = api.grafana.get_all_organization()
@@ -133,7 +107,6 @@
                 logger.info(f"delete {cls._FOLDER_NAME} folder of org_id: {org['id']}(org_name: {org['name']})")
 
     @classmethod
->>>>>>> cc26ed3d
     def _generate_default_dashboards(
         cls, datasources, org_id, json_name, template, folder_id
     ) -> typing.List[Dashboard]:
@@ -142,12 +115,9 @@
             d["type"]: {"type": "datasource", "pluginId": d["type"], "value": d.get("uid", "")}
             for d in datasources
         }
-<<<<<<< HEAD
-=======
         if cls._TEMPLATE_PLUGIN_ID not in type_mapping:
             # 此业务无eBPF集群 不创建仪表盘
             return []
->>>>>>> cc26ed3d
 
         inputs = []
         for input_field in template.get("__inputs", []):
@@ -165,16 +135,6 @@
             else:
                 folder_id = folder_mapping[cls._FOLDER_NAME]["id"]
 
-<<<<<<< HEAD
-        return [
-            Dashboard(
-                org_id=org_id,
-                dashboard=template,
-                inputs=inputs,
-                folderId=folder_id,
-            )
-        ]
-=======
         ds = Dashboard(
             org_id=org_id,
             dashboard=template,
@@ -187,7 +147,6 @@
             ds.path = template["__path"]
 
         return [ds]
->>>>>>> cc26ed3d
 
 
 class BkMonitorProvisioning(SimpleProvisioning):
@@ -249,7 +208,6 @@
             }
             for data_source in datasources
         }
-<<<<<<< HEAD
 
         if json_name == "home.json":
             template["panels"] = patch_home_panels()
@@ -259,17 +217,6 @@
                 continue
             inputs.append({"name": input_field["name"], **data_sources[input_field["pluginId"]]})
 
-=======
-
-        if json_name == "home.json":
-            template["panels"] = patch_home_panels()
-        inputs = []
-        for input_field in template.get("__inputs", []):
-            if input_field["type"] != "datasource" or input_field["pluginId"] not in data_sources:
-                continue
-            inputs.append({"name": input_field["name"], **data_sources[input_field["pluginId"]]})
-
->>>>>>> cc26ed3d
         return [
             Dashboard(
                 org_id=org_id,
