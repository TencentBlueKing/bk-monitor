# -*- coding: utf-8 -*-
"""
Tencent is pleased to support the open source community by making 蓝鲸智云 - 监控平台 (BlueKing - Monitor) available.
Copyright (C) 2017-2021 THL A29 Limited, a Tencent company. All rights reserved.
Licensed under the MIT License (the "License"); you may not use this file except in compliance with the License.
You may obtain a copy of the License at http://opensource.org/licenses/MIT
Unless required by applicable law or agreed to in writing, software distributed under the License is distributed on
an "AS IS" BASIS, WITHOUT WARRANTIES OR CONDITIONS OF ANY KIND, either express or implied. See the License for the
specific language governing permissions and limitations under the License.
"""
import json
from typing import List, Union

from django.conf import settings
from django.core.cache import caches
from django.db import connections
from django.utils.translation import ugettext as _
from rest_framework.exceptions import ValidationError

from bkm_space import api as space_api
from bkm_space.define import Space as SpaceDefine
from bkm_space.define import SpaceTypeEnum
from core.drf_resource import api

local_mem = caches["locmem"]


class InjectSpaceApi(space_api.AbstractSpaceApi):
    @classmethod
    def _init_space(cls, space_dict: dict) -> SpaceDefine:
        # 补充 space_type 描述
        space_type_list = api.metadata.list_space_types()
        for st in space_type_list:
            if st["type_id"] == space_dict["space_type_id"]:
                space_dict.update(st)
        return SpaceDefine.from_dict(space_dict)

    @classmethod
    def get_space_detail(cls, space_uid: str = "", bk_biz_id: int = 0) -> Union[None, SpaceDefine]:
        """
        查看具体空间实例详情
        :param space_uid: 空间唯一标识
        :param id: 空间自增ID
        """
        params = {}
        if bk_biz_id < 0:
            params.update({"id": abs(bk_biz_id)})
        elif bk_biz_id > 0:
            params.update({"space_uid": f"bkcc__{bk_biz_id}"})
        elif space_uid:
            params.update({"space_uid": space_uid})
        else:
            raise ValidationError(_("参数[space_uid]、和[id]不能同时为空"))
<<<<<<< HEAD
        # 尝试从缓存获取, 解决 bkcc 业务层面快速获取空间信息的场景
        ret: List[SpaceDefine] = local_mem.get("metadata:spaces_map", None)
        # cmdb业务尝试用缓存
        using_cache = params.get("space_uid", "").startswith("bkcc") or bk_biz_id > 0
        if ret is not None and using_cache:
            space = ret.get(params["space_uid"])
            if space is not None:
                return space
=======
        # cmdb业务尝试用缓存
        using_cache = params.get("space_uid", "").startswith("bkcc") or bk_biz_id > 0
        if using_cache:
            # 尝试从缓存获取, 解决 bkcc 业务层面快速获取空间信息的场景
            ret: List[SpaceDefine] = local_mem.get("metadata:spaces_map", None)
            if ret is not None:
                space = ret.get(params["space_uid"])
                if space is not None:
                    return space
>>>>>>> 49c26fb3
        space_info = api.metadata.get_space_detail(**params)
        return cls._init_space(space_info)

    @classmethod
    def list_spaces(cls, refresh=False) -> List[SpaceDefine]:
        """
        查询空间列表
        """
        ret: List[SpaceDefine] = local_mem.get("metadata:list_spaces", None)
        if ret is None or refresh:
            ret: List[SpaceDefine] = [
                SpaceDefine.from_dict(space_dict, cleaned=True)
                for space_dict in cls.list_spaces_dict(using_cache=False)
            ]
            local_mem.set("metadata:list_spaces", ret, timeout=600)
            local_mem.set("metadata:spaces_map", {space.space_uid: space for space in ret}, timeout=600)
        return ret

    @classmethod
    def list_spaces_dict(cls, using_cache=True) -> List[dict]:
        """
        告警性能版本获取空间列表
        """
        ret: List[dict] = local_mem.get("metadata:list_spaces_dict", None)
        if ret is not None and using_cache:
            return ret
        with connections["monitor_api"].cursor() as cursor:
            sql = """
                SELECT s.id,
                       s.space_type_id,
                       s.space_id,
                       s.space_name,
                       s.space_code,
                       s.time_zone,
                       s.language,
                       s.is_bcs_valid,
                       CONCAT(s.space_type_id, '__', s.space_id) AS space_uid,
                       t.type_name
                FROM
                    metadata_space s
                JOIN
                    metadata_spacetype t
                ON
                    s.space_type_id = t.type_id
            """
            cursor.execute(sql)
            columns = [col[0] for col in cursor.description]
            spaces: List[dict] = [dict(zip(columns, row)) for row in cursor.fetchall()]
        # db 无数据， 开发环境给出提示， 生产环境不提示（正常部署不会出现该问题）
        if not spaces and settings.RUN_MODE == "DEVELOP":
            raise Exception(
                "未成功初始化metadata空间数据，请执行"
                "env DJANGO_CONF_MODULE=conf.worker.development.enterprise python manage.py init_space_data"
            )
        for space in spaces:
            # bk_biz_id
            if space["space_type_id"] != SpaceTypeEnum.BKCC.value:
                space["bk_biz_id"] = -space["id"]
            else:
                space["bk_biz_id"] = int(space["space_id"])
            # is_demo
            space["is_demo"] = space["bk_biz_id"] == int(settings.DEMO_BIZ_ID or 0)
            # display_name
            # [cc-auto]配置发现
            display_name = f"[{space['space_id']}]{space['space_name']}"
            if space['space_type_id'] == SpaceTypeEnum.BKCC.value:
                # [2]蓝鲸
                display_name = f"[{space['space_id']}]{space['space_name']}"
            space["display_name"] = display_name + f" ({space['type_name']})"

        # 10min
        local_mem.set("metadata:list_spaces_dict", spaces, 600)
        return spaces

    @classmethod
    def list_sticky_spaces(cls, username):
        sql = """SELECT `metadata_spacestickyinfo`.`space_uid_list`
        FROM `metadata_spacestickyinfo`
        WHERE `metadata_spacestickyinfo`.`username` = %s
        """
        with connections["monitor_api"].cursor() as cursor:
            cursor.execute(sql, (username,))
            sticky_spaces = cursor.fetchone() or []
            if sticky_spaces:
                sticky_spaces = json.loads(sticky_spaces[0])
            return sticky_spaces<|MERGE_RESOLUTION|>--- conflicted
+++ resolved
@@ -51,16 +51,6 @@
             params.update({"space_uid": space_uid})
         else:
             raise ValidationError(_("参数[space_uid]、和[id]不能同时为空"))
-<<<<<<< HEAD
-        # 尝试从缓存获取, 解决 bkcc 业务层面快速获取空间信息的场景
-        ret: List[SpaceDefine] = local_mem.get("metadata:spaces_map", None)
-        # cmdb业务尝试用缓存
-        using_cache = params.get("space_uid", "").startswith("bkcc") or bk_biz_id > 0
-        if ret is not None and using_cache:
-            space = ret.get(params["space_uid"])
-            if space is not None:
-                return space
-=======
         # cmdb业务尝试用缓存
         using_cache = params.get("space_uid", "").startswith("bkcc") or bk_biz_id > 0
         if using_cache:
@@ -70,7 +60,6 @@
                 space = ret.get(params["space_uid"])
                 if space is not None:
                     return space
->>>>>>> 49c26fb3
         space_info = api.metadata.get_space_detail(**params)
         return cls._init_space(space_info)
 
