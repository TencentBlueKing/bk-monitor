# -*- coding: utf-8 -*-
"""
Tencent is pleased to support the open source community by making 蓝鲸智云 - 监控平台 (BlueKing - Monitor) available.
Copyright (C) 2017-2021 THL A29 Limited, a Tencent company. All rights reserved.
Licensed under the MIT License (the "License"); you may not use this file except in compliance with the License.
You may obtain a copy of the License at http://opensource.org/licenses/MIT
Unless required by applicable law or agreed to in writing, software distributed under the License is distributed on
an "AS IS" BASIS, WITHOUT WARRANTIES OR CONDITIONS OF ANY KIND, either express or implied. See the License for the
specific language governing permissions and limitations under the License.
"""
import copy
import datetime
import logging
import math
import os
import shutil
import time
import traceback
from typing import Any, Dict
from concurrent.futures import ThreadPoolExecutor

import arrow
<<<<<<< HEAD
from arrow.parser import ParserError
from bkstorages.exceptions import RequestError
=======
from celery.signals import task_postrun
>>>>>>> 9aa07a0d
from celery.task import task
from django.conf import settings
from django.contrib.auth import get_user_model
from django.core.files.storage import default_storage
from django.dispatch import receiver as celery_receiver
from django.forms import model_to_dict
from django.utils.translation import ugettext as _

from bkm_space.api import SpaceApi
from bkm_space.define import Space, SpaceTypeEnum
from bkmonitor.aiops.alert.maintainer import AIOpsStrategyMaintainer
from bkmonitor.dataflow.constant import (
    FLINK_KEY_WORDS,
    METRIC_RECOMMENDATION_SCENE_NAME,
    AccessErrorType,
    AccessStatus,
    VisualType,
    get_plan_id_by_algorithm,
    get_scene_id_by_algorithm,
)
from bkmonitor.dataflow.flow import DataFlow
from bkmonitor.dataflow.task.intelligent_detect import (
    HostAnomalyIntelligentDetectTask,
    MetricRecommendTask,
    MultivariateAnomalyIntelligentModelDetectTask,
    StrategyIntelligentModelDetectTask,
)
from bkmonitor.models import ActionConfig, AlgorithmModel, ItemModel, StrategyModel
from bkmonitor.models.external_iam import ExternalPermissionApplyRecord
from bkmonitor.strategy.new_strategy import QueryConfig, get_metric_id
from bkmonitor.strategy.serializers import MultivariateAnomalyDetectionSerializer
from bkmonitor.utils.common_utils import to_bk_data_rt_id
from bkmonitor.utils.sql import sql_format_params
from bkmonitor.utils.user import get_global_user, set_local_username
from constants.aiops import SCENE_NAME_MAPPING
from constants.data_source import DataSourceLabel, DataTypeLabel
from constants.dataflow import ConsumingMode
from core.drf_resource import api, resource
from core.errors.api import BKAPIError
from core.errors.bkmonitor.dataflow import DataFlowNotExists
from core.prometheus import metrics
from fta_web.tasks import run_init_builtin_action_config
from monitor_web.commons.cc.utils import CmdbUtil
from monitor_web.commons.data_access import PluginDataAccessor
from monitor_web.constants import (
    AIOPS_ACCESS_MAX_RETRIES,
    AIOPS_ACCESS_RETRY_INTERVAL,
    AIOPS_ACCESS_STATUS_POLLING_INTERVAL,
    MULTIVARIATE_ANOMALY_DETECTION_SCENE_INPUT_FIELD,
    MULTIVARIATE_ANOMALY_DETECTION_SCENE_PARAMS_MAP,
)
from monitor_web.export_import.constant import ImportDetailStatus, ImportHistoryStatus
from monitor_web.extend_account.models import UserAccessRecord
from monitor_web.models.custom_report import CustomEventGroup, CustomTSTable
from monitor_web.models.plugin import CollectorPluginMeta
from monitor_web.plugin.constant import PLUGIN_REVERSED_DIMENSION
from monitor_web.strategies.built_in import run_build_in
from utils import business, count_md5

logger = logging.getLogger("monitor_web")


@task(ignore_result=True)
def record_login_user(username: str, source: str, last_login: float, space_info: Dict[str, Any]):
    logger.info(
        "[record_login_user] task start: username -> %s, source -> %s, last_login -> %s, space_info -> %s",
        username,
        last_login,
        source,
        last_login,
    )

    try:
        user = get_user_model().objects.get(username=username)
        user.last_login = datetime.datetime.now()
        user.save()

        UserAccessRecord.objects.update_or_create_by_space(username, source, space_info)
    except Exception:  # noqa
        logger.exception(
            "[record_login_user] failed to record: username -> %s, source -> %s, last_login -> %s, space_info -> %s",
            username,
            last_login,
            source,
            last_login,
        )


@task(ignore_result=True)
def active_business(username: str, space_info: Dict[str, Any]):
    logger.info("[active_business] task start: username -> %s, space_info -> %s", username, space_info)
    try:
        business.activate(int(space_info["bk_biz_id"]), username)
    except Exception:  # noqa
        logger.exception(
            "[active_business] activate error: biz_id -> %s, username -> %s", space_info["bk_biz_id"], username
        )


@task(ignore_result=True)
def run_init_builtin(bk_biz_id):
    if bk_biz_id and settings.ENVIRONMENT != "development":
        logger.info("[run_init_builtin] enter with bk_biz_id -> %s", bk_biz_id)
        # 创建默认内置策略
        run_build_in(int(bk_biz_id))

        # 创建k8s内置策略
        run_build_in(int(bk_biz_id), mode="k8s")

        if (
            settings.ENABLE_DEFAULT_STRATEGY
            and int(bk_biz_id) > 0
            and not ActionConfig.origin_objects.filter(bk_biz_id=bk_biz_id, is_builtin=True).exists()
        ):
            logger.warning("[run_init_builtin] home run_init_builtin_action_config: bk_biz_id -> %s", bk_biz_id)
            # 如果当前页面没有出现内置套餐，则会进行快捷套餐的初始化
            try:
                run_init_builtin_action_config.delay(bk_biz_id)
            except Exception as error:
                # 直接忽略
                logger.exception(
                    "[run_init_builtin] run_init_builtin_action_config failed: bk_biz_id -> %s, error -> %s",
                    bk_biz_id,
                    str(error),
                )
        # TODO 先关闭，后面稳定了直接打开
        # if not AlertAssignGroup.origin_objects.filter(bk_biz_id=cc_biz_id, is_builtin=True).exists():
        #     # 如果当前页面没有出现内置的规则组
        #     run_init_builtin_assign_group(cc_biz_id)
    else:
        logger.info("[run_init_builtin] skipped with bk_biz_id -> %s", bk_biz_id)


@task(ignore_result=True)
def update_config_instance_count():
    """
    周期性查询节点管理任务状态，更新启用中的采集配置的主机数和异常数
    """
    resource.collecting.update_config_instance_count()


@task(ignore_result=True)
def update_external_approval_status():
    """
    周期性查询外部版权限审批单据状态，更新审批结果
    """
    for record in ExternalPermissionApplyRecord.objects.filter(status="approval").exclude(approval_sn=""):
        approve_result = api.itsm.ticket_approve_result({"sn": [record.approval_sn]})[0]
        current_status = approve_result.pop("current_status", "")
        if current_status and current_status == "FINISHED":
            logger.info(f"[{approve_result['sn']}] approve_result is FINISHED, url: {approve_result['ticket_url']}")
            resource.iam.callback(approve_result)


@task(ignore_result=True, queue="celery_resource")
def update_metric_list():
    """
    定时刷新指标列表结果表
    :return:
    """
    from monitor.models import GlobalConfig
    from monitor_web.strategies.metric_list_cache import SOURCE_TYPE

    def update_metric(_source_type, bk_biz_id=None):
        try:
            if bk_biz_id is not None:
                SOURCE_TYPE[_source_type](bk_biz_id).run(delay=True)
            else:
                SOURCE_TYPE[_source_type]().run(delay=True)
        except BaseException as e:
            logger.exception("Failed to update metric list(%s) for (%s)", f"{bk_biz_id}_{_source_type}", e)

    set_local_username(settings.COMMON_USERNAME)

    # 获取上次执行分发任务时间戳
    metric_cache_task_last_timestamp, _ = GlobalConfig.objects.get_or_create(
        key="METRIC_CACHE_TASK_LAST_TIMESTAMP", defaults={"value": 0}
    )
    # 如果当前分发任务距离上次更新时间不超过周期1min，则不执行本次任务，避免短时间重复下发
    now_timestamp = arrow.get(datetime.datetime.now()).timestamp
    if metric_cache_task_last_timestamp.value and now_timestamp - metric_cache_task_last_timestamp.value < 60:
        return

    # 指标缓存类型: 全业务、单业务、业务0
    source_type_use_biz = ["BKDATA", "LOGTIMESERIES", "BKMONITORALERT"]
    source_type_all_biz = ["BASEALARM", "BKMONITORLOG"]
    source_type_add_biz_0 = ["BKMONITOR", "CUSTOMEVENT", "CUSTOMTIMESERIES", "BKFTAALERT", "BKMONITORK8S"]
    # 非业务空间不需要执行
    source_type_gt_0 = ["BKDATA"]
    # 不再全局周期任务重执行，引导用户通过主动刷新进行触发
    extr_source_type_gt_0 = ["LOGTIMESERIES", "BKFTAALERT", "BKMONITORALERT", "BKMONITOR"]
    # 非web请求， 允许使用 list_spaces
    businesses = SpaceApi.list_spaces()

    # 记录分发任务轮次
    metric_cache_task_round, is_created = GlobalConfig.objects.get_or_create(key="METRIC_CACHE_TASK_ROUND")
    if is_created:
        metric_cache_task_round.value = 0
    offset = metric_cache_task_round.value
    # 分发任务周期，默认为分钟
    period = settings.METRIC_CACHE_TASK_PERIOD

    # 更新分发任务轮次
    if period <= 1 or offset == period - 1:
        metric_cache_task_round.value = 0
    else:
        metric_cache_task_round.value = offset + 1
    metric_cache_task_round.save()

    # 更新此轮分发任务时间戳
    metric_cache_task_last_timestamp.value = now_timestamp
    metric_cache_task_last_timestamp.save()

    # 计算每轮任务更新业务数
    biz_num = math.ceil(len(businesses) / period)
    biz_count = 0

    start = time.time()
    logger.info("^update metric list(round %s)" % offset)

    # 最后一轮进行全业务和0业务更新
    if offset == 0:
        biz_count += 1
        for source_type in source_type_add_biz_0:
            update_metric(source_type, 0)
        for source_type in source_type_all_biz:
            update_metric(source_type)

    # 记录有容器集群的cmdb业务列表
    k8s_biz_set = set()
    for biz in businesses[offset * biz_num : (offset + 1) * biz_num]:
        biz_count += 1
        for source_type in source_type_use_biz + source_type_add_biz_0:
            # 非容器平台项目，不需要缓存容器指标：
            if not biz.space_code and source_type == "BKMONITORK8S":
                continue
            else:
                # 记录容器平台项目空间关联的业务id
                try:
                    k8s_biz: Space = SpaceApi.get_related_space(biz.space_uid, SpaceTypeEnum.BKCC.value)
                    if k8s_biz:
                        k8s_biz_set.add(k8s_biz.bk_biz_id)
                except BKAPIError:
                    pass
            # 部分环境可用禁用数据平台指标缓存
            if not settings.ENABLE_BKDATA_METRIC_CACHE and source_type == "BKDATA":
                continue
            # 数据平台指标缓存仅支持更新大于0业务
            if source_type in (source_type_gt_0 + extr_source_type_gt_0) and biz.bk_biz_id <= 0:
                continue
            update_metric(source_type, biz.bk_biz_id)

    # 关联容器平台的业务，批量跑容器指标
    for k8s_biz_id in k8s_biz_set:
        update_metric("BKMONITORK8S", k8s_biz_id)

    logger.info("$update metric list(round {}), biz count: {}, cost: {}".format(offset, biz_count, time.time() - start))


@task(queue="celery_resource")
def update_metric_list_by_biz(bk_biz_id):
    from monitor.models import ApplicationConfig
    from monitor_web.strategies.metric_list_cache import SOURCE_TYPE

    source_type_use_biz = [
        "BKDATA",
        "LOGTIMESERIES",
        "BKMONITOR",
        "CUSTOMEVENT",
        "CUSTOMTIMESERIES",
        "BKMONITORALERT",
        "BKFTAALERT",
        "BKMONITORK8S",
    ]
    source_type_gt_0 = ["BKDATA"]

    for source_type, source in list(SOURCE_TYPE.items()):
        # 部分环境可用禁用数据平台指标缓存
        if not settings.ENABLE_BKDATA_METRIC_CACHE and source_type == "BKDATA":
            continue

        try:
            if source_type in source_type_use_biz:
                if source_type in source_type_gt_0 and bk_biz_id <= 0:
                    continue
                start = time.time()
                logger.info("update metric list({}) by biz({})".format(source_type, bk_biz_id))
                source(bk_biz_id).run(delay=False)
                logger.info("update metric list({}) succeed in {}".format(source_type, time.time() - start))

        except BaseException as e:
            logger.exception("Failed to update metric list(%s) for (%s)", source_type, e)

    ApplicationConfig.objects.filter(cc_biz_id=bk_biz_id, key=f"{bk_biz_id}_update_metric_cache").delete()


@task(ignore_result=True)
def run_metric_manager_async(manager):
    """
    异步执行更新任务
    """
    manager._run()


@task(ignore_result=True)
def update_cmdb_util_info():
    """
    更新cc util的缓存数据
    :return:
    """
    CmdbUtil.refresh()


@task(ignore_result=True)
def append_metric_list_cache(result_table_id_list):
    """
    追加或更新新增的采集插件标列表
    """
    from bkmonitor.models.metric_list_cache import MetricListCache
    from monitor_web.strategies.metric_list_cache import BkmonitorMetricCacheManager

    def update_or_create_metric_list_cache(metric_list):
        # 这里可以考虑 删除 + 创建逻辑
        for metric in metric_list:
            metric["metric_md5"] = count_md5(metric)
            MetricListCache.objects.update_or_create(
                metric_field=metric["metric_field"],
                result_table_id=metric["result_table_id"],
                related_id=metric.get("related_id"),
                data_type_label=metric.get("data_type_label"),
                data_source_label=metric.get("data_source_label"),
                defaults=metric,
            )

    if settings.ROLE == "api":
        # api 调用不做指标实时更新。
        return

    set_local_username(settings.COMMON_USERNAME)
    if not result_table_id_list:
        return
    one_result_table_id = result_table_id_list[0]
    db_name = one_result_table_id.split(".")[0]
    group_list = api.metadata.query_time_series_group.request.refresh(time_series_group_name=db_name)
    plugin = None
    if group_list:
        # 单指标单表模式, 指标会被打散成group list 返回
        # -> metadata.models.custom_report.time_series.TimeSeriesGroup.to_split_json
        new_metric_list = []
        if plugin is None:
            plugin_type, plugin_id = db_name.split("_", 1)
            plugin = CollectorPluginMeta.objects.filter(plugin_type=plugin_type, plugin_id=plugin_id).first()
        for result in group_list:
            result["bk_biz_id"] = plugin.bk_biz_id
            create_msg = BkmonitorMetricCacheManager().get_plugin_ts_metric(result)
            new_metric_list.extend(list(create_msg))
        update_or_create_metric_list_cache(new_metric_list)
    else:
        for result_table_id in result_table_id_list:
            result_table_msg = api.metadata.get_result_table(table_id=result_table_id)
            data_id_info = api.metadata.get_data_id(bk_data_id=result_table_msg["bk_data_id"], with_rt_info=False)
            for k in ["source_label", "type_label"]:
                result_table_msg[k] = data_id_info[k]

            create_msg = BkmonitorMetricCacheManager().get_metrics_by_table(result_table_msg)
            update_or_create_metric_list_cache(create_msg)


@task(ignore_result=True)
def update_failure_shield_content():
    """
    更新失效的屏蔽策略的内容信息
    """
    resource.shield.update_failure_shield_content()


@task(ignore_result=True, queue="celery_resource")
def import_config(
    username,
    bk_biz_id,
    history_instance,
    collect_config_list,
    strategy_config_list,
    view_config_list,
    is_overwrite_mode=False,
):
    """
    批量导入采集配置、策略配置、视图配置
    :param username:
    :param bk_biz_id:
    :param history_instance:
    :param collect_config_list:
    :param strategy_config_list:
    :param view_config_list:
    :param is_overwrite_mode: 是否覆盖原配置
    :return:
    """
    from monitor_web.export_import.import_config import (
        import_collect,
        import_strategy,
        import_view,
    )
    from monitor_web.models import ImportDetail

    set_local_username(username)
    import_collect(bk_biz_id, history_instance, collect_config_list)
    import_strategy(bk_biz_id, history_instance, strategy_config_list, is_overwrite_mode)
    import_view(bk_biz_id, view_config_list, is_overwrite_mode)
    if (
        ImportDetail.objects.filter(history_id=history_instance.id, import_status=ImportDetailStatus.IMPORTING).count()
        == 0
    ):
        history_instance.status = ImportHistoryStatus.IMPORTED
        history_instance.save()


@task(ignore_result=True)
def remove_file(file_path):
    """
    定时删除指定文件夹
    :param file_path:
    :return:
    """
    shutil.rmtree(file_path)
    if settings.USE_CEPH:
        default_storage.delete(file_path.replace(settings.MEDIA_ROOT, ""))


@task(ignore_result=True)
def append_event_metric_list_cache(bk_event_group_id):
    """
    追加或更新新增的自定义事件入缓存表
    :param bk_event_group_id:
    :return:
    """
    from bkmonitor.models.metric_list_cache import MetricListCache
    from monitor_web.strategies.metric_list_cache import (
        BkMonitorLogCacheManager,
        CustomEventCacheManager,
    )

    set_local_username(settings.COMMON_USERNAME)
    event_group_id = int(bk_event_group_id)
    event_type = CustomEventGroup.objects.get(bk_event_group_id=event_group_id).type
    if event_type == "custom_event":
        result_table_msg = api.metadata.get_event_group.request.refresh(event_group_id=event_group_id)
        create_msg = CustomEventCacheManager().get_metrics_by_table(result_table_msg)
        for metric_msg in create_msg:
            MetricListCache.objects.update_or_create(
                metric_field=metric_msg["metric_field"],
                result_table_id=metric_msg["result_table_id"],
                related_id=metric_msg.get("related_id", ""),
                data_type_label=metric_msg.get("data_type_label"),
                data_source_label=metric_msg.get("data_source_label"),
                defaults=metric_msg,
            )
    else:
        BkMonitorLogCacheManager().run()


@task(ignore_result=True)
def update_uptime_check_task_status():
    """
    定时刷新 starting 状态的拨测任务
    :return:
    """
    from monitor_web.models.uptime_check import UptimeCheckTask

    for task_id in UptimeCheckTask.objects.filter(status=UptimeCheckTask.Status.STARTING).values_list("id", flat=True):
        update_task_running_status(task_id)


@task(ignore_result=True, queue="celery_resource")
def update_task_running_status(task_id):
    """
    异步查询拨测任务启动状态，更新拨测任务列表中的运行状态
    """
    set_local_username(settings.COMMON_USERNAME)
    resource.uptime_check.update_task_running_status(task_id)


@task(ignore_result=True)
def append_custom_ts_metric_list_cache(time_series_group_id):
    from bkmonitor.models.metric_list_cache import MetricListCache
    from monitor_web.strategies.metric_list_cache import CustomMetricCacheManager

    try:
        params = {
            "time_series_group_id": time_series_group_id,
        }
        results = api.metadata.get_time_series_group(params)
        for result in results:
            result["custom_ts"] = CustomTSTable.objects.get(time_series_group_id=time_series_group_id)
            create_msg = CustomMetricCacheManager().get_metrics_by_table(result)
            for metric_msg in create_msg:
                MetricListCache.objects.update_or_create(
                    metric_field=metric_msg["metric_field"],
                    result_table_id=metric_msg["result_table_id"],
                    related_id=metric_msg.get("related_id", ""),
                    data_type_label=metric_msg.get("data_type_label"),
                    data_source_label=metric_msg.get("data_source_label"),
                    defaults=metric_msg,
                )
    except BaseException as err:
        logger.error("[update_custom_ts_metric] failed, msg is {}".format(err))


def get_aiops_access_func(algorithm: AlgorithmModel.AlgorithmChoices) -> callable:
    algo_clss = AlgorithmModel.AlgorithmChoices
    return {
        algo_clss.MultivariateAnomalyDetection: access_aiops_multivariate_anomaly_detection_by_bk_biz_id,
        algo_clss.HostAnomalyDetection: access_host_anomaly_detect_by_strategy_id,
    }.get(algorithm, access_aiops_by_strategy_id)


@task(ignore_result=True, queue="celery_resource")
def polling_aiops_strategy_status(flow_id: int, task_id: int, base_labels: Dict, query_config: QueryConfig):
    deploy_data = api.bkdata.get_dataflow_deploy_data(flow_id=flow_id)
    deploy_task_data = {item["id"]: item for item in deploy_data}
    current_deploy_data = deploy_task_data.get(task_id, deploy_data[0])

    if current_deploy_data["status"] == "success":
        # 如果任务启动流程已经完成且成功，则认为任务正常启动（内部失败需要在巡检任务通过其他指标检测到）
        report_aiops_access_metrics(base_labels, AccessStatus.SUCCESS)
        query_config.intelligent_detect["status"] = AccessStatus.SUCCESS
        query_config.intelligent_detect["message"] = "create dataflow success"
        query_config.save()
    elif current_deploy_data["status"] == "failure":
        # 如果任务启动流程已经完成且成功，则任务任务启动失败，记录失败，继续重试，直到重试次数超过最大重试
        flow_msg = ", ".join(
            map(lambda item: item["message"], filter(lambda log: log["level"] == "ERROR", current_deploy_data["logs"]))
        )
        retries = query_config.intelligent_detect.get("retries", 0)
        retries += 1
        err_msg = "create intelligent detect by strategy_id({}) failed: {}, retrying: {}/{}".format(
            base_labels["strategy_id"],
            flow_msg,
            retries,
            AIOPS_ACCESS_MAX_RETRIES,
        )

        # 重试启动任务
        if retries <= AIOPS_ACCESS_MAX_RETRIES:
            dataflow = DataFlow(flow_id)
            result = dataflow.start_or_restart_flow(is_start=False)
            query_config.intelligent_detect["status"] = AccessStatus.RUNNING
            query_config.intelligent_detect["retries"] = retries
            query_config.intelligent_detect["message"] = err_msg
            query_config.save()
            polling_aiops_strategy_status.apply_async(
                args=(flow_id, result["task_id"], base_labels, query_config),
                countdown=AIOPS_ACCESS_STATUS_POLLING_INTERVAL,
            )
        else:
            query_config.intelligent_detect["status"] = AccessStatus.FAILED
            query_config.save()

        report_aiops_access_metrics(base_labels, AccessStatus.FAILED, err_msg, AccessErrorType.START_FLOW)
    else:
        # 如果任务启动流程还在执行中，则下一个周期再继续检
        polling_aiops_strategy_status.apply_async(
            args=(flow_id, task_id, base_labels, query_config), countdown=AIOPS_ACCESS_STATUS_POLLING_INTERVAL
        )


def report_aiops_access_metrics(base_labels: Dict, result: str, exception: str = "", exc_type: str = ""):
    labels = copy.deepcopy(base_labels)
    labels.update({"result": result, "exception": exception, "exc_type": exc_type})
    metrics.AIOPS_ACCESS_TASK_COUNT.labels(**labels).inc()
    metrics.report_all()


@task(ignore_result=True, queue="celery_resource")
def access_aiops_by_strategy_id(strategy_id):
    """
    根据策略ID接入智能检测算法
    """
    from bkmonitor.data_source.handler import DataQueryHandler
    from bkmonitor.models import (
        AlgorithmModel,
        ItemModel,
        QueryConfigModel,
        StrategyModel,
    )

    # 1. 根据策略ID获取智能检测算法(AIOPS)配置，如果没有配置则直接返回
    strategy = StrategyModel.objects.get(id=strategy_id, is_enabled=True)
    item = ItemModel.objects.filter(strategy_id=strategy_id).first()
    detect_algorithm = AlgorithmModel.objects.filter(
        strategy_id=strategy_id,
        item_id=item.id,
        type__in=AlgorithmModel.AIOPS_ALGORITHMS,
    ).first()
    if not detect_algorithm:
        logger.info("strategy_id({}) does not config intelligent detect, skipped", strategy_id)
        return

    # 2. 获取方案id和方案参数，后续构建数据流需要
    # 若方案id不存在，则直接返回
    plan_id = detect_algorithm.config.get("plan_id")
    if not plan_id:
        logger.info("strategy_id({}) intelligent detect plan_id not exist, skipped", strategy_id)
        return
    plan_args = detect_algorithm.config.get("args")

    # 3. 获取查询配置，并更新算法接入状态为"已创建"
    rt_query_config = QueryConfig.from_models(
        QueryConfigModel.objects.filter(strategy_id=strategy_id, item_id=item.id)
    )[0]
    rt_query_config.intelligent_detect["status"] = AccessStatus.CREATED
    rt_query_config.save()

    # 4. 根据数据来源处理数据接入和结果表ID的转换
    base_labels = {
        "bk_biz_id": strategy.bk_biz_id,
        "strategy_id": strategy_id,
        "algorithm": detect_algorithm.type,
        "data_source_label": rt_query_config.data_source_label,
        "data_type_label": rt_query_config.data_type_label,
        "metric_id": rt_query_config.metric_id,
        "task_id": rt_query_config.intelligent_detect.get("task_id", ""),
        "retries": rt_query_config.intelligent_detect.get("retries", 0),
    }
    if rt_query_config.data_source_label == DataSourceLabel.BK_MONITOR_COLLECTOR:
        # 4.1 如果数据来源是监控采集器，数据需要接入到计算平台
        # 并将结果表ID转换为计算平台可识别的形式
        try:
            # 4.1.1 数据成功接入到计算平台
            api.metadata.access_bk_data_by_result_table(table_id=rt_query_config.result_table_id, is_access_now=True)
        except Exception as e:  # noqa
            # 4.1.2 接入失败，抛出异常，记录错误信息，并更新算法接入状态为"失败"
            err_msg = "access to bkdata failed: result_table_id: {} err_msg: {}".format(
                rt_query_config.result_table_id, e
            )
            rt_query_config.intelligent_detect["status"] = AccessStatus.FAILED
            rt_query_config.intelligent_detect["message"] = err_msg
            rt_query_config.save()
            report_aiops_access_metrics(base_labels, AccessStatus.FAILED, err_msg, AccessErrorType.ACCESS_DATAID)
            raise Exception(err_msg)
        else:
            logger.info("access({}) to bkdata success.".format(rt_query_config.result_table_id))
        rt_scope = {"bk_biz_id": str(strategy.bk_biz_id)}
        bk_data_result_table_id = to_bk_data_rt_id(rt_query_config.result_table_id, settings.BK_DATA_RAW_TABLE_SUFFIX)
    elif rt_query_config.data_source_label == DataSourceLabel.BK_DATA:
        # 4.2 如果数据来源是计算平台，数据不需要再接入，结果表ID也不用再转换
        rt_scope = {}
        bk_data_result_table_id = rt_query_config.result_table_id
    else:
        # 4.3 目前数据来源仅支持监控采集器和计算平台，若是其他数据来源则更新算法接入状态为"失败"并记录错误信息，且抛出异常
        err_msg = (
            "time series data of other platforms does not support intelligent anomaly detection algorithms, "
            "pending development"
        )
        rt_query_config.intelligent_detect["status"] = AccessStatus.FAILED
        rt_query_config.intelligent_detect["message"] = err_msg
        rt_query_config.save()
        report_aiops_access_metrics(base_labels, AccessStatus.FAILED, err_msg, AccessErrorType.METRIC_NOT_SUPPORT)
        raise Exception(err_msg)

    # 5. 数据正常接入计算平台后，更新算法接入状态为"运行中"
    rt_query_config.intelligent_detect["status"] = AccessStatus.RUNNING
    rt_query_config.save()

    # 6. 构建和启动智能检测数据流
    # 6.1 构建实时计算节点的sql，用于构建数据流
    metric_field = rt_query_config.metric_field
    value_fields = ["`{}`".format(f) for f in rt_query_config.agg_dimension[:]]
    group_by_fields = []
    for field in rt_query_config.agg_dimension:
        if field.upper() in FLINK_KEY_WORDS:
            group_by_fields.append(f"`{field}`")
            continue
        group_by_fields.append(field)
    value_fields.append(
        "%(method)s(`%(field)s`) as `%(field)s`" % dict(field=metric_field, method=rt_query_config.agg_method)
    )
    sql, params = (
        DataQueryHandler(rt_query_config.data_source_label, rt_query_config.data_type_label)
        .table(bk_data_result_table_id)
        .filter(**rt_scope)
        .group_by(*group_by_fields)
        .agg_condition(rt_query_config.agg_condition)
        .values(*value_fields)
        .query.sql_with_params()
    )
    strategy_sql = sql_format_params(sql=sql, params=params)

    # 6.2 设置聚合维度和条件，用于构建数据流
    agg_dimension = copy.deepcopy(rt_query_config.agg_dimension)
    agg_condition = []
    agg_method = "SUM" if rt_query_config.agg_method == "COUNT" else rt_query_config.agg_method
    if detect_algorithm.type == AlgorithmModel.AlgorithmChoices.AbnormalCluster:
        group = detect_algorithm.config.get("group", list())
        plan_args["$cluster"] = ",".join(list(set(agg_dimension) - set(group)))
        agg_dimension = group
        agg_condition.append({"key": "is_anomaly", "method": "eq", "value": [1]})
        agg_method = "COUNT"
    try:
        # 6.3 创建并启动智能检测数据流
        detect_data_flow = StrategyIntelligentModelDetectTask(
            strategy_id=strategy.id,
            rt_id=bk_data_result_table_id,
            metric_field=rt_query_config.metric_field,
            agg_interval=rt_query_config.agg_interval,
            agg_dimensions=agg_dimension,
            strategy_sql=strategy_sql,
            scene_id=get_scene_id_by_algorithm(detect_algorithm.type),
            plan_id=plan_id,
            plan_args=plan_args,
        )
        detect_data_flow.create_flow()
        result = detect_data_flow.start_flow(consuming_mode=ConsumingMode.Current)
        output_table_name = detect_data_flow.output_table_name

        # 6.4 异步轮训接入任务的状态，如果没有操作重启和启动flow，则不需要轮训任务状态
        if result.get("task_id"):
            polling_aiops_strategy_status.apply_async(
                args=(
                    detect_data_flow.data_flow.flow_id,
                    result["task_id"],
                    base_labels,
                    rt_query_config,
                ),
                countdown=AIOPS_ACCESS_STATUS_POLLING_INTERVAL,
            )
    except BaseException as e:  # noqa
        # 6.5 若创建并启动智能检测数据流过程中出现异常，则尝试再次接入智能检测算法
        retries = rt_query_config.intelligent_detect.get("retries", 0)
        if retries < AIOPS_ACCESS_MAX_RETRIES:
            # 6.5.1 重试次数小于最大重试次数，则继续尝试接入智能检测算法，
            # 并更新算法接入状态为"运行中"，且记录重试次数和错误信息
            retries += 1
            err_msg = "create intelligent detect by strategy_id({}) failed: {}, retrying: {}/{}".format(
                strategy.id,
                e,
                retries,
                AIOPS_ACCESS_MAX_RETRIES,
            )
            logger.exception(err_msg)
            access_aiops_by_strategy_id.apply_async(args=(strategy_id,), countdown=AIOPS_ACCESS_RETRY_INTERVAL)
            rt_query_config.intelligent_detect["status"] = AccessStatus.RUNNING
            rt_query_config.intelligent_detect["retries"] = retries
            rt_query_config.intelligent_detect["message"] = err_msg
            rt_query_config.save()
            report_aiops_access_metrics(base_labels, AccessStatus.FAILED, err_msg, AccessErrorType.CREATE_FLOW)
        else:
            # 6.5.2 超过最大重试次数后直接失败，更新算法接入状态为"失败"并记录错误信息，且发邮件通知相关人员
            err_msg = "create intelligent detect by strategy_id({}) failed: {}".format(strategy.id, e)
            logger.exception(err_msg)
            rt_query_config.intelligent_detect["status"] = AccessStatus.FAILED
            rt_query_config.intelligent_detect["message"] = err_msg
            rt_query_config.save()
            report_aiops_access_metrics(base_labels, AccessStatus.FAILED, err_msg, AccessErrorType.CREATE_FLOW)

        # 6.5.3 无论是否重试，均直接退出
        return

    # 根据 visual_type 不同，查询不同的字段
    if detect_algorithm.config.get("visual_type") == VisualType.BOUNDARY:
        extend_fields = ["is_anomaly", "lower_bound", "upper_bound", "extra_info"]
    elif detect_algorithm.config.get("visual_type") == VisualType.SCORE:
        extend_fields = ["is_anomaly", "anomaly_score", "extra_info"]
    elif detect_algorithm.config.get("visual_type") == VisualType.FORECASTING:
        extend_fields = ["predict", "lower_bound", "upper_bound"]
    elif detect_algorithm.type == AlgorithmModel.AlgorithmChoices.AbnormalCluster:
        extend_fields = ["cluster"]
    else:
        extend_fields = ["is_anomaly", "extra_info"]

    # 7. 如果智能检测数据流成功创建并启动，更新算法接入状态为"成功"
    # 将配置好的模型生成的rt_id放到extend_fields中，前端会根据这张表来查询数据
    rt_query_config.intelligent_detect.update(
        {
            "data_flow_id": detect_data_flow.data_flow.flow_id,
            "data_source_label": DataSourceLabel.BK_DATA,
            "data_type_label": DataTypeLabel.TIME_SERIES,
            "result_table_id": output_table_name,
            "metric_field": "value",
            "extend_fields": {"values": extend_fields},
            "agg_condition": agg_condition,
            "agg_dimension": agg_dimension,
            "plan_id": plan_id,
            "agg_method": agg_method,
        }
    )
    # 如果是保存后的第一次接入，则清空接入message内容
    if rt_query_config.intelligent_detect.get("retries", 0) == 0:
        rt_query_config.intelligent_detect["message"] = ""
    rt_query_config.save()


@task(ignore_result=True)
def access_pending_aiops_strategy():
    """
    找到状态为 PENDING 的 AIOps 策略，并尝试接入
    适用于通过 kernel API 创建的策略，由于缺少异步 Worker 未能及时触发接入的场景
    """
    from bkmonitor.models import AlgorithmModel, QueryConfigModel, StrategyModel

    # 找出接入状态为PENDING的策略
    query_configs = set(
        QueryConfigModel.objects.filter(config__intelligent_detect__status=AccessStatus.PENDING).values_list(
            "strategy_id", flat=True
        )
    )

    for algorithm_type in AlgorithmModel.AIOPS_ALGORITHMS:
        # 找出包含智能算法的策略
        algorithms = set(AlgorithmModel.objects.filter(type=algorithm_type).values_list("strategy_id", flat=True))
        access_func = get_aiops_access_func(algorithm_type)

        # 两者做交集
        strategy_ids = algorithms & query_configs

        # 过滤出启用的策略
        enabled_strategy_ids = set(
            StrategyModel.objects.filter(id__in=strategy_ids, is_enabled=True).values_list("id", flat=True)
        )

        for strategy_id in enabled_strategy_ids:
            access_func.delay(strategy_id)

        logger.info(
            "[access_pending_aiops_strategy] send %d strategies: %s", len(enabled_strategy_ids), enabled_strategy_ids
        )


@task(ignore_result=True)
def maintain_aiops_strategies():
    """
    aiops的状态维护
    增加：
        - 新建dataflow
    删除：
        - 延时删除dataflow
    修改：
        - 如果表未变更，只修改部分查询条件等，则直接更新dataflow
        - 如果表发生了切换，那么需要重建dataflow(停用已有的dataflow，新建一个)

    注意：
    这里没有发多个任务运行，是因为同时操作多个任务，计算平台会出错
    后续策略配置多了后，需要拆解这里的任务
    """
    if not settings.IS_ACCESS_BK_DATA:
        return

    maintainer = AIOpsStrategyMaintainer(get_aiops_access_func)
    maintainer.check_strategies_valid()


@task(ignore_result=True)
def update_report_receivers():
    """
    更新订阅报表接收组人员
    """
    from bkmonitor.models import ReportItems
    from monitor_web.report.resources import ReportCreateOrUpdateResource

    report_items = ReportItems.objects.all()
    for report_item in report_items:
        receivers = ReportCreateOrUpdateResource().fetch_group_members(report_item.receivers, "receiver")
        # 补充用户被添加进来的时间
        for receiver in receivers:
            if "create_time" not in receiver:
                receiver["create_time"] = datetime.datetime.now().strftime("%Y-%m-%dT%H:%M:%S")
        report_item.receivers = receivers
        report_item.save()


@task(ignore_result=True)
def keep_alive():
    """
    低频队列Worker保活任务
    """
    print("alive")


@task(ignore_result=True)
def collect_metric(collect):
    """
    异步执行采集任务
    """
    duration = 0
    try:
        from bkmonitor.utils.request import set_request_username

        set_request_username("admin")
        start_time = time.time()
        collect.collect()
        end_time = time.time()
        duration = end_time - start_time
        logger.info(
            "[collect_metric_data] Collection task execution success; Collector: %s; Cost: %.6f",
            collect.__class__.__name__,
            duration,
        )
    except BaseException as error:
        logger.exception(
            "[collect_metric_data] Collection task execution failed; Collector: %s; Error: %s",
            collect.__class__.__name__,
            error,
        )
    finally:
        if duration > 100:
            logger.warning(
                "[collect_metric_data] Collection task slow log found; Collector: %s; Cost: %.6f",
                collect.__class__.__name__,
                duration,
            )


@task(ignore_result=True)
def update_statistics_data():
    """
    定时更新运营指标数据
    """
    from monitor_web.statistics.v2.factory import INSTALLED_COLLECTORS

    for collector in INSTALLED_COLLECTORS:
        collect_metric.apply_async(args=(collector(),))


def get_multivariate_anomaly_strategy(bk_biz_id, scene_id):
    """
    获取多指标异常策略
    """
    from bkmonitor.models import AlgorithmModel, StrategyModel

    strategy_objs = StrategyModel.objects.filter(bk_biz_id=bk_biz_id)
    strategy_ids = [s.id for s in strategy_objs]
    return AlgorithmModel.objects.filter(
        strategy_id__in=strategy_ids,
        type=AlgorithmModel.AlgorithmChoices.MultivariateAnomalyDetection,
        config__contains={"scene_id": scene_id},
    )


def parse_scene_metrics(plan_args):
    """
    解析host场景的指标数据
    """
    from monitor_web.aiops.host_monitor.resources import query_metric_info

    metric_list_str = plan_args["$metric_list"] if "$metric_list" in plan_args else ""
    # 格式化metric label
    metric_list = metric_list_str.replace("__", ".").split(",")
    metrics_info = query_metric_info(metric_list)
    # 转化数据格式
    return [
        {
            "metric_id": get_metric_id(
                data_source_label=metric.data_source_label,
                data_type_label=metric.data_type_label,
                result_table_id=metric.result_table_id,
                metric_field=metric.metric_field,
            ),
            "name": _(metric.metric_field_name),
            "unit": metric.unit,
            "metric_name": metric.bkmonitor_metric_fullname,
            "metric": model_to_dict(metric),
        }
        for metric in metrics_info
    ]


@task(ignore_result=True)
def access_aiops_multivariate_anomaly_detection_by_bk_biz_id(bk_biz_id, need_access_scenes):
    """
    根据业务ID创建多指标异常检测flow
    @param bk_biz_id: 业务ID
    @param need_access_scenes: 需要接入的场景
    @return:
    """

    from bkmonitor.aiops.utils import AiSetting
    from bkmonitor.data_source.handler import DataQueryHandler

    # 查询该业务是否配置有ai设置
    ai_setting = AiSetting(bk_biz_id=bk_biz_id)

    multivariate_anomaly_detection = ai_setting.multivariate_anomaly_detection
    # 查询该业务下的每个场景是否开启多指标异常检测
    for scene in need_access_scenes:
        scene_config = getattr(multivariate_anomaly_detection, scene)
        if not scene_config.is_enabled:
            continue

        # 如果没有对应场景的dataclass则跳过
        scene_params_dataclass = MULTIVARIATE_ANOMALY_DETECTION_SCENE_PARAMS_MAP.get(scene, None)
        if not scene_params_dataclass:
            continue

        intelligent_detect = scene_config.intelligent_detect

        intelligent_detect["status"] = AccessStatus.RUNNING
        ai_setting.save(multivariate_anomaly_detection=multivariate_anomaly_detection.to_dict())

        # 刷新策略中的算法指标配置
        algorithm_objs = get_multivariate_anomaly_strategy(bk_biz_id, scene)
        metrics_config = parse_scene_metrics(scene_config.plan_args)
        # 批了更新config
        for obj in algorithm_objs:
            obj_config = obj.config
            obj_config["metrics"] = metrics_config
            # 验证数据格式是否正确，避免格式没有同步
            serializer = MultivariateAnomalyDetectionSerializer(data=obj_config)
            serializer.is_valid(raise_exception=True)
            obj.config = serializer.validated_data
            obj.save()

        # 获取对应场景的参数开始构建flow
        scene_params = scene_params_dataclass()

        # 构建实时计算节点的sql
        sql_build_params = scene_params.sql_build_params
        agg_condition = sql_build_params["agg_condition"]

        sql, params = (
            DataQueryHandler(sql_build_params["data_source_label"], sql_build_params["data_type_label"])
            .table(sql_build_params["result_table_id"])
            .filter(**{"bk_biz_id": str(bk_biz_id)})
            .agg_condition(agg_condition)
            .values(*sql_build_params["value_fields"])
            .query.sql_with_params()
        )

        scene_sql = sql_format_params(sql=sql, params=params)

        # flow创建
        try:
            business_host_flow = MultivariateAnomalyIntelligentModelDetectTask(
                access_bk_biz_id=bk_biz_id,
                bk_biz_id=settings.BK_DATA_BK_BIZ_ID,
                scene_name=scene,
                rt_id=sql_build_params["result_table_id"],
                metric_field=MULTIVARIATE_ANOMALY_DETECTION_SCENE_INPUT_FIELD,
                agg_dimensions=scene_params.agg_dimensions,
                strategy_sql=scene_sql,
                scene_id=settings.BK_DATA_SCENE_ID_MULTIVARIATE_ANOMALY_DETECTION,
                plan_id=scene_config.default_plan_id,
                plan_args=scene_config.plan_args,
            )
            business_host_flow.create_flow()
            business_host_flow.start_flow(consuming_mode=ConsumingMode.Current)
            output_table_name = business_host_flow.output_table_name

            intelligent_detect = {
                "data_flow_id": business_host_flow.data_flow.flow_id,
                "data_source_label": DataSourceLabel.BK_DATA,
                "data_type_label": DataTypeLabel.TIME_SERIES,
                "result_table_id": output_table_name,
                "metric_field": "metrics_json",
                "extend_fields": {},
                "agg_condition": agg_condition,
                "agg_dimension": scene_params.agg_dimensions,
                "plan_id": scene_config.default_plan_id,
                "agg_method": "",
                "status": AccessStatus.SUCCESS,
                "message": "create dataflow success",
            }

            scene_config.intelligent_detect = intelligent_detect
            ai_setting.save(multivariate_anomaly_detection=multivariate_anomaly_detection.to_dict())
        except BaseException as e:  # noqa
            err_msg = "create intelligent detect by bk_biz_id({}), scene({}) failed: {}".format(bk_biz_id, scene, e)
            intelligent_detect["status"] = AccessStatus.FAILED
            intelligent_detect["message"] = err_msg
            ai_setting.save(multivariate_anomaly_detection=multivariate_anomaly_detection.to_dict())
            logger.exception(err_msg)
            params = {
                "receiver__username": settings.BK_DATA_PROJECT_MAINTAINER,
                "title": _("{} {}创建异常检测").format(bk_biz_id, scene),
                "content": traceback.format_exc().replace("\n", "<br>"),
                "is_content_base64": True,
            }
            try:
                api.cmsi.send_mail(**params)
            except BaseException:  # noqa
                logger.exception(
                    "send.mail({}) failed, content:({})".format(settings.BK_DATA_PROJECT_MAINTAINER, params)
                )
            return


@task(ignore_result=True)
def stop_aiops_multivariate_anomaly_detection_flow(access_bk_biz_id, need_stop_scenes):
    """
    停止对应业务ai设置下的场景
    @param access_bk_biz_id:
    @param need_stop_scenes: 需要关闭的场景列表
    @return:
    """
    for need_stop_scene in need_stop_scenes:
        flow_name = MultivariateAnomalyIntelligentModelDetectTask.build_flow_name(
            access_bk_biz_id, SCENE_NAME_MAPPING[need_stop_scene]
        )
        try:
            data_flow = DataFlow.from_bkdata_by_flow_name(flow_name)
            if data_flow.flow_info.get("status") == DataFlow.Status.Running:
                data_flow.stop()
        except DataFlowNotExists:
            logger.exception(
                "biz({}) need close scene({}) flow {} not exists".format(access_bk_biz_id, need_stop_scene, flow_name)
            )
            continue


@task(ignore_result=True)
def access_biz_metric_recommend_flow(access_bk_biz_id):
    """接入业务指标推荐flow

    :param access_bk_biz_id: 待接入的业务id
    """
    from bkmonitor.aiops.utils import AiSetting

    # 查询该业务是否配置有ai设置
    ai_setting = AiSetting(bk_biz_id=access_bk_biz_id)
    metric_recommend = ai_setting.metric_recommend

    # 构建flow
    try:
        metric_recommend_task = MetricRecommendTask(
            access_bk_biz_id=access_bk_biz_id,
            scene_id=get_scene_id_by_algorithm(METRIC_RECOMMENDATION_SCENE_NAME),
            plan_id=get_plan_id_by_algorithm(METRIC_RECOMMENDATION_SCENE_NAME),
        )

        metric_recommend_task.create_flow()
        metric_recommend_task.start_flow(consuming_mode=ConsumingMode.Current)
        metric_recommend.is_enabled = True
        metric_recommend.result_table_id = metric_recommend_task.node_list[-1].output_table_name
        ai_setting.save()
        # 此处记得从继续启动
    except Exception as e:  # noqa
        err_msg = "create metric recommend by bk_biz_id({}) failed: {}".format(access_bk_biz_id, e)
        logger.exception(err_msg)


@task(ignore_result=True, queue="celery_resource")
def access_host_anomaly_detect_by_strategy_id(strategy_id):
    from bkmonitor.data_source.handler import DataQueryHandler
    from bkmonitor.models import (
        AlgorithmModel,
        ItemModel,
        QueryConfigModel,
        StrategyModel,
    )
    from constants.aiops import SceneSet

    # 1. 根据策略ID获取主机异常检测算法配置，如果没有配置则直接返回
    strategy = StrategyModel.objects.get(id=strategy_id, is_enabled=True)
    item = ItemModel.objects.filter(strategy_id=strategy_id).first()
    detect_algorithm = AlgorithmModel.objects.filter(
        strategy_id=strategy_id,
        item_id=item.id,
        type=AlgorithmModel.AlgorithmChoices.HostAnomalyDetection,
    ).first()
    if not detect_algorithm:
        logger.info("strategy_id({}) does not config host anomaly detect, skipped", strategy_id)
        return

    # 2. 获取查询配置，并更新算法接入状态为"已创建"
    rt_query_config = QueryConfig.from_models(
        QueryConfigModel.objects.filter(strategy_id=strategy_id, item_id=item.id)
    )[0]
    rt_query_config.intelligent_detect["status"] = AccessStatus.RUNNING
    rt_query_config.save()

    # 3. 构建和启动主机异常检测数据流
    base_labels = {
        "bk_biz_id": strategy.bk_biz_id,
        "strategy_id": strategy_id,
        "algorithm": detect_algorithm.type,
        "data_source_label": rt_query_config.data_source_label,
        "data_type_label": rt_query_config.data_type_label,
        "metric_id": rt_query_config.metric_id,
        "task_id": rt_query_config.intelligent_detect.get("task_id", ""),
        "retries": rt_query_config.intelligent_detect.get("retries", 0),
    }
    plan_args = {
        "$metric_list": ",".join(
            ["__".join(item["metric_name"].split(".")) for item in detect_algorithm.config.get("metrics")]
        ),
        "$sensitivity": detect_algorithm.config.get("sensitivity", 50),
        "$alert_levels": ",".join(map(lambda x: str(x), sorted(detect_algorithm.config.get("levels", [])))),
    }
    scene_id = get_scene_id_by_algorithm(detect_algorithm.type)
    plan_id = get_plan_id_by_algorithm(detect_algorithm.type)
    try:
        # 3.1 获取对应场景的参数用于构建数据流
        scene_params_dataclass = MULTIVARIATE_ANOMALY_DETECTION_SCENE_PARAMS_MAP.get(SceneSet.HOST, None)
        scene_params = scene_params_dataclass()

        # 3.2 构建实时计算节点的sql
        sql_build_params = scene_params.sql_build_params
        agg_condition = sql_build_params["agg_condition"]
        sql, params = (
            DataQueryHandler(sql_build_params["data_source_label"], sql_build_params["data_type_label"])
            .table(sql_build_params["result_table_id"])
            .filter(**{"bk_biz_id": str(strategy.bk_biz_id)})
            .agg_condition(agg_condition)
            .values(*sql_build_params["value_fields"])
            .query.sql_with_params()
        )
        scene_sql = sql_format_params(sql=sql, params=params)

        # 3.3 创建并启动主机异常检测数据流
        detect_data_flow = HostAnomalyIntelligentDetectTask(
            strategy_id=strategy.id,
            access_bk_biz_id=strategy.bk_biz_id,
            rt_id=sql_build_params["result_table_id"],
            strategy_sql=scene_sql,
            scene_id=scene_id,
            plan_id=plan_id,
            metric_field=rt_query_config.metric_field,
            agg_dimensions=scene_params.agg_dimensions,
            plan_args=plan_args,
        )
        detect_data_flow.create_flow()
        result = detect_data_flow.start_flow(consuming_mode=ConsumingMode.Current)
        output_table_name = detect_data_flow.output_table_name

        # 3.4 异步轮训接入任务的状态，如果没有操作重启或者启动，则不需要轮训操作状态
        if result.get("task_id"):
            polling_aiops_strategy_status.apply_async(
                args=(
                    detect_data_flow.data_flow.flow_id,
                    result["task_id"],
                    base_labels,
                    rt_query_config,
                ),
                countdown=AIOPS_ACCESS_STATUS_POLLING_INTERVAL,
            )

    except BaseException as e:  # noqa
        # 3.5 若创建并启动主机异常检测数据流过程中出现异常，则尝试再次接入主机异常检测算法
        retries = rt_query_config.intelligent_detect.get("retries", 0)
        if retries < AIOPS_ACCESS_MAX_RETRIES:
            # 3.5.1 重试次数小于最大重试次数，则继续尝试接入主机异常检测算法，
            # 并更新算法接入状态为"运行中"，且记录重试次数和错误信息
            retries += 1
            err_msg = "create intelligent detect by strategy_id({}) failed: {}, retrying: {}/{}".format(
                strategy.id,
                e,
                retries,
                AIOPS_ACCESS_MAX_RETRIES,
            )
            logger.exception(err_msg)
            access_host_anomaly_detect_by_strategy_id.apply_async(
                args=(strategy_id,), countdown=AIOPS_ACCESS_RETRY_INTERVAL
            )
            rt_query_config.intelligent_detect["status"] = AccessStatus.RUNNING
            rt_query_config.intelligent_detect["retries"] = retries
            rt_query_config.intelligent_detect["message"] = err_msg
            rt_query_config.save()
            report_aiops_access_metrics(base_labels, AccessStatus.FAILED, err_msg, AccessErrorType.CREATE_FLOW)
        else:
            # 3.5.2 超过最大重试次数后直接失败，更新算法接入状态为"失败"并记录错误信息，且发邮件通知相关人员
            err_msg = "create intelligent detect by strategy_id({}) failed: {}".format(strategy.id, e)
            logger.exception(err_msg)
            rt_query_config.intelligent_detect["status"] = AccessStatus.FAILED
            rt_query_config.intelligent_detect["message"] = err_msg
            rt_query_config.save()
            report_aiops_access_metrics(base_labels, AccessStatus.FAILED, err_msg, AccessErrorType.CREATE_FLOW)

        # 3.5.3 无论是否重试，均直接退出
        return

    # 4. 如果主机异常检测数据流成功创建并启动，更新算法接入状态为"成功"
    # 将配置好的模型生成的rt_id放到extend_fields中，前端会根据这张表来查询数据
    rt_query_config.metric_id = get_metric_id(
        data_source_label=DataSourceLabel.BK_DATA,
        data_type_label=DataTypeLabel.TIME_SERIES,
        result_table_id=output_table_name,
        metric_field="is_anomaly",
    )
<<<<<<< HEAD
    rt_query_config.intelligent_detect = {
        "data_flow_id": detect_data_flow.data_flow.flow_id,
        "data_source_label": DataSourceLabel.BK_DATA,
        "data_type_label": DataTypeLabel.TIME_SERIES,
        "result_table_id": output_table_name,
        "metric_field": "is_anomaly",
        "extend_fields": {"values": ["anomaly_sort", "extra_info"]},
        "agg_condition": [],
        "agg_dimension": scene_params.agg_dimensions,
        "plan_id": plan_id,
        "agg_method": '',
        "status": AccessStatus.SUCCESS,
        "message": "create dataflow success",
    }
    rt_query_config.save()


@task(ignore_result=True, queue="celery_resource")
def clean_bkrepo_temp_file():
    """
    清理bkrepo临时文件
    """
    if not os.getenv("USE_BKREPO"):
        return

    from bkstorages.backends.bkrepo import BKGenericRepoClient

    client = BKGenericRepoClient(
        bucket=settings.BKREPO_BUCKET,
        project=settings.BKREPO_PROJECT,
        username=settings.BKREPO_USERNAME,
        password=settings.BKREPO_PASSWORD,
        endpoint_url=settings.BKREPO_ENDPOINT_URL,
    )

    clean_paths = ["as_code/export/", "as_code/"]
    for clean_path in clean_paths:
        filenames = set(client.list_dir(clean_path)[1])
        logger.info("cleaning bkrepo temp files, path: {}, file count: {}".format(clean_path, len(filenames)))
        for filename in filenames:
            filepath = f"{clean_path}{filename}"
            last_modified = None
            try:
                # 获取文件的最后修改时间
                meta = client.get_file_metadata(filepath)
                last_modified = meta.get("Last-Modified")
                if not last_modified:
                    continue
                last_modified = last_modified.split(",")[-1].strip()
                last_modified = arrow.get(last_modified, "DD MMM YYYY HH:mm:ss")

                # 删除超过一天的文件
                if (arrow.now() - last_modified).days < 1:
                    continue

                client.delete_file(filepath)
            except ParserError:
                logger.error(
                    f"Failed to parse last modified time, filepath: {filepath}, last_modified: {last_modified}"
                )
            except RequestError:
                pass
=======
    rt_query_config.intelligent_detect.update(
        {
            "data_flow_id": detect_data_flow.data_flow.flow_id,
            "data_source_label": DataSourceLabel.BK_DATA,
            "data_type_label": DataTypeLabel.TIME_SERIES,
            "result_table_id": output_table_name,
            "metric_field": "is_anomaly",
            "extend_fields": {"values": ["anomaly_sort", "extra_info"]},
            "agg_condition": [],
            "agg_dimension": scene_params.agg_dimensions,
            "plan_id": plan_id,
            "agg_method": "",
        }
    )
    # 如果是保存后的第一次接入，则清空接入message内容
    if rt_query_config.intelligent_detect.get("retries", 0) == 0:
        rt_query_config.intelligent_detect["message"] = ""
    rt_query_config.save()


@task(ignore_result=True)
def update_metric_json_from_ts_group():
    """
    对开启了自动发现的插件指标进行保存
    """

    def update_metric(collector_plugin):
        plugin_data_info = PluginDataAccessor(collector_plugin.current_version, get_global_user())
        # 查询TSGroup
        group_list = api.metadata.query_time_series_group(
            time_series_group_name=plugin_data_info.db_name, label=plugin_data_info.label
        )

        # 仅对有数据做处理
        if len(group_list) == 0:
            return
        collector_plugin.reserved_dimension_list = [
            field_name for field_name, _ in PLUGIN_REVERSED_DIMENSION + plugin_data_info.dms_field
        ]
        collector_plugin.update_metric_json_from_ts_group(group_list)

    # 排除掉plugin_id为"snmp_v1"，"snmp_v2c"，"snmp_v3"]的插件数据
    queryset = CollectorPluginMeta.objects.exclude(plugin_id__in=["snmp_v1", "snmp_v2c", "snmp_v3"])

    with ThreadPoolExecutor(max_workers=10) as executor:
        for collector_plugin in queryset:
            # 如果未开启黑名单或没有超过刷新周期（默认五分钟），直接返回
            if not collector_plugin.current_version.info.enable_field_blacklist or not collector_plugin.should_refresh_metric_json(
                    timeout=5 * 60
            ):
                continue
            executor.submit(update_metric, collector_plugin)


@celery_receiver(task_postrun)
def task_postrun_handler(sender=None, headers=None, body=None, **kwargs):
    # 清理celery任务的线程变量
    from bkmonitor.utils.local import local

    local.clear()


@task(ignore_result=True)
def update_target_detail(bk_biz_id=None):
    """
    对启用了缓存的业务ID，更新监控目标详情缓存
    """
    if bk_biz_id is None:
        # 总任务，定时任务发起
        for bk_biz_id in settings.ENABLED_TARGET_CACHE_BK_BIZ_IDS:
            update_target_detail.delay(bk_biz_id=bk_biz_id)
        return

    # 参数指定bk_biz_id
    strategy_ids = StrategyModel.objects.filter(bk_biz_id=bk_biz_id).values_list("id", flat=True)
    items = ItemModel.objects.filter(strategy_id__in=strategy_ids).only("strategy_id", "target")
    resource.strategies.get_target_detail_with_cache.set_mapping(
        {item.strategy_id: (bk_biz_id, item.target) for item in items}
    )
    for item in items:
        try:
            resource.strategies.get_target_detail_with_cache.request.refresh({"strategy_id": item.strategy_id})
        except Exception as e:
            logger.exception(f"[update_target_detail] failed for strategy({item.strategy_id}): {e}")
        logger.info(f"[update_target_detail] strategy({item.strategy_id}) done")
>>>>>>> 9aa07a0d
<|MERGE_RESOLUTION|>--- conflicted
+++ resolved
@@ -16,16 +16,13 @@
 import shutil
 import time
 import traceback
+from concurrent.futures import ThreadPoolExecutor
 from typing import Any, Dict
-from concurrent.futures import ThreadPoolExecutor
 
 import arrow
-<<<<<<< HEAD
 from arrow.parser import ParserError
 from bkstorages.exceptions import RequestError
-=======
 from celery.signals import task_postrun
->>>>>>> 9aa07a0d
 from celery.task import task
 from django.conf import settings
 from django.contrib.auth import get_user_model
@@ -1302,70 +1299,6 @@
         result_table_id=output_table_name,
         metric_field="is_anomaly",
     )
-<<<<<<< HEAD
-    rt_query_config.intelligent_detect = {
-        "data_flow_id": detect_data_flow.data_flow.flow_id,
-        "data_source_label": DataSourceLabel.BK_DATA,
-        "data_type_label": DataTypeLabel.TIME_SERIES,
-        "result_table_id": output_table_name,
-        "metric_field": "is_anomaly",
-        "extend_fields": {"values": ["anomaly_sort", "extra_info"]},
-        "agg_condition": [],
-        "agg_dimension": scene_params.agg_dimensions,
-        "plan_id": plan_id,
-        "agg_method": '',
-        "status": AccessStatus.SUCCESS,
-        "message": "create dataflow success",
-    }
-    rt_query_config.save()
-
-
-@task(ignore_result=True, queue="celery_resource")
-def clean_bkrepo_temp_file():
-    """
-    清理bkrepo临时文件
-    """
-    if not os.getenv("USE_BKREPO"):
-        return
-
-    from bkstorages.backends.bkrepo import BKGenericRepoClient
-
-    client = BKGenericRepoClient(
-        bucket=settings.BKREPO_BUCKET,
-        project=settings.BKREPO_PROJECT,
-        username=settings.BKREPO_USERNAME,
-        password=settings.BKREPO_PASSWORD,
-        endpoint_url=settings.BKREPO_ENDPOINT_URL,
-    )
-
-    clean_paths = ["as_code/export/", "as_code/"]
-    for clean_path in clean_paths:
-        filenames = set(client.list_dir(clean_path)[1])
-        logger.info("cleaning bkrepo temp files, path: {}, file count: {}".format(clean_path, len(filenames)))
-        for filename in filenames:
-            filepath = f"{clean_path}{filename}"
-            last_modified = None
-            try:
-                # 获取文件的最后修改时间
-                meta = client.get_file_metadata(filepath)
-                last_modified = meta.get("Last-Modified")
-                if not last_modified:
-                    continue
-                last_modified = last_modified.split(",")[-1].strip()
-                last_modified = arrow.get(last_modified, "DD MMM YYYY HH:mm:ss")
-
-                # 删除超过一天的文件
-                if (arrow.now() - last_modified).days < 1:
-                    continue
-
-                client.delete_file(filepath)
-            except ParserError:
-                logger.error(
-                    f"Failed to parse last modified time, filepath: {filepath}, last_modified: {last_modified}"
-                )
-            except RequestError:
-                pass
-=======
     rt_query_config.intelligent_detect.update(
         {
             "data_flow_id": detect_data_flow.data_flow.flow_id,
@@ -1386,6 +1319,53 @@
     rt_query_config.save()
 
 
+@task(ignore_result=True, queue="celery_resource")
+def clean_bkrepo_temp_file():
+    """
+    清理bkrepo临时文件
+    """
+    if not os.getenv("USE_BKREPO"):
+        return
+
+    from bkstorages.backends.bkrepo import BKGenericRepoClient
+
+    client = BKGenericRepoClient(
+        bucket=settings.BKREPO_BUCKET,
+        project=settings.BKREPO_PROJECT,
+        username=settings.BKREPO_USERNAME,
+        password=settings.BKREPO_PASSWORD,
+        endpoint_url=settings.BKREPO_ENDPOINT_URL,
+    )
+
+    clean_paths = ["as_code/export/", "as_code/"]
+    for clean_path in clean_paths:
+        filenames = set(client.list_dir(clean_path)[1])
+        logger.info("cleaning bkrepo temp files, path: {}, file count: {}".format(clean_path, len(filenames)))
+        for filename in filenames:
+            filepath = f"{clean_path}{filename}"
+            last_modified = None
+            try:
+                # 获取文件的最后修改时间
+                meta = client.get_file_metadata(filepath)
+                last_modified = meta.get("Last-Modified")
+                if not last_modified:
+                    continue
+                last_modified = last_modified.split(",")[-1].strip()
+                last_modified = arrow.get(last_modified, "DD MMM YYYY HH:mm:ss")
+
+                # 删除超过一天的文件
+                if (arrow.now() - last_modified).days < 1:
+                    continue
+
+                client.delete_file(filepath)
+            except ParserError:
+                logger.error(
+                    f"Failed to parse last modified time, filepath: {filepath}, last_modified: {last_modified}"
+                )
+            except RequestError:
+                pass
+
+
 @task(ignore_result=True)
 def update_metric_json_from_ts_group():
     """
@@ -1413,8 +1393,9 @@
     with ThreadPoolExecutor(max_workers=10) as executor:
         for collector_plugin in queryset:
             # 如果未开启黑名单或没有超过刷新周期（默认五分钟），直接返回
-            if not collector_plugin.current_version.info.enable_field_blacklist or not collector_plugin.should_refresh_metric_json(
-                    timeout=5 * 60
+            if (
+                not collector_plugin.current_version.info.enable_field_blacklist
+                or not collector_plugin.should_refresh_metric_json(timeout=5 * 60)
             ):
                 continue
             executor.submit(update_metric, collector_plugin)
@@ -1450,5 +1431,4 @@
             resource.strategies.get_target_detail_with_cache.request.refresh({"strategy_id": item.strategy_id})
         except Exception as e:
             logger.exception(f"[update_target_detail] failed for strategy({item.strategy_id}): {e}")
-        logger.info(f"[update_target_detail] strategy({item.strategy_id}) done")
->>>>>>> 9aa07a0d
+        logger.info(f"[update_target_detail] strategy({item.strategy_id}) done")