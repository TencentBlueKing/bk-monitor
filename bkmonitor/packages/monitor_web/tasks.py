--- conflicted
+++ resolved
@@ -1315,7 +1315,6 @@
     rt_query_config.save()
 
 
-<<<<<<< HEAD
 @task(ignore_result=True)
 def update_metric_json_from_ts_group():
     """
@@ -1343,7 +1342,8 @@
             field_name for field_name, _ in PLUGIN_REVERSED_DIMENSION + plugin_data_info.dms_field
         ]
         instance.update_metric_json_from_ts_group(group_list)
-=======
+
+
 @celery_receiver(task_postrun)
 def task_postrun_handler(sender=None, headers=None, body=None, **kwargs):
     # 清理celery任务的线程变量
@@ -1366,5 +1366,4 @@
             try:
                 resource.strategies.get_target_detail_with_cache.request.refresh({"strategy_id": item.strategy_id})
             except Exception as e:
-                logger.exception(f"Update target detail cache failed for strategy id [{item.strategy_id}]: {e}")
->>>>>>> 60edd279
+                logger.exception(f"Update target detail cache failed for strategy id [{item.strategy_id}]: {e}")