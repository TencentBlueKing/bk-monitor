"""
Tencent is pleased to support the open source community by making 蓝鲸智云 - 监控平台 (BlueKing - Monitor) available.
Copyright (C) 2017-2021 THL A29 Limited, a Tencent company. All rights reserved.
Licensed under the MIT License (the "License"); you may not use this file except in compliance with the License.
You may obtain a copy of the License at http://opensource.org/licenses/MIT
Unless required by applicable law or agreed to in writing, software distributed under the License is distributed on
an "AS IS" BASIS, WITHOUT WARRANTIES OR CONDITIONS OF ANY KIND, either express or implied. See the License for the
specific language governing permissions and limitations under the License.
"""

import copy
import datetime
import logging
import math
import os
import shutil
import time
import traceback
from collections.abc import Callable
from concurrent.futures import ThreadPoolExecutor
from typing import TYPE_CHECKING, Any

import arrow
from arrow.parser import ParserError
from bkstorages.exceptions import RequestError
from celery import shared_task
from celery.signals import task_postrun
from django.conf import settings
from django.contrib.auth import get_user_model
from django.core.files.storage import default_storage
from django.dispatch import receiver as celery_receiver
from django.forms import model_to_dict
from django.utils.translation import gettext as _
from rest_framework.exceptions import ValidationError

from bkm_space.api import SpaceApi
from bkm_space.define import Space, SpaceTypeEnum
from bkmonitor.aiops.alert.maintainer import AIOpsStrategyMaintainer
from bkmonitor.dataflow.constant import (
    FLINK_KEY_WORDS,
    METRIC_RECOMMENDATION_SCENE_NAME,
    AccessErrorType,
    AccessStatus,
    VisualType,
    get_plan_id_by_algorithm,
    get_scene_id_by_algorithm,
)
from bkmonitor.dataflow.flow import DataFlow
from bkmonitor.dataflow.task.intelligent_detect import (
    HostAnomalyIntelligentDetectTask,
    MetricRecommendTask,
    MultivariateAnomalyIntelligentModelDetectTask,
    StrategyIntelligentModelDetectTask,
)
from bkmonitor.models import ActionConfig, AlgorithmChoiceConfig, AlgorithmModel, ItemModel, StrategyModel
from bkmonitor.models.external_iam import ExternalPermissionApplyRecord
from bkmonitor.strategy.new_strategy import QueryConfig, Strategy, get_metric_id
from bkmonitor.strategy.serializers import MultivariateAnomalyDetectionSerializer
from bkmonitor.utils.common_utils import to_bk_data_rt_id
from bkmonitor.utils.sql import sql_format_params
from bkmonitor.utils.tenant import bk_biz_id_to_bk_tenant_id, set_local_tenant_id
from bkmonitor.utils.user import get_global_user, set_local_username
from constants.aiops import SCENE_NAME_MAPPING
from constants.common import DEFAULT_TENANT_ID
from constants.data_source import DataSourceLabel, DataTypeLabel
from constants.dataflow import ConsumingMode
from core.drf_resource import api, resource
from core.errors.api import BKAPIError
from core.errors.bkmonitor.dataflow import DataFlowNotExists
from core.prometheus import metrics
from fta_web.tasks import run_init_builtin_action_config
from monitor_web.commons.cc.utils import CmdbUtil
from monitor_web.commons.data_access import PluginDataAccessor
from monitor_web.constants import (
    AIOPS_ACCESS_MAX_RETRIES,
    AIOPS_ACCESS_RETRY_INTERVAL,
    AIOPS_ACCESS_STATUS_POLLING_INTERVAL,
    MULTIVARIATE_ANOMALY_DETECTION_SCENE_INPUT_FIELD,
    MULTIVARIATE_ANOMALY_DETECTION_SCENE_PARAMS_MAP,
)
from monitor_web.export_import.constant import ImportDetailStatus, ImportHistoryStatus
from monitor_web.extend_account.models import UserAccessRecord
from monitor_web.models.custom_report import CustomEventGroup
from monitor_web.models.plugin import CollectorPluginMeta
from monitor_web.plugin.constant import PLUGIN_REVERSED_DIMENSION
from monitor_web.strategies.built_in import run_build_in
from utils import business, count_md5

logger = logging.getLogger("monitor_web")


@shared_task(ignore_result=True)
def record_login_user(username: str, source: str, last_login: float, space_info: dict[str, Any]):
    logger.info(
        "[record_login_user] task start: username -> %s, source -> %s, last_login -> %s, space_info -> %s",
        username,
        last_login,
        source,
        last_login,
    )

    try:
        user = get_user_model().objects.get(username=username)
        user.last_login = datetime.datetime.now()
        user.save()

        UserAccessRecord.objects.update_or_create_by_space(username, source, space_info)
    except Exception:  # noqa
        logger.exception(
            "[record_login_user] failed to record: username -> %s, source -> %s, last_login -> %s, space_info -> %s",
            username,
            last_login,
            source,
            last_login,
        )


@shared_task(ignore_result=True)
def active_business(username: str, space_info: dict[str, Any]):
    logger.info("[active_business] task start: username -> %s, space_info -> %s", username, space_info)
    try:
        business.activate(int(space_info["bk_biz_id"]), username)
    except Exception:  # noqa
        logger.exception(
            "[active_business] activate error: biz_id -> %s, username -> %s", space_info["bk_biz_id"], username
        )


@shared_task(ignore_result=True)
def run_init_builtin(bk_biz_id):
    if bk_biz_id and settings.ENVIRONMENT != "development":
        logger.info("[run_init_builtin] enter with bk_biz_id -> %s", bk_biz_id)
        # 创建默认内置策略
        run_build_in(int(bk_biz_id))

        # 创建k8s内置策略
        run_build_in(int(bk_biz_id), mode="k8s")

        if (
            settings.ENABLE_DEFAULT_STRATEGY
            and int(bk_biz_id) > 0
            and not ActionConfig.origin_objects.filter(bk_biz_id=bk_biz_id, is_builtin=True).exists()
        ):
            logger.warning("[run_init_builtin] home run_init_builtin_action_config: bk_biz_id -> %s", bk_biz_id)
            # 如果当前页面没有出现内置套餐，则会进行快捷套餐的初始化
            try:
                run_init_builtin_action_config.delay(bk_biz_id)
            except Exception as error:
                # 直接忽略
                logger.exception(
                    "[run_init_builtin] run_init_builtin_action_config failed: bk_biz_id -> %s, error -> %s",
                    bk_biz_id,
                    str(error),
                )
        # TODO 先关闭，后面稳定了直接打开
        # if not AlertAssignGroup.origin_objects.filter(bk_biz_id=cc_biz_id, is_builtin=True).exists():
        #     # 如果当前页面没有出现内置的规则组
        #     run_init_builtin_assign_group(cc_biz_id)
    else:
        logger.info("[run_init_builtin] skipped with bk_biz_id -> %s", bk_biz_id)


@shared_task(ignore_result=True)
def update_external_approval_status():
    """
    周期性查询外部版权限审批单据状态，更新审批结果
    """
    for record in ExternalPermissionApplyRecord.objects.filter(status="approval").exclude(approval_sn=""):
        approve_result = api.itsm.ticket_approve_result({"sn": [record.approval_sn]})[0]
        current_status = approve_result.pop("current_status", "")
        if current_status and current_status == "FINISHED":
            logger.info(f"[{approve_result['sn']}] approve_result is FINISHED, url: {approve_result['ticket_url']}")
            resource.iam.callback(approve_result)


@shared_task(ignore_result=True, queue="celery_resource")
def update_metric_list():
    """
    定时刷新指标列表结果表
    """
    from monitor.models import GlobalConfig

    now_timestamp = arrow.get(datetime.datetime.now()).timestamp
    for tenant in api.bk_login.list_tenant():
        bk_tenant_id = tenant["id"]
        last_timestamp_key = (
            f"{bk_tenant_id}_METRIC_CACHE_TASK_LAST_TIMESTAMP"
            if bk_tenant_id != DEFAULT_TENANT_ID
            else "METRIC_CACHE_TASK_LAST_TIMESTAMP"
        )

        # 获取上次执行分发任务时间戳
        metric_cache_task_last_timestamp, _ = GlobalConfig.objects.get_or_create(
            key=last_timestamp_key, defaults={"value": 0}
        )
        last_timestamp = int(metric_cache_task_last_timestamp.value)

        # 如果当前分发任务距离上次更新时间不超过周期1min，则不执行本次任务，避免短时间重复下发
        if last_timestamp and now_timestamp - last_timestamp < 60:
            continue

        # 获取当前任务轮次
        period = settings.METRIC_CACHE_TASK_PERIOD
        task_round_key = (
            f"{bk_tenant_id}_METRIC_CACHE_TASK_ROUND"
            if bk_tenant_id != DEFAULT_TENANT_ID
            else "METRIC_CACHE_TASK_ROUND"
        )
        metric_cache_task_round, is_created = GlobalConfig.objects.get_or_create(key=task_round_key)
        if is_created:
            offset = 0
        else:
            offset = int(metric_cache_task_round.value)

        # 更新任务轮次
        GlobalConfig.objects.filter(key=task_round_key).update(
            value=0 if period <= 1 or offset >= period - 1 else offset + 1
        )

        # 刷新指定租户的指标列表结果表
        _update_metric_list(bk_tenant_id, period, offset)

        # 更新此轮分发任务时间戳
        GlobalConfig.objects.filter(key=last_timestamp_key).update(value=now_timestamp)


def _update_metric_list(bk_tenant_id: str, period: int, offset: int):
    """
    刷新指定租户的指标列表结果表

    Args:
        bk_tenant_id (str): 租户ID，用于区分不同的租户环境
        period (int): 任务执行周期，以分钟为单位，用于分批执行任务
        offset (int): 当前任务轮次的偏移量，用于确定本轮处理的业务范围

    Note:
        该函数负责刷新指定租户下的指标列表结果表，包括以下几种类型：
        - 全业务类型：BASEALARM, BKMONITORLOG
        - 单业务类型：BKDATA, LOGTIMESERIES, BKMONITORALERT
        - 需要包含业务0的类型：BKMONITOR, CUSTOMEVENT, CUSTOMTIMESERIES, BKFTAALERT, BKMONITORK8S

        函数采用分批处理机制，根据period和offset参数确定本轮需要处理的业务列表，
        避免一次性处理所有业务造成的性能问题。

    Raises:
        BaseException: 当指标列表更新过程中发生异常时，会记录错误日志但不中断整体流程
    """
    from monitor_web.strategies.metric_list_cache import SOURCE_TYPE

    def update_metric(_source_type: str, bk_biz_id: int | None = None):
        try:
            SOURCE_TYPE[_source_type](bk_tenant_id=bk_tenant_id, bk_biz_id=bk_biz_id).run(delay=True)
        except BaseException as e:
            logger.exception(
                "Failed to update metric list(%s) for (%s)",
                f"{bk_tenant_id}_{bk_biz_id}_{_source_type}",
                e,
            )

    set_local_username(settings.COMMON_USERNAME)

    # 指标缓存类型: 全业务、单业务、业务0
    source_type_use_biz = ["BKDATA", "LOGTIMESERIES", "BKMONITORALERT"]
    source_type_all_biz = ["BASEALARM", "BKMONITORLOG"]
    source_type_add_biz_0 = ["BKMONITOR", "CUSTOMEVENT", "CUSTOMTIMESERIES", "BKFTAALERT", "BKMONITORK8S"]
    # 非业务空间不需要执行
    source_type_gt_0 = ["BKDATA"]
    # 不再全局周期任务重执行，引导用户通过主动刷新进行触发
    extr_source_type_gt_0 = ["LOGTIMESERIES", "BKFTAALERT", "BKMONITORALERT", "BKMONITOR"]
    # 非web请求， 允许使用 list_spaces
    businesses: list[Space] = SpaceApi.list_spaces(bk_tenant_id=bk_tenant_id)
    # 计算每轮任务更新业务数
    biz_num = math.ceil(len(businesses) / period)
    biz_count = 0

    # 记录任务开始时间
    start = time.time()
    logger.info(f"^update metric list(round {offset})")

    # 第一轮进行全业务和0业务更新
    if offset == 0:
        biz_count += 1
        for source_type in source_type_all_biz:
            update_metric(source_type)
        for source_type in source_type_add_biz_0:
            update_metric(source_type, 0)

    # 记录有容器集群的cmdb业务列表
    k8s_biz_set = set()
    for biz in businesses[offset * biz_num : (offset + 1) * biz_num]:
        biz_count += 1
        for source_type in source_type_use_biz + source_type_add_biz_0:
            # 非容器平台项目，不需要缓存容器指标：
            if not biz.space_code and source_type == "BKMONITORK8S":
                continue
            else:
                # 记录容器平台项目空间关联的业务id
                try:
                    k8s_biz: Space = SpaceApi.get_related_space(biz.space_uid, SpaceTypeEnum.BKCC.value)
                    if k8s_biz:
                        k8s_biz_set.add(k8s_biz.bk_biz_id)
                except BKAPIError:
                    pass
            # 部分环境可用禁用数据平台指标缓存
            if not settings.ENABLE_BKDATA_METRIC_CACHE and source_type == "BKDATA":
                continue
            # 数据平台指标缓存仅支持更新大于0业务
            if source_type in (source_type_gt_0 + extr_source_type_gt_0) and biz.bk_biz_id <= 0:
                continue
            update_metric(source_type, biz.bk_biz_id)

    # 关联容器平台的业务，批量跑容器指标
    for k8s_biz_id in k8s_biz_set:
        update_metric("BKMONITORK8S", k8s_biz_id)

    logger.info(f"$update metric list(round {offset}), biz count: {biz_count}, cost: {time.time() - start}")


@shared_task(queue="celery_resource")
def update_metric_list_by_biz(bk_biz_id):
    from monitor.models import ApplicationConfig
    from monitor_web.strategies.metric_list_cache import SOURCE_TYPE

    bk_tenant_id = bk_biz_id_to_bk_tenant_id(bk_biz_id)
<<<<<<< HEAD
=======
    set_local_tenant_id(bk_tenant_id=bk_tenant_id)
>>>>>>> 1fbaaf6a

    source_type_use_biz = [
        "BKDATA",
        "LOGTIMESERIES",
        "BKMONITOR",
        "CUSTOMEVENT",
        "CUSTOMTIMESERIES",
        "BKMONITORALERT",
        "BKFTAALERT",
        "BKMONITORK8S",
    ]
    source_type_gt_0 = ["BKDATA"]

    for source_type, source in list(SOURCE_TYPE.items()):
        # 部分环境可用禁用数据平台指标缓存
        if not settings.ENABLE_BKDATA_METRIC_CACHE and source_type == "BKDATA":
            continue

        try:
            if source_type in source_type_use_biz:
                if source_type in source_type_gt_0 and bk_biz_id <= 0:
                    continue
                start = time.time()
                logger.info(f"update metric list({source_type}) by biz({bk_biz_id})")
                source(bk_tenant_id=bk_tenant_id, bk_biz_id=bk_biz_id).run(delay=False)
                logger.info(f"update metric list({source_type}) succeed in {time.time() - start}")
        except BaseException as e:
            logger.exception("Failed to update metric list(%s) for (%s)", source_type, e)

    ApplicationConfig.objects.filter(cc_biz_id=bk_biz_id, key=f"{bk_biz_id}_update_metric_cache").delete()


if TYPE_CHECKING:
    from monitor_web.strategies.metric_list_cache import BaseMetricCacheManager


@shared_task(ignore_result=True)
def run_metric_manager_async(manager: "BaseMetricCacheManager"):
    """
    异步执行更新任务
    """
    set_local_tenant_id(bk_tenant_id=manager.bk_tenant_id)

    manager._run()


@shared_task(ignore_result=True)
def update_cmdb_util_info():
    """
    更新cc util的缓存数据
    :return:
    """
    CmdbUtil.refresh()


@shared_task(ignore_result=True)
def append_metric_list_cache(bk_tenant_id: str, result_table_id_list: list[str]):
    """
    追加或更新新增的采集插件标列表
    """
    from bkmonitor.models.metric_list_cache import MetricListCache
    from monitor_web.strategies.metric_list_cache import BkmonitorMetricCacheManager

    def update_or_create_metric_list_cache(metric_list):
        # 这里可以考虑 删除 + 创建逻辑
        for metric in metric_list:
            metric["metric_md5"] = count_md5(metric)
            MetricListCache.objects.update_or_create(
                bk_tenant_id=bk_tenant_id,
                metric_field=metric["metric_field"],
                result_table_id=metric["result_table_id"],
                related_id=metric.get("related_id"),
                data_type_label=metric.get("data_type_label"),
                data_source_label=metric.get("data_source_label"),
                defaults=metric,
            )

    if settings.ROLE == "api":
        # api 调用不做指标实时更新。
        return

    set_local_tenant_id(bk_tenant_id=bk_tenant_id)
    set_local_username(username=settings.COMMON_USERNAME)

    if not result_table_id_list:
        return
    one_result_table_id = result_table_id_list[0]
    db_name = one_result_table_id.split(".")[0]
    group_list = api.metadata.query_time_series_group.request.refresh(time_series_group_name=db_name)
    plugin = None
    if group_list:
        # 单指标单表模式, 指标会被打散成group list 返回
        # -> metadata.models.custom_report.time_series.TimeSeriesGroup.to_split_json
        new_metric_list = []
        if plugin is None:
            plugin_type, plugin_id = db_name.split("_", 1)
            plugin = CollectorPluginMeta.objects.filter(
                bk_tenant_id=bk_tenant_id, plugin_type=plugin_type, plugin_id=plugin_id
            ).first()
        for result in group_list:
            result["bk_biz_id"] = plugin.bk_biz_id
            create_msg = BkmonitorMetricCacheManager(bk_tenant_id=bk_tenant_id).get_plugin_ts_metric(result)
            new_metric_list.extend(list(create_msg))
        update_or_create_metric_list_cache(new_metric_list)
    else:
        for result_table_id in result_table_id_list:
            result_table_msg = api.metadata.get_result_table(table_id=result_table_id)
            data_id_info = api.metadata.get_data_id(bk_data_id=result_table_msg["bk_data_id"], with_rt_info=False)
            for k in ["source_label", "type_label"]:
                result_table_msg[k] = data_id_info[k]

            create_msg = BkmonitorMetricCacheManager(bk_tenant_id=bk_tenant_id).get_metrics_by_table(result_table_msg)
            update_or_create_metric_list_cache(create_msg)


@shared_task(ignore_result=True)
def update_failure_shield_content():
    """
    更新失效的屏蔽策略的内容信息
    """
    resource.shield.update_failure_shield_content()


@shared_task(ignore_result=True, queue="celery_resource")
def import_config(
    username,
    bk_biz_id,
    history_instance,
    collect_config_list,
    strategy_config_list,
    view_config_list,
    is_overwrite_mode=False,
):
    """
    批量导入采集配置、策略配置、视图配置
    :param username:
    :param bk_biz_id:
    :param history_instance:
    :param collect_config_list:
    :param strategy_config_list:
    :param view_config_list:
    :param is_overwrite_mode: 是否覆盖原配置
    :return:
    """
    from monitor_web.export_import.import_config import (
        import_collect,
        import_strategy,
        import_view,
    )
    from monitor_web.models import ImportDetail

    set_local_username(username=username)
    set_local_tenant_id(bk_tenant_id=bk_biz_id_to_bk_tenant_id(bk_biz_id))

    import_collect(bk_biz_id, history_instance, collect_config_list)
    import_strategy(bk_biz_id, history_instance, strategy_config_list, is_overwrite_mode)
    import_view(bk_biz_id, view_config_list, is_overwrite_mode)
    if (
        ImportDetail.objects.filter(history_id=history_instance.id, import_status=ImportDetailStatus.IMPORTING).count()
        == 0
    ):
        history_instance.status = ImportHistoryStatus.IMPORTED
        history_instance.save()


@shared_task(ignore_result=True)
def remove_file(file_path):
    """
    定时删除指定文件夹
    :param file_path:
    :return:
    """
    shutil.rmtree(file_path)
    if settings.USE_CEPH:
        default_storage.delete(file_path.replace(settings.MEDIA_ROOT, ""))


@shared_task(ignore_result=True)
def append_event_metric_list_cache(bk_biz_id: int, bk_event_group_id: int):
    """
    追加或更新新增的自定义事件入缓存表
    :param bk_biz_id: 业务ID
    :param bk_event_group_id: 自定义事件组ID
    """
    from bkmonitor.models.metric_list_cache import MetricListCache
    from monitor_web.strategies.metric_list_cache import (
        BkMonitorLogCacheManager,
        CustomEventCacheManager,
    )

    bk_tenant_id = bk_biz_id_to_bk_tenant_id(bk_biz_id)

    set_local_tenant_id(bk_tenant_id=bk_tenant_id)
    set_local_username(username=settings.COMMON_USERNAME)

    event_group_id = int(bk_event_group_id)
    event_type = CustomEventGroup.objects.get(bk_biz_id=bk_biz_id, bk_event_group_id=event_group_id).type
    if event_type == "custom_event":
        result_table_msg = api.metadata.get_event_group.request.refresh(
            bk_biz_id=bk_biz_id, event_group_id=event_group_id
        )
        create_msg = CustomEventCacheManager(bk_tenant_id=bk_tenant_id).get_metrics_by_table(result_table_msg)
        for metric_msg in create_msg:
            MetricListCache.objects.update_or_create(
                bk_tenant_id=bk_tenant_id,
                metric_field=metric_msg["metric_field"],
                result_table_id=metric_msg["result_table_id"],
                related_id=metric_msg.get("related_id", ""),
                data_type_label=metric_msg.get("data_type_label"),
                data_source_label=metric_msg.get("data_source_label"),
                defaults=metric_msg,
            )
    else:
        BkMonitorLogCacheManager(bk_tenant_id=bk_tenant_id).run()


@shared_task(ignore_result=True)
def update_uptime_check_task_status():
    """
    定时刷新 starting 状态的拨测任务
    :return:
    """
    from monitor_web.models.uptime_check import UptimeCheckTask

    for task_id in UptimeCheckTask.objects.filter(status=UptimeCheckTask.Status.STARTING).values_list("id", flat=True):
        update_task_running_status(task_id)


@shared_task(ignore_result=True, queue="celery_resource")
def update_task_running_status(task_id):
    """
    异步查询拨测任务启动状态，更新拨测任务列表中的运行状态
    """
    set_local_username(settings.COMMON_USERNAME)
    resource.uptime_check.update_task_running_status(task_id)


def get_aiops_access_func(algorithm: str) -> Callable:
    algo_clss = AlgorithmModel.AlgorithmChoices
    return {
        algo_clss.MultivariateAnomalyDetection: access_aiops_multivariate_anomaly_detection_by_bk_biz_id,
        algo_clss.HostAnomalyDetection: access_host_anomaly_detect_by_strategy_id,
    }.get(algorithm, access_aiops_by_strategy_id)


@shared_task(ignore_result=True, queue="celery_resource")
def polling_aiops_strategy_status(flow_id: int, task_id: int, base_labels: dict, query_config: QueryConfig):
    # 查询并设置租户id
    strategy = StrategyModel.objects.get(id=query_config.strategy_id)
    bk_biz_id = strategy.bk_biz_id
    bk_tenant_id = bk_biz_id_to_bk_tenant_id(bk_biz_id)
    set_local_tenant_id(bk_tenant_id=bk_tenant_id)

    deploy_data = api.bkdata.get_dataflow_deploy_data(flow_id=flow_id)
    deploy_task_data = {item["id"]: item for item in deploy_data}
    current_deploy_data = deploy_task_data.get(task_id, deploy_data[0])

    if current_deploy_data["status"] == "success":
        # 如果任务启动流程已经完成且成功，则认为任务正常启动（内部失败需要在巡检任务通过其他指标检测到）
        report_aiops_access_metrics(base_labels, AccessStatus.SUCCESS)
        query_config.intelligent_detect["status"] = AccessStatus.SUCCESS
        query_config.intelligent_detect["message"] = "create dataflow success"
        query_config.save()
    elif current_deploy_data["status"] == "failure":
        # 如果任务启动流程已经完成且成功，则任务任务启动失败，记录失败，继续重试，直到重试次数超过最大重试
        flow_msg = ", ".join(
            map(lambda item: item["message"], filter(lambda log: log["level"] == "ERROR", current_deploy_data["logs"]))
        )
        retries = query_config.intelligent_detect.get("retries", 0)
        retries += 1
        err_msg = "create intelligent detect by strategy_id({}) failed: {}, retrying: {}/{}".format(
            base_labels["strategy_id"],
            flow_msg,
            retries,
            AIOPS_ACCESS_MAX_RETRIES,
        )

        # 重试启动任务
        if retries <= AIOPS_ACCESS_MAX_RETRIES:
            dataflow = DataFlow(flow_id)
            result = dataflow.start_or_restart_flow(is_start=False)
            query_config.intelligent_detect["status"] = AccessStatus.RUNNING
            query_config.intelligent_detect["retries"] = retries
            query_config.intelligent_detect["message"] = err_msg
            query_config.save()
            polling_aiops_strategy_status.apply_async(
                args=(flow_id, result["task_id"], base_labels, query_config),
                countdown=AIOPS_ACCESS_STATUS_POLLING_INTERVAL,
            )
        else:
            query_config.intelligent_detect["status"] = AccessStatus.FAILED
            query_config.save()

        report_aiops_access_metrics(base_labels, AccessStatus.FAILED, err_msg, AccessErrorType.START_FLOW)
    else:
        # 如果任务启动流程还在执行中，则下一个周期再继续检
        polling_aiops_strategy_status.apply_async(
            args=(flow_id, task_id, base_labels, query_config), countdown=AIOPS_ACCESS_STATUS_POLLING_INTERVAL
        )


def report_aiops_access_metrics(base_labels: dict, result: str, exception: str = "", exc_type: str = ""):
    labels = copy.deepcopy(base_labels)
    labels.update({"result": result, "exception": exception, "exc_type": exc_type})
    metrics.AIOPS_ACCESS_TASK_COUNT.labels(**labels).inc()
    metrics.report_all()


@shared_task(ignore_result=True, queue="celery_resource")
def access_aiops_by_strategy_id(strategy_id):
    """
    根据策略ID接入智能检测算法
    """
    from bkmonitor.data_source.handler import DataQueryHandler
    from bkmonitor.models import (
        AlgorithmModel,
        ItemModel,
        QueryConfigModel,
        StrategyModel,
    )

    # 1. 根据策略ID获取智能检测算法(AIOPS)配置，如果没有配置则直接返回
    strategy = StrategyModel.objects.get(id=strategy_id, is_enabled=True)
    item = ItemModel.objects.filter(strategy_id=strategy_id).first()
    if not item:
        logger.info("strategy_id({}) does not config item, skipped", strategy_id)
        return

    detect_algorithm = AlgorithmModel.objects.filter(
        strategy_id=strategy_id,
        item_id=item.pk,
        type__in=AlgorithmModel.AIOPS_ALGORITHMS,
    ).first()
    if not detect_algorithm:
        logger.info("strategy_id({}) does not config intelligent detect, skipped", strategy_id)
        return

    # 设置租户id
    set_local_tenant_id(bk_tenant_id=bk_biz_id_to_bk_tenant_id(strategy.bk_biz_id))

    # 2. 获取方案id和方案参数，后续构建数据流需要
    # 若方案id不存在，则直接返回
    plan_id = detect_algorithm.config.get("plan_id")

    # 如果方案配置已经迁移，且还需要走bkbase的方式接入，则需要从迁移后的配置中拿到原来的方案ID
    if settings.IS_MIGRATE_AIOPS_STRATEGY:
        algorithm_choice = AlgorithmChoiceConfig.objects.filter(id=plan_id).first()
        if algorithm_choice and algorithm_choice.config.get("bkbase_plan_id"):
            plan_id = algorithm_choice.config["bkbase_plan_id"]

    if not plan_id:
        logger.info("strategy_id({}) intelligent detect plan_id not exist, skipped", strategy_id)
        return
    plan_args = detect_algorithm.config.get("args")

    # 3. 获取查询配置，并更新算法接入状态为"已创建"
    rt_query_config = QueryConfig.from_models(
        list(QueryConfigModel.objects.filter(strategy_id=strategy_id, item_id=item.pk))
    )[0]
    rt_query_config.intelligent_detect["status"] = AccessStatus.CREATED
    rt_query_config.save()

    # 4. 根据数据来源处理数据接入和结果表ID的转换
    base_labels = {
        "bk_biz_id": strategy.bk_biz_id,
        "strategy_id": strategy_id,
        "algorithm": detect_algorithm.type,
        "data_source_label": rt_query_config.data_source_label,
        "data_type_label": rt_query_config.data_type_label,
        "metric_id": rt_query_config.metric_id,
        "task_id": rt_query_config.intelligent_detect.get("task_id", ""),
        "retries": rt_query_config.intelligent_detect.get("retries", 0),
    }
    if rt_query_config.data_source_label == DataSourceLabel.BK_MONITOR_COLLECTOR:
        # 4.1 如果数据来源是监控采集器，数据需要接入到计算平台
        # 并将结果表ID转换为计算平台可识别的形式
        try:
            # 4.1.1 数据成功接入到计算平台
            api.metadata.access_bk_data_by_result_table(table_id=rt_query_config.result_table_id, is_access_now=True)
        except Exception as e:  # noqa
            # 4.1.2 接入失败，抛出异常，记录错误信息，并更新算法接入状态为"失败"
            err_msg = f"access to bkdata failed: result_table_id: {rt_query_config.result_table_id} err_msg: {e}"
            rt_query_config.intelligent_detect["status"] = AccessStatus.FAILED
            rt_query_config.intelligent_detect["message"] = err_msg
            rt_query_config.save()
            report_aiops_access_metrics(base_labels, AccessStatus.FAILED, err_msg, AccessErrorType.ACCESS_DATAID)
            raise Exception(err_msg)
        else:
            logger.info(f"access({rt_query_config.result_table_id}) to bkdata success.")
        rt_scope = {"bk_biz_id": str(strategy.bk_biz_id)}
        bk_data_result_table_id = to_bk_data_rt_id(rt_query_config.result_table_id, settings.BK_DATA_RAW_TABLE_SUFFIX)
    elif rt_query_config.data_source_label == DataSourceLabel.BK_DATA:
        # 4.2 如果数据来源是计算平台，数据不需要再接入，结果表ID也不用再转换
        rt_scope = {}
        bk_data_result_table_id = rt_query_config.result_table_id
    else:
        # 4.3 目前数据来源仅支持监控采集器和计算平台，若是其他数据来源则更新算法接入状态为"失败"并记录错误信息，且抛出异常
        err_msg = (
            "time series data of other platforms does not support intelligent anomaly detection algorithms, "
            "pending development"
        )
        rt_query_config.intelligent_detect["status"] = AccessStatus.FAILED
        rt_query_config.intelligent_detect["message"] = err_msg
        rt_query_config.save()
        report_aiops_access_metrics(base_labels, AccessStatus.FAILED, err_msg, AccessErrorType.METRIC_NOT_SUPPORT)
        raise Exception(err_msg)

    # 5. 数据正常接入计算平台后，更新算法接入状态为"运行中"
    rt_query_config.intelligent_detect["status"] = AccessStatus.RUNNING
    rt_query_config.save()

    # 6. 构建和启动智能检测数据流
    # 6.1 构建实时计算节点的sql，用于构建数据流
    metric_field = rt_query_config.metric_field
    value_fields = [f"`{f}`" for f in rt_query_config.agg_dimension[:]]
    group_by_fields = []
    for field in rt_query_config.agg_dimension:
        if field.upper() in FLINK_KEY_WORDS:
            group_by_fields.append(f"`{field}`")
            continue
        group_by_fields.append(field)
    value_fields.append(
        "{method}(`{field}`) as `{field}`".format(**dict(field=metric_field, method=rt_query_config.agg_method))
    )
    sql, params = (
        DataQueryHandler(rt_query_config.data_source_label, rt_query_config.data_type_label)
        .table(bk_data_result_table_id)
        .filter(**rt_scope)
        .group_by(*group_by_fields)
        .agg_condition(rt_query_config.agg_condition)
        .values(*value_fields)
        .query.sql_with_params()
    )
    params = params[:-1]
    strategy_sql = sql_format_params(sql=sql, params=params)

    # 6.2 设置聚合维度和条件，用于构建数据流
    agg_dimension = copy.deepcopy(rt_query_config.agg_dimension)
    agg_condition = []
    agg_method = "SUM" if rt_query_config.agg_method == "COUNT" else rt_query_config.agg_method
    if detect_algorithm.type == AlgorithmModel.AlgorithmChoices.AbnormalCluster:
        group = detect_algorithm.config.get("group", list())
        plan_args["$cluster"] = ",".join(list(set(agg_dimension) - set(group)))
        agg_dimension = group
        agg_condition.append({"key": "is_anomaly", "method": "eq", "value": [1]})
        agg_method = "COUNT"
    try:
        # 6.3 创建并启动智能检测数据流
        detect_data_flow = StrategyIntelligentModelDetectTask(
            strategy_id=strategy.id,
            rt_id=bk_data_result_table_id,
            metric_field=rt_query_config.metric_field,
            agg_interval=rt_query_config.agg_interval,
            agg_dimensions=agg_dimension,
            strategy_sql=strategy_sql,
            scene_id=get_scene_id_by_algorithm(detect_algorithm.type),
            plan_id=plan_id,
            plan_args=plan_args,
        )
        detect_data_flow.create_flow()
        result = detect_data_flow.start_flow(consuming_mode=ConsumingMode.Current)
        output_table_name = detect_data_flow.output_table_name

        # 6.4 异步轮训接入任务的状态，如果没有操作重启和启动flow，则不需要轮训任务状态
        if result.get("task_id"):
            polling_aiops_strategy_status.apply_async(
                args=(
                    detect_data_flow.data_flow.flow_id,
                    result["task_id"],
                    base_labels,
                    rt_query_config,
                ),
                countdown=AIOPS_ACCESS_STATUS_POLLING_INTERVAL,
            )
    except BaseException as e:  # noqa
        # 6.5 若创建并启动智能检测数据流过程中出现异常，则尝试再次接入智能检测算法
        retries = rt_query_config.intelligent_detect.get("retries", 0)
        if retries < AIOPS_ACCESS_MAX_RETRIES:
            # 6.5.1 重试次数小于最大重试次数，则继续尝试接入智能检测算法，
            # 并更新算法接入状态为"运行中"，且记录重试次数和错误信息
            retries += 1
            err_msg = f"create intelligent detect by strategy_id({strategy.id}) failed: {e}, retrying: {retries}/{AIOPS_ACCESS_MAX_RETRIES}"
            logger.exception(err_msg)
            access_aiops_by_strategy_id.apply_async(args=(strategy_id,), countdown=AIOPS_ACCESS_RETRY_INTERVAL)
            rt_query_config.intelligent_detect["status"] = AccessStatus.RUNNING
            rt_query_config.intelligent_detect["retries"] = retries
            rt_query_config.intelligent_detect["message"] = err_msg
            rt_query_config.save()
            report_aiops_access_metrics(base_labels, AccessStatus.FAILED, err_msg, AccessErrorType.CREATE_FLOW)
        else:
            # 6.5.2 超过最大重试次数后直接失败，更新算法接入状态为"失败"并记录错误信息，且发邮件通知相关人员
            err_msg = f"create intelligent detect by strategy_id({strategy.id}) failed: {e}"
            logger.exception(err_msg)
            rt_query_config.intelligent_detect["status"] = AccessStatus.FAILED
            rt_query_config.intelligent_detect["message"] = err_msg
            rt_query_config.save()
            report_aiops_access_metrics(base_labels, AccessStatus.FAILED, err_msg, AccessErrorType.CREATE_FLOW)

        # 6.5.3 无论是否重试，均直接退出
        return

    # 根据 visual_type 不同，查询不同的字段
    if detect_algorithm.config.get("visual_type") == VisualType.BOUNDARY:
        extend_fields = ["is_anomaly", "lower_bound", "upper_bound", "extra_info"]
    elif detect_algorithm.config.get("visual_type") == VisualType.SCORE:
        extend_fields = ["is_anomaly", "anomaly_score", "extra_info"]
    elif detect_algorithm.config.get("visual_type") == VisualType.FORECASTING:
        extend_fields = ["predict", "lower_bound", "upper_bound"]
    elif detect_algorithm.type == AlgorithmModel.AlgorithmChoices.AbnormalCluster:
        extend_fields = ["cluster"]
    else:
        extend_fields = ["is_anomaly", "extra_info"]

    # 7. 如果智能检测数据流成功创建并启动，更新算法接入状态为"成功"
    # 将配置好的模型生成的rt_id放到extend_fields中，前端会根据这张表来查询数据
    rt_query_config.intelligent_detect.update(
        {
            "data_flow_id": detect_data_flow.data_flow.flow_id,
            "data_source_label": DataSourceLabel.BK_DATA,
            "data_type_label": DataTypeLabel.TIME_SERIES,
            "result_table_id": output_table_name,
            "metric_field": "value",
            "extend_fields": {"values": extend_fields},
            "agg_condition": agg_condition,
            "agg_dimension": agg_dimension,
            "plan_id": plan_id,
            "agg_method": agg_method,
        }
    )
    # 如果是保存后的第一次接入，则清空接入message内容
    if rt_query_config.intelligent_detect.get("retries", 0) == 0:
        rt_query_config.intelligent_detect["message"] = ""
    rt_query_config.save()


@shared_task(ignore_result=True)
def access_pending_aiops_strategy():
    """
    找到状态为 PENDING 的 AIOps 策略，并尝试接入
    适用于通过 kernel API 创建的策略，由于缺少异步 Worker 未能及时触发接入的场景
    """
    from bkmonitor.models import AlgorithmModel, QueryConfigModel, StrategyModel

    # 找出接入状态为PENDING的策略
    query_configs = set(
        QueryConfigModel.objects.filter(config__intelligent_detect__status=AccessStatus.PENDING).values_list(
            "strategy_id", flat=True
        )
    )

    for algorithm_type in AlgorithmModel.AIOPS_ALGORITHMS:
        # 找出包含智能算法的策略
        algorithms = set(AlgorithmModel.objects.filter(type=algorithm_type).values_list("strategy_id", flat=True))
        access_func = get_aiops_access_func(algorithm_type)

        # 两者做交集
        strategy_ids = algorithms & query_configs

        # 过滤出启用的策略
        enabled_strategy_ids = set(
            StrategyModel.objects.filter(id__in=strategy_ids, is_enabled=True).values_list("id", flat=True)
        )

        for strategy_id in enabled_strategy_ids:
            access_func.delay(strategy_id)

        logger.info(
            "[access_pending_aiops_strategy] send %d strategies: %s", len(enabled_strategy_ids), enabled_strategy_ids
        )


@shared_task(ignore_result=True)
def maintain_aiops_strategies():
    """
    aiops的状态维护
    增加：
        - 新建dataflow
    删除：
        - 延时删除dataflow
    修改：
        - 如果表未变更，只修改部分查询条件等，则直接更新dataflow
        - 如果表发生了切换，那么需要重建dataflow(停用已有的dataflow，新建一个)

    注意：
    这里没有发多个任务运行，是因为同时操作多个任务，计算平台会出错
    后续策略配置多了后，需要拆解这里的任务
    """
    if not settings.IS_ACCESS_BK_DATA:
        return

    maintainer = AIOpsStrategyMaintainer(get_aiops_access_func)
    maintainer.check_strategies_valid()


@shared_task(ignore_result=True)
def update_report_receivers():
    """
    更新订阅报表接收组人员
    """
    from bkmonitor.models import ReportItems
    from monitor_web.report.resources import ReportCreateOrUpdateResource

    report_items = ReportItems.objects.all()
    for report_item in report_items:
        set_local_tenant_id(bk_tenant_id=report_item.bk_tenant_id)
        receivers = ReportCreateOrUpdateResource().fetch_group_members(report_item.receivers, "receiver")
        # 补充用户被添加进来的时间
        for receiver in receivers:
            if "create_time" not in receiver:
                receiver["create_time"] = datetime.datetime.now().strftime("%Y-%m-%dT%H:%M:%S")
        report_item.receivers = receivers
        report_item.save()


@shared_task(ignore_result=True)
def refresh_dashboard_strategy_snapshot():
    """
    刷新仪表盘策略快照
    """
    stategies = Strategy.from_models(StrategyModel.objects.filter(type=StrategyModel.StrategyType.Dashboard))

    for strategy in stategies:
        query_config = strategy.items[0].query_configs[0]
        try:
            query_config.snapshot_config = strategy._get_dashboard_panel_query_config(query_config)
        except ValidationError:
            continue
        query_config.save()


@shared_task(ignore_result=True)
def collect_metric(collect):
    """
    异步执行采集任务
    """
    duration = 0
    try:
        from bkmonitor.utils.request import set_request_username

        set_request_username(settings.COMMON_USERNAME)
        start_time = time.time()
        collect.collect()
        end_time = time.time()
        duration = end_time - start_time
        logger.info(
            "[collect_metric_data] Collection task execution success; Collector: %s; Cost: %.6f",
            collect.__class__.__name__,
            duration,
        )
    except BaseException as error:
        logger.exception(
            "[collect_metric_data] Collection task execution failed; Collector: %s; Error: %s",
            collect.__class__.__name__,
            error,
        )
    finally:
        if duration > 100:
            logger.warning(
                "[collect_metric_data] Collection task slow log found; Collector: %s; Cost: %.6f",
                collect.__class__.__name__,
                duration,
            )


@shared_task(ignore_result=True)
def update_statistics_data():
    """
    定时更新运营指标数据
    """
    from monitor_web.statistics.v2.factory import INSTALLED_COLLECTORS

    for collector in INSTALLED_COLLECTORS:
        collect_metric.apply_async(args=(collector(),))


def get_multivariate_anomaly_strategy(bk_biz_id, scene_id):
    """
    获取多指标异常策略
    """
    from bkmonitor.models import AlgorithmModel, StrategyModel

    strategy_objs = StrategyModel.objects.filter(bk_biz_id=bk_biz_id)
    strategy_ids = [s.pk for s in strategy_objs]
    return AlgorithmModel.objects.filter(
        strategy_id__in=strategy_ids,
        type=AlgorithmModel.AlgorithmChoices.MultivariateAnomalyDetection,
        config__contains={"scene_id": scene_id},
    )


def parse_scene_metrics(plan_args):
    """
    解析host场景的指标数据
    """
    from monitor_web.aiops.host_monitor.resources import query_metric_info

    metric_list_str = plan_args["$metric_list"] if "$metric_list" in plan_args else ""
    # 格式化metric label
    metric_list = metric_list_str.replace("__", ".").split(",")
    metrics_info = query_metric_info(metric_list)
    # 转化数据格式
    return [
        {
            "metric_id": get_metric_id(
                data_source_label=metric.data_source_label,
                data_type_label=metric.data_type_label,
                result_table_id=metric.result_table_id,
                metric_field=metric.metric_field,
            ),
            "name": _(metric.metric_field_name),
            "unit": metric.unit,
            "metric_name": metric.bkmonitor_metric_fullname,
            "metric": model_to_dict(metric),
        }
        for metric in metrics_info
    ]


@shared_task(ignore_result=True)
def access_aiops_multivariate_anomaly_detection_by_bk_biz_id(bk_biz_id, need_access_scenes):
    """
    根据业务ID创建多指标异常检测flow
    @param bk_biz_id: 业务ID
    @param need_access_scenes: 需要接入的场景
    @return:
    """

    from bkmonitor.aiops.utils import AiSetting
    from bkmonitor.data_source.handler import DataQueryHandler

    # 设置业务租户ID
    set_local_tenant_id(bk_biz_id_to_bk_tenant_id(bk_biz_id))

    # 查询该业务是否配置有ai设置
    ai_setting = AiSetting(bk_biz_id=bk_biz_id)

    multivariate_anomaly_detection = ai_setting.multivariate_anomaly_detection
    # 查询该业务下的每个场景是否开启多指标异常检测
    for scene in need_access_scenes:
        scene_config = getattr(multivariate_anomaly_detection, scene)
        if not scene_config.is_enabled:
            continue

        # 如果没有对应场景的dataclass则跳过
        scene_params_dataclass = MULTIVARIATE_ANOMALY_DETECTION_SCENE_PARAMS_MAP.get(scene, None)
        if not scene_params_dataclass:
            continue

        intelligent_detect = scene_config.intelligent_detect

        intelligent_detect["status"] = AccessStatus.RUNNING
        ai_setting.save(multivariate_anomaly_detection=multivariate_anomaly_detection.to_dict())

        # 刷新策略中的算法指标配置
        algorithm_objs = get_multivariate_anomaly_strategy(bk_biz_id, scene)
        metrics_config = parse_scene_metrics(scene_config.plan_args)
        # 批了更新config
        for obj in algorithm_objs:
            obj_config = obj.config
            obj_config["metrics"] = metrics_config
            # 验证数据格式是否正确，避免格式没有同步
            serializer = MultivariateAnomalyDetectionSerializer(data=obj_config)
            serializer.is_valid(raise_exception=True)
            obj.config = serializer.validated_data
            obj.save()

        # 获取对应场景的参数开始构建flow
        scene_params = scene_params_dataclass()

        # 构建实时计算节点的sql
        sql_build_params = scene_params.sql_build_params
        agg_condition = sql_build_params["agg_condition"]

        sql, params = (
            DataQueryHandler(sql_build_params["data_source_label"], sql_build_params["data_type_label"])
            .table(sql_build_params["result_table_id"])
            .filter(**{"bk_biz_id": str(bk_biz_id)})
            .agg_condition(agg_condition)
            .values(*sql_build_params["value_fields"])
            .query.sql_with_params()
        )
        params = params[:-1]
        scene_sql = sql_format_params(sql=sql, params=params)

        # flow创建
        try:
            business_host_flow = MultivariateAnomalyIntelligentModelDetectTask(
                access_bk_biz_id=bk_biz_id,
                bk_biz_id=settings.BK_DATA_BK_BIZ_ID,
                scene_name=scene,
                rt_id=sql_build_params["result_table_id"],
                metric_field=MULTIVARIATE_ANOMALY_DETECTION_SCENE_INPUT_FIELD,
                agg_dimensions=scene_params.agg_dimensions,
                strategy_sql=scene_sql,
                scene_id=settings.BK_DATA_SCENE_ID_MULTIVARIATE_ANOMALY_DETECTION,
                plan_id=scene_config.default_plan_id,
                plan_args=scene_config.plan_args,
            )
            business_host_flow.create_flow()
            business_host_flow.start_flow(consuming_mode=ConsumingMode.Current)
            output_table_name = business_host_flow.output_table_name

            intelligent_detect = {
                "data_flow_id": business_host_flow.data_flow.flow_id,
                "data_source_label": DataSourceLabel.BK_DATA,
                "data_type_label": DataTypeLabel.TIME_SERIES,
                "result_table_id": output_table_name,
                "metric_field": "metrics_json",
                "extend_fields": {},
                "agg_condition": agg_condition,
                "agg_dimension": scene_params.agg_dimensions,
                "plan_id": scene_config.default_plan_id,
                "agg_method": "",
                "status": AccessStatus.SUCCESS,
                "message": "create dataflow success",
            }

            scene_config.intelligent_detect = intelligent_detect
            ai_setting.save(multivariate_anomaly_detection=multivariate_anomaly_detection.to_dict())
        except BaseException as e:  # noqa
            err_msg = f"create intelligent detect by bk_biz_id({bk_biz_id}), scene({scene}) failed: {e}"
            intelligent_detect["status"] = AccessStatus.FAILED
            intelligent_detect["message"] = err_msg
            ai_setting.save(multivariate_anomaly_detection=multivariate_anomaly_detection.to_dict())
            logger.exception(err_msg)
            params = {
                "receiver__username": settings.BK_DATA_PROJECT_MAINTAINER,
                "title": _("{} {}创建异常检测").format(bk_biz_id, scene),
                "content": traceback.format_exc().replace("\n", "<br>"),
                "is_content_base64": True,
            }
            try:
                api.cmsi.send_mail(**params)
            except BaseException:  # noqa
                logger.exception(f"send.mail({settings.BK_DATA_PROJECT_MAINTAINER}) failed, content:({params})")
            return


@shared_task(ignore_result=True)
def stop_aiops_multivariate_anomaly_detection_flow(access_bk_biz_id, need_stop_scenes):
    """
    停止对应业务ai设置下的场景
    @param access_bk_biz_id:
    @param need_stop_scenes: 需要关闭的场景列表
    @return:
    """
    for need_stop_scene in need_stop_scenes:
        flow_name = MultivariateAnomalyIntelligentModelDetectTask.build_flow_name(
            access_bk_biz_id, SCENE_NAME_MAPPING[need_stop_scene]
        )
        try:
            data_flow = DataFlow.from_bkdata_by_flow_name(flow_name)
            if data_flow.flow_info.get("status") == DataFlow.Status.Running:
                data_flow.stop()
        except DataFlowNotExists:
            logger.exception(f"biz({access_bk_biz_id}) need close scene({need_stop_scene}) flow {flow_name} not exists")
            continue


@shared_task(ignore_result=True)
def access_biz_metric_recommend_flow(access_bk_biz_id):
    """接入业务指标推荐flow

    :param access_bk_biz_id: 待接入的业务id
    """
    from bkmonitor.aiops.utils import AiSetting

    set_local_tenant_id(bk_tenant_id=bk_biz_id_to_bk_tenant_id(access_bk_biz_id))

    # 查询该业务是否配置有ai设置
    ai_setting = AiSetting(bk_biz_id=access_bk_biz_id)
    metric_recommend = ai_setting.metric_recommend

    # 构建flow
    try:
        metric_recommend_task = MetricRecommendTask(
            access_bk_biz_id=access_bk_biz_id,
            scene_id=get_scene_id_by_algorithm(METRIC_RECOMMENDATION_SCENE_NAME),
            plan_id=get_plan_id_by_algorithm(METRIC_RECOMMENDATION_SCENE_NAME),
        )

        metric_recommend_task.create_flow()
        metric_recommend_task.start_flow(consuming_mode=ConsumingMode.Current)
        metric_recommend.is_enabled = True
        metric_recommend.result_table_id = metric_recommend_task.node_list[-1].output_table_name
        ai_setting.save()
        # 此处记得从继续启动
    except Exception as e:  # noqa
        err_msg = f"create metric recommend by bk_biz_id({access_bk_biz_id}) failed: {e}"
        logger.exception(err_msg)


@shared_task(ignore_result=True, queue="celery_resource")
def access_host_anomaly_detect_by_strategy_id(strategy_id: str):
    from bkmonitor.data_source.handler import DataQueryHandler
    from bkmonitor.models import (
        AlgorithmModel,
        ItemModel,
        QueryConfigModel,
        StrategyModel,
    )
    from constants.aiops import SceneSet

    # 1. 根据策略ID获取主机异常检测算法配置，如果没有配置则直接返回
    strategy = StrategyModel.objects.get(id=strategy_id, is_enabled=True)
    item = ItemModel.objects.filter(strategy_id=strategy_id).first()
    if not item:
        logger.info(f"strategy_id({strategy_id}) does not config item, skipped")
        return

    detect_algorithm = AlgorithmModel.objects.filter(
        strategy_id=strategy_id,
        item_id=item.pk,
        type=AlgorithmModel.AlgorithmChoices.HostAnomalyDetection,
    ).first()
    if not detect_algorithm:
        logger.info("strategy_id({}) does not config host anomaly detect, skipped", strategy_id)
        return

    set_local_tenant_id(bk_biz_id_to_bk_tenant_id(strategy.bk_biz_id))

    # 2. 获取查询配置，并更新算法接入状态为"已创建"
    rt_query_config = QueryConfig.from_models(
        list(QueryConfigModel.objects.filter(strategy_id=strategy_id, item_id=item.pk))
    )[0]
    rt_query_config.intelligent_detect["status"] = AccessStatus.RUNNING
    rt_query_config.save()

    # 3. 构建和启动主机异常检测数据流
    base_labels = {
        "bk_biz_id": strategy.bk_biz_id,
        "strategy_id": strategy_id,
        "algorithm": detect_algorithm.type,
        "data_source_label": rt_query_config.data_source_label,
        "data_type_label": rt_query_config.data_type_label,
        "metric_id": rt_query_config.metric_id,
        "task_id": rt_query_config.intelligent_detect.get("task_id", ""),
        "retries": rt_query_config.intelligent_detect.get("retries", 0),
    }
    plan_args = {
        "$metric_list": ",".join(
            ["__".join(item["metric_name"].split(".")) for item in detect_algorithm.config.get("metrics")]
        ),
        "$sensitivity": detect_algorithm.config.get("sensitivity", 50),
        "$alert_levels": ",".join(map(lambda x: str(x), sorted(detect_algorithm.config.get("levels", [])))),
    }
    scene_id = get_scene_id_by_algorithm(detect_algorithm.type)
    plan_id = get_plan_id_by_algorithm(detect_algorithm.type)
    try:
        # 3.1 获取对应场景的参数用于构建数据流
        scene_params_dataclass = MULTIVARIATE_ANOMALY_DETECTION_SCENE_PARAMS_MAP.get(SceneSet.HOST, None)
        scene_params = scene_params_dataclass()

        # 3.2 构建实时计算节点的sql
        sql_build_params = scene_params.sql_build_params
        agg_condition = sql_build_params["agg_condition"]
        sql, params = (
            DataQueryHandler(sql_build_params["data_source_label"], sql_build_params["data_type_label"])
            .table(sql_build_params["result_table_id"])
            .filter(**{"bk_biz_id": str(strategy.bk_biz_id)})
            .agg_condition(agg_condition)
            .values(*sql_build_params["value_fields"])
            .query.sql_with_params()
        )
        params = params[:-1]
        scene_sql = sql_format_params(sql=sql, params=params)

        # 3.3 创建并启动主机异常检测数据流
        detect_data_flow = HostAnomalyIntelligentDetectTask(
            strategy_id=strategy.pk,
            access_bk_biz_id=strategy.bk_biz_id,
            rt_id=sql_build_params["result_table_id"],
            strategy_sql=scene_sql,
            scene_id=scene_id,
            plan_id=plan_id,
            metric_field=rt_query_config.metric_field,
            agg_dimensions=scene_params.agg_dimensions,
            plan_args=plan_args,
        )
        detect_data_flow.create_flow()
        result = detect_data_flow.start_flow(consuming_mode=ConsumingMode.Current)
        output_table_name = detect_data_flow.output_table_name

        # 3.4 异步轮训接入任务的状态，如果没有操作重启或者启动，则不需要轮训操作状态
        if result.get("task_id"):
            polling_aiops_strategy_status.apply_async(
                args=(
                    detect_data_flow.data_flow.flow_id,
                    result["task_id"],
                    base_labels,
                    rt_query_config,
                ),
                countdown=AIOPS_ACCESS_STATUS_POLLING_INTERVAL,
            )

    except BaseException as e:  # noqa
        # 3.5 若创建并启动主机异常检测数据流过程中出现异常，则尝试再次接入主机异常检测算法
        retries = rt_query_config.intelligent_detect.get("retries", 0)
        if retries < AIOPS_ACCESS_MAX_RETRIES:
            # 3.5.1 重试次数小于最大重试次数，则继续尝试接入主机异常检测算法，
            # 并更新算法接入状态为"运行中"，且记录重试次数和错误信息
            retries += 1
            err_msg = f"create intelligent detect by strategy_id({strategy.id}) failed: {e}, retrying: {retries}/{AIOPS_ACCESS_MAX_RETRIES}"
            logger.exception(err_msg)
            access_host_anomaly_detect_by_strategy_id.apply_async(
                args=(strategy_id,), countdown=AIOPS_ACCESS_RETRY_INTERVAL
            )
            rt_query_config.intelligent_detect["status"] = AccessStatus.RUNNING
            rt_query_config.intelligent_detect["retries"] = retries
            rt_query_config.intelligent_detect["message"] = err_msg
            rt_query_config.save()
            report_aiops_access_metrics(base_labels, AccessStatus.FAILED, err_msg, AccessErrorType.CREATE_FLOW)
        else:
            # 3.5.2 超过最大重试次数后直接失败，更新算法接入状态为"失败"并记录错误信息，且发邮件通知相关人员
            err_msg = f"create intelligent detect by strategy_id({strategy.id}) failed: {e}"
            logger.exception(err_msg)
            rt_query_config.intelligent_detect["status"] = AccessStatus.FAILED
            rt_query_config.intelligent_detect["message"] = err_msg
            rt_query_config.save()
            report_aiops_access_metrics(base_labels, AccessStatus.FAILED, err_msg, AccessErrorType.CREATE_FLOW)

        # 3.5.3 无论是否重试，均直接退出
        return

    # 4. 如果主机异常检测数据流成功创建并启动，更新算法接入状态为"成功"
    # 将配置好的模型生成的rt_id放到extend_fields中，前端会根据这张表来查询数据
    rt_query_config.metric_id = get_metric_id(
        data_source_label=DataSourceLabel.BK_DATA,
        data_type_label=DataTypeLabel.TIME_SERIES,
        result_table_id=output_table_name,
        metric_field="is_anomaly",
    )
    rt_query_config.intelligent_detect.update(
        {
            "data_flow_id": detect_data_flow.data_flow.flow_id,
            "data_source_label": DataSourceLabel.BK_DATA,
            "data_type_label": DataTypeLabel.TIME_SERIES,
            "result_table_id": output_table_name,
            "metric_field": "is_anomaly",
            "extend_fields": {"values": ["anomaly_sort", "extra_info"]},
            "agg_condition": [],
            "agg_dimension": scene_params.agg_dimensions,
            "plan_id": plan_id,
            "agg_method": "",
        }
    )
    # 如果是保存后的第一次接入，则清空接入message内容
    if rt_query_config.intelligent_detect.get("retries", 0) == 0:
        rt_query_config.intelligent_detect["message"] = ""
    rt_query_config.save()


@shared_task(ignore_result=True, queue="celery_resource")
def clean_bkrepo_temp_file():
    """
    清理bkrepo临时文件
    """
    if not os.getenv("USE_BKREPO"):
        return

    from bkstorages.backends.bkrepo import BKGenericRepoClient

    client = BKGenericRepoClient(
        bucket=settings.BKREPO_BUCKET,
        project=settings.BKREPO_PROJECT,
        username=settings.BKREPO_USERNAME,
        password=settings.BKREPO_PASSWORD,
        endpoint_url=settings.BKREPO_ENDPOINT_URL,
    )

    clean_paths = ["as_code/export/", "as_code/", "render/image/dashboard/"]
    for clean_path in clean_paths:
        filenames = set(client.list_dir(clean_path)[1])
        logger.info(f"cleaning bkrepo temp files, path: {clean_path}, file count: {len(filenames)}")
        for filename in filenames:
            filepath = f"{clean_path}{filename}"
            last_modified = None
            try:
                # 获取文件的最后修改时间
                meta = client.get_file_metadata(filepath)
                last_modified = meta.get("Last-Modified")
                if not last_modified:
                    continue
                last_modified = last_modified.split(",")[-1].strip()
                last_modified = arrow.get(last_modified, "DD MMM YYYY HH:mm:ss")

                # 删除超过一天的文件
                if (arrow.now() - last_modified).days < 1:
                    continue

                client.delete_file(filepath)
            except ParserError:
                logger.error(
                    f"Failed to parse last modified time, filepath: {filepath}, last_modified: {last_modified}"
                )
            except RequestError:
                pass


@shared_task(ignore_result=True)
def update_metric_json_from_ts_group():
    """
    对开启了自动发现的插件指标进行保存
    """

    def update_metric(collector_plugin):
        plugin_data_info = PluginDataAccessor(collector_plugin.current_version, get_global_user())
        # 查询TSGroup
        group_list = api.metadata.query_time_series_group(
            time_series_group_name=plugin_data_info.db_name, label=plugin_data_info.label
        )

        # 仅对有数据做处理
        if len(group_list) == 0:
            return
        collector_plugin.reserved_dimension_list = [
            field_name for field_name, _ in PLUGIN_REVERSED_DIMENSION + plugin_data_info.dms_field
        ]
        collector_plugin.update_metric_json_from_ts_group(group_list)

    # 排除掉plugin_id为"snmp_v1"，"snmp_v2c"，"snmp_v3"]的插件数据
    queryset = CollectorPluginMeta.objects.exclude(plugin_id__in=["snmp_v1", "snmp_v2c", "snmp_v3"])

    with ThreadPoolExecutor(max_workers=10) as executor:
        for collector_plugin in queryset:
            # 如果未开启黑名单或没有超过刷新周期（默认五分钟），直接返回
            if (
                not collector_plugin.current_version.info.enable_field_blacklist
                or not collector_plugin.should_refresh_metric_json(timeout=5 * 60)
            ):
                continue
            executor.submit(update_metric, collector_plugin)


@celery_receiver(task_postrun)
def task_postrun_handler(sender=None, headers=None, body=None, **kwargs):
    # 清理celery任务的线程变量
    from bkmonitor.utils.local import local

    local.clear()


@shared_task(ignore_result=True)
def update_target_detail(bk_biz_id=None, strategies_ids=None):
    """
    对启用了缓存的业务ID，更新监控目标详情缓存
    """
    if bk_biz_id is None and strategies_ids is None:
        # 总任务，定时任务发起
        for bk_biz_id in settings.ENABLED_TARGET_CACHE_BK_BIZ_IDS:
            update_target_detail.delay(bk_biz_id=bk_biz_id)
        return

    filter_conditions = {"bk_biz_id": bk_biz_id}
    if strategies_ids is not None:
        filter_conditions["id__in"] = strategies_ids

    # 参数指定bk_biz_id
    strategy_ids = StrategyModel.objects.filter(**filter_conditions).values_list("id", flat=True)
    items = ItemModel.objects.filter(strategy_id__in=strategy_ids).only("strategy_id", "target")
    resource.strategies.get_target_detail_with_cache.set_mapping(
        {item.strategy_id: (bk_biz_id, item.target) for item in items}
    )
    for item in items:
        try:
            resource.strategies.get_target_detail_with_cache.request.refresh({"strategy_id": item.strategy_id})
        except Exception as e:
            logger.exception(f"[update_target_detail] failed for strategy({item.strategy_id}): {e}")
        logger.info(f"[update_target_detail] strategy({item.strategy_id}) done")


@shared_task(ignore_result=True, queue="celery_resource")
def migrate_all_panels_task(bk_biz_id, org_id):
    """将业务下旧版 panels 迁移到新版本"""

    from bk_dataview.models import Dashboard
    from monitor.models.models import ApplicationConfig

    dashboard_uids = list(Dashboard.objects.filter(org_id=org_id, is_folder=False).values_list("uid", flat=True))
    result = {"success_total": 0, "failed_total": 0, "details": [], "dashboard_errors": []}

    for dashboard_uid in dashboard_uids:
        try:
            migrate_info = resource.grafana.migrate_old_panels({"bk_biz_id": bk_biz_id, "dashboard_uid": dashboard_uid})
            if migrate_info.get("result"):
                dashboard_result = migrate_info.get("data", {})
                result["success_total"] += dashboard_result.get("success_total", 0)
                result["failed_total"] += dashboard_result.get("failed_total", 0)
                if dashboard_result:
                    dashboard_result.update({"dashboard_uid": dashboard_uid})
                    result["details"].append(dashboard_result)
            else:
                result["dashboard_errors"].append(
                    {"dashboard_uid": dashboard_uid, "error_message": migrate_info.get("message")}
                )
        except Exception as exc_info:  # noqa
            result["dashboard_errors"].append({"dashboard_uid": dashboard_uid, "error_message": exc_info})

        ApplicationConfig.objects.update_or_create(
            cc_biz_id=bk_biz_id, key=f"{bk_biz_id}_migrate_all_panels", defaults={"value": result}
        )<|MERGE_RESOLUTION|>--- conflicted
+++ resolved
@@ -322,10 +322,7 @@
     from monitor_web.strategies.metric_list_cache import SOURCE_TYPE
 
     bk_tenant_id = bk_biz_id_to_bk_tenant_id(bk_biz_id)
-<<<<<<< HEAD
-=======
     set_local_tenant_id(bk_tenant_id=bk_tenant_id)
->>>>>>> 1fbaaf6a
 
     source_type_use_biz = [
         "BKDATA",
