# -*- coding: utf-8 -*-
from collections import defaultdict
from datetime import datetime, timedelta

import pytz
from rest_framework import serializers
from rest_framework.exceptions import ValidationError

from bkmonitor.action.duty_manage import DutyRuleManager
from bkmonitor.action.serializers import (
    DutyPlanSlz,
    DutyRuleDetailSlz,
    PreviewSerializer,
)
from bkmonitor.models import DutyRule, DutyRuleSnap
from bkmonitor.utils import time_tools
from common.log import logger
from constants.action import BKCHAT_TRIGGER_TYPE_MAPPING
from core.drf_resource import Resource, api


class GetBkchatGroupResource(Resource):
    """
    获取对应业务下的bkchat告警组列表
    """

    class RequestSerializer(serializers.Serializer):
        bk_biz_id = serializers.IntegerField(required=True, label="业务ID")

    def perform_request(self, validated_request_data):
        """
        返回示例：
        """
        groups = api.bkchat.get_notice_group_detail(biz_id=validated_request_data["bk_biz_id"])
        for group in groups:
            notice_way = BKCHAT_TRIGGER_TYPE_MAPPING.get(group['trigger_type'], group['trigger_type'])
            group["id"] = f"{notice_way}|{group['id']}"
            group["name"] = f"{group['name']}({group['trigger_name']})"
        return groups


class DutyPlanUserTranslaterResource(Resource):
    def __init__(self, context=None):
        self.all_group_users = defaultdict(dict)
        self.user_list = {}
        super(DutyPlanUserTranslaterResource, self).__init__(context)

    def get_all_plan_users(self, duty_plans):
        """
        转换用户组的显示名称
        """
        all_members = []
        for duty_plan in duty_plans:
            all_members.extend([user["id"] for user in duty_plan["users"] if user["type"] == "user"])
        try:
            self.user_list = {
                user["username"]: user["display_name"]
                for user in api.bk_login.get_all_user(
                    page_size=500, fields="username,display_name", exact_lookups=",".join(set(all_members))
                )["results"]
            }
        except Exception as error:
            logger.info("query list users error %s" % str(error))

        self.all_group_users = DutyPlanSlz.get_all_recievers()

    def translate_user_display(self, duty_plan):
        """对轮值用户进行翻译"""
        return DutyPlanSlz.translate_user_display(duty_plan["users"], self.all_group_users, self.user_list)


class PreviewUserGroupPlanResource(DutyPlanUserTranslaterResource):
    """
    预览某个组的排班情况
    """

    def validate_request_data(self, request_data):
        """
        校验请求数据
        """
        request_data["resource_type"] = "user_group"
        preview_slz = PreviewSerializer(data=request_data)
        preview_slz.is_valid(raise_exception=True)
        request_data = preview_slz.validated_data
        user_group = request_data.pop("instance", None)
        if request_data["source_type"] == PreviewSerializer.SourceType.DB:
            # 如果从DB获取配置，通过DB获取信息
            duty_rule_ids = user_group.duty_rules
        else:
            duty_rule_ids = request_data["config"]["duty_rules"]
        if not duty_rule_ids:
            raise ValidationError(detail="duty_rules is empty")
        duty_rules = DutyRuleDetailSlz(instance=DutyRule.objects.filter(id__in=duty_rule_ids), many=True).data
        request_data["duty_rules"] = duty_rules
        request_data["duty_rule_ids"] = duty_rule_ids
        request_data["user_group"] = user_group
        return request_data

    def perform_request(self, validated_request_data):
        """
        预览逻辑实现
        """
        # 告警组的预览生成，需要包含已有的未有的
        if not validated_request_data.get("begin_time"):
            # 如果没有带begin_time， 直接用当前时间
            begin_datetime = datetime.now(tz=pytz.timezone(validated_request_data["timezone"]))
            begin_time = time_tools.datetime2str(begin_datetime)
        else:
            begin_time = validated_request_data["begin_time"]
            begin_datetime = time_tools.str2datetime(begin_time)
        end_time = time_tools.datetime2str(begin_datetime + timedelta(days=validated_request_data["days"]))
        user_group = validated_request_data["user_group"]
        duty_plans = defaultdict(list)
        origin_duty_plans = user_group.duty_plans if user_group else []
        for duty_rule in validated_request_data["duty_rules"]:
            # step1 找到当前规则的最后一次plan_time
            effective_time = begin_time
            if not user_group:
                # 如果不是通过内部保存内容预览，直接生成
                duty_manager = DutyRuleManager(
                    duty_rule=duty_rule,
                    begin_time=effective_time,
                    end_time=end_time,
                )
                duty_plans[duty_rule["id"]] = duty_manager.get_duty_plan()
                continue
            if DutyRuleSnap.objects.filter(
                next_plan_time__gte=end_time, user_group_id=user_group.id, duty_rule_id=duty_rule["id"]
            ).exists():
                # 如果当前规则已经排到了结束时间，忽略
                continue
            # 找到最近一个排班过的
            latest_snap = (
                DutyRuleSnap.objects.filter(
                    next_plan_time__lt=end_time, user_group_id=user_group.id, duty_rule_id=duty_rule["id"]
                )
                .order_by("next_plan_time")
                .first()
            )
            last_user_index = 0
            if latest_snap:
                # 如果最后一个存在，则开始生效时间为最后一次的排班时间，生成这段时间内的即可
                # 如果存在，则需要使用snap已有的快照生成，因为快照里存了上下文信息
                effective_time = latest_snap.next_plan_time
                duty_rule = latest_snap.rule_snap
                last_user_index = latest_snap.next_user_index

            duty_manager = DutyRuleManager(
                duty_rule=duty_rule, begin_time=effective_time, end_time=end_time, last_user_index=last_user_index
            )
            duty_plans[duty_rule["id"]] = duty_manager.get_duty_plan()

        for duty_plan in origin_duty_plans:
            duty_plans[duty_plan.duty_rule_id].append(
                {
                    "users": duty_plan.users,
                    "id": duty_plan.id,
                    "user_index": duty_plan.user_index,
                    "order": duty_plan.order,
                    "work_times": duty_plan.work_times,
                }
            )
        all_duty_plans = []
        for _, plans in duty_plans.items():
            all_duty_plans.extend(plans)
        self.get_all_plan_users(all_duty_plans)
        response_plans = []
<<<<<<< HEAD
        for rule in validated_request_data["duty_rule_ids"]:
            rule_duty_plans = duty_plans.get(rule["id"], [])
            for duty_plan in rule_duty_plans:
                duty_plan["users"] = self.translate_user_display(duty_plan)
            response_plans.append({"rule_id": rule["id"], "duty_plans": rule_duty_plans})
=======
        for rule_id in validated_request_data["duty_rule_ids"]:
            rule_duty_plans = duty_plans.get(rule_id, [])
            for duty_plan in rule_duty_plans:
                duty_plan["users"] = self.translate_user_display(duty_plan)
            response_plans.append({"rule_id": rule_id, "duty_plans": rule_duty_plans})
>>>>>>> 6f41be6b
        return response_plans


class PreviewDutyRulePlanResource(DutyPlanUserTranslaterResource):
    """
    预览轮值排班计划
    """

    def validate_request_data(self, preview_data):
        """
        校验请求数据
        """
        preview_slz = PreviewSerializer(data=preview_data)
        preview_slz.is_valid(raise_exception=True)
        preview_data = preview_slz.validated_data
        duty_rule = preview_data.pop("instance", None)
        if preview_data["source_type"] == PreviewSerializer.SourceType.DB:
            # 如果预览内置对应的规则，直接返回DB数据
            validated_data = DutyRuleDetailSlz(instance=duty_rule).data
        else:
            preview_data["config"]["bk_biz_id"] = preview_data["bk_biz_id"]
            request_slz = DutyRuleDetailSlz(data=preview_data["config"])
            request_slz.is_valid(raise_exception=True)
            validated_data = request_slz.validated_data
        validated_data["timezone"] = preview_data["timezone"]
        validated_data["days"] = preview_data["days"]
        validated_data["begin_time"] = preview_data["begin_time"] or validated_data["effective_time"]

        return validated_data

    def perform_request(self, validated_request_data):
        duty_manager = DutyRuleManager(
            duty_rule=validated_request_data,
            begin_time=validated_request_data["begin_time"],
            days=validated_request_data["days"],
        )
        duty_plans = duty_manager.get_duty_plan()
        self.get_all_plan_users(duty_plans)
        for duty_plan in duty_plans:
            duty_plan["users"] = self.translate_user_display(duty_plan)
        return duty_plans<|MERGE_RESOLUTION|>--- conflicted
+++ resolved
@@ -165,19 +165,11 @@
             all_duty_plans.extend(plans)
         self.get_all_plan_users(all_duty_plans)
         response_plans = []
-<<<<<<< HEAD
-        for rule in validated_request_data["duty_rule_ids"]:
-            rule_duty_plans = duty_plans.get(rule["id"], [])
-            for duty_plan in rule_duty_plans:
-                duty_plan["users"] = self.translate_user_display(duty_plan)
-            response_plans.append({"rule_id": rule["id"], "duty_plans": rule_duty_plans})
-=======
         for rule_id in validated_request_data["duty_rule_ids"]:
             rule_duty_plans = duty_plans.get(rule_id, [])
             for duty_plan in rule_duty_plans:
                 duty_plan["users"] = self.translate_user_display(duty_plan)
             response_plans.append({"rule_id": rule_id, "duty_plans": rule_duty_plans})
->>>>>>> 6f41be6b
         return response_plans
 
 
