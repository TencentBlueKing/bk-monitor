--- conflicted
+++ resolved
@@ -1127,32 +1127,9 @@
                 }
               ]
             }
-<<<<<<< HEAD
           },
           "yAxisIndex": 0
         },
-=======
-          }
-        }
-      ],
-      "options": {
-        "time_series": {
-          "type": "bar"
-        }
-      }
-    },
-    {
-      "id": 3,
-      "title": "耗时",
-      "gridPos": {
-        "x": 16,
-        "y": 0,
-        "w": 8,
-        "h": 6
-      },
-      "type": "graph",
-      "targets": [
->>>>>>> d84ead77
         {
           "data_type": "time_series",
           "api": "apm_metric.dynamicUnifyQuery",
@@ -1289,7 +1266,7 @@
     },
     {
       "id": 3,
-      "title": "响应耗时",
+      "title": "耗时",
       "gridPos": {
         "x": 16,
         "y": 0,
