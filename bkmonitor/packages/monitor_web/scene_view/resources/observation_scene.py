--- conflicted
+++ resolved
@@ -167,13 +167,9 @@
         # 日志关键字无数据判断
         if plugin.plugin_type == PluginType.LOG or plugin.plugin_type == PluginType.SNMP_TRAP:
             event_group_name = "{}_{}".format(plugin.plugin_type, plugin.plugin_id)
-<<<<<<< HEAD
-            group_info = CustomEventGroup.objects.filter(bk_biz_id=bk_biz_id, name=event_group_name).first()
-=======
             group_info = CustomEventGroup.objects.filter(
                 type=EVENT_TYPE.KEYWORDS, bk_biz_id=bk_biz_id, name=event_group_name
             ).first()
->>>>>>> cb34e414
 
             if not group_info:
                 return False
@@ -383,11 +379,7 @@
 
         event_group_name__info_map: Dict[str, Dict[str, Any]] = {}
         for event_group_info in CustomEventGroup.objects.filter(
-<<<<<<< HEAD
-            bk_biz_id=bk_biz_id, name__in=id__event_group_name_map.values()
-=======
             type=EVENT_TYPE.KEYWORDS, bk_biz_id=bk_biz_id, name__in=id__event_group_name_map.values()
->>>>>>> cb34e414
         ).values("name", "table_id"):
             event_group_name__info_map[event_group_info["name"]] = event_group_info
 
