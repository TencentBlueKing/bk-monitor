--- conflicted
+++ resolved
@@ -565,10 +565,7 @@
         dimensions = serializers.DictField(label="维度值", allow_null=True)
         value = serializers.FloatField(label="当前值", allow_null=True)
         percentage = serializers.FloatField(label="占比", allow_null=True)
-<<<<<<< HEAD
-=======
         unit = serializers.CharField(label="单位", allow_blank=True)
->>>>>>> 61572422
 
         class CompareValueSerializer(serializers.Serializer):
             value = serializers.FloatField(label="对比值", allow_null=True)
