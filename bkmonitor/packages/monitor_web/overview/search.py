--- conflicted
+++ resolved
@@ -427,15 +427,9 @@
                     {
                         "bk_biz_id": cluster.bk_biz_id,
                         "bk_biz_name": cls._get_biz_name(cluster.bk_biz_id),
-<<<<<<< HEAD
-                        "cluster_name": cluster.name,
-                        "bcs_cluster_id": cluster.bcs_cluster_id,
-                        "url": f"/?bizId={cluster.bk_biz_id}#/k8s?cluster={cluster.bcs_cluster_id}",
-=======
                         "name": cluster.name,
                         "cluster_name": cluster.name,
                         "bcs_cluster_id": cluster.bcs_cluster_id,
->>>>>>> ff09f445
                     }
                 )
 
