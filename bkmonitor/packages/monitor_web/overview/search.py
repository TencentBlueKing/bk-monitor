--- conflicted
+++ resolved
@@ -399,11 +399,7 @@
         if not ips:
             return
 
-<<<<<<< HEAD
-        result = api.cmdb.get_host_without_biz_v2(bk_tenant_id=get_request_tenant_id(), ips=ips)
-=======
         result = api.cmdb.get_host_without_biz_v2(bk_tenant_id=bk_tenant_id, ips=ips)
->>>>>>> 957c9c18
         hosts: list[dict] = result["hosts"]
 
         items = []
