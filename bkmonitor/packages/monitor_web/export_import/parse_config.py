--- conflicted
+++ resolved
@@ -118,15 +118,6 @@
         """获取 meta.yaml 的路径"""
         meta_path = ""
         for file_path in self.plugin_configs.keys():
-<<<<<<< HEAD
-            if (
-                str(file_path).split("/")[0] == plugin_id
-                and file_path.parent.name == "info"
-                and file_path.name == "meta.yaml"
-            ):
-                meta_path = file_path
-                break
-=======
             try:
                 if (
                     Path(file_path).parts[1] == plugin_id
@@ -137,24 +128,14 @@
                     break
             except IndexError:
                 continue
->>>>>>> c72669ac
         return meta_path
 
     def parse_plugin_msg(self, plugin_id):
         meta_path = self.get_meta_path(plugin_id)
 
         if not meta_path:
-<<<<<<< HEAD
-            return {
-                "file_status": ImportDetailStatus.FAILED,
-                "name": self.file_content.get("name"),
-                "config": self.file_content,
-                "error_msg": _("关联插件信息不完整"),
-            }
-=======
             return {"error_msg": _("关联插件信息不完整,缺少'meta.yaml'文件路径")}
 
->>>>>>> c72669ac
         try:
             meta_content = self.plugin_configs[meta_path]
             meta_dict = yaml.load(meta_content, Loader=yaml.FullLoader)
