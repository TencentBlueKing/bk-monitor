--- conflicted
+++ resolved
@@ -23,12 +23,9 @@
 from monitor_web.export_import.constant import ImportDetailStatus
 from monitor_web.models import CollectConfigMeta, CollectorPluginMeta, Signature
 from monitor_web.plugin.manager import PluginManagerFactory
-<<<<<<< HEAD
-=======
 
 
 logger = logging.getLogger("monitor_web")
->>>>>>> 3a172143
 
 
 class BaseParse:
@@ -173,20 +170,12 @@
 
             tmp_version = import_manager.get_tmp_version(info_path=info_path)
             return {"tmp_version": tmp_version}
-<<<<<<< HEAD
-        except Exception:
-=======
         except Exception as e:
->>>>>>> 3a172143
             return {
                 "file_status": ImportDetailStatus.FAILED,
                 "name": self.file_content.get("name"),
                 "config": self.file_content,
-<<<<<<< HEAD
-                "error_msg": _("关联插件信息解析失败"),
-=======
                 "error_msg": _("关联插件信息解析失败: {e}".format(e=e)),
->>>>>>> 3a172143
             }
 
     def get_filename_list(self, plugin_id: str) -> list[Path]:
