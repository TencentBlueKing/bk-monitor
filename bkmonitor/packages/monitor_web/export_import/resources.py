--- conflicted
+++ resolved
@@ -727,7 +727,6 @@
                     # 日志关键字类导入不存储插件信息，在创建时需要新建（它是虚拟插件）
                     pass
             else:
-                pass
                 ImportParse.objects.create(
                     name=parse_result["name"],
                     label=parse_result["collect_config"].get("label", ""),
@@ -783,20 +782,16 @@
                 file_id=self.file_id,
             )
 
-<<<<<<< HEAD
-    def parse_package(self, file_list: dict[str, bytes]):
-=======
     def parse_package(self, file_path_content_map: dict[Path, bytes]):
->>>>>>> c72669ac
         # 区分成四个配置目录
         # 并且去掉最外层配置类型的文件夹
         collect_configs: dict[Path, dict] = {}
         plugin_configs: dict[Path, bytes] = {}
         strategy_configs: dict[Path, dict] = {}
         view_configs: dict[Path, dict] = {}
-        for file_name, content in file_list.items():
-            config_directory_name, file_path = file_name.split("/", 1)
-            file_path = Path(file_path)
+        for file_path, content in file_path_content_map.items():
+            config_directory_name = Path(file_path).parts[0]
+            file_path = Path(Path(file_path).relative_to(config_directory_name))
 
             # 过滤 dotfiles
             if file_path.name.startswith("."):
@@ -828,9 +823,6 @@
         self.parse_strategy_config(strategy_configs)
         self.parse_view_config(view_configs)
 
-<<<<<<< HEAD
-    def parse_package_without_decompress(self, file: FieldFile) -> None:
-=======
     @classmethod
     def _process_plugin_config_path(cls, file_path: str | Path) -> Path:
         """
@@ -861,44 +853,20 @@
 
     @classmethod
     def parse_package_without_decompress(cls, file: FieldFile) -> dict[Path, bytes]:
->>>>>>> c72669ac
         """
         针对zip 和tar相关的压缩包进行处理
         """
         from monitor_web.plugin.resources import PluginImportResource
 
-<<<<<<< HEAD
-        # 解压到内存中，获取文件的路径已经对应的内容
-        file_list: dict[str, bytes] = {}
-        if file.name.endswith(".zip"):
-            with zipfile.ZipFile(file.file, "r") as package_file:
-                for file_info in package_file.infolist():
-                    with package_file.open(file_info) as f:
-                        file_list[file_info.filename] = f.read()
-        else:
-            with tarfile.open(fileobj=file.file) as package_file:
-                for member in package_file.getmembers():
-                    # 取代 tarfile.extractall 的 filter="data"
-                    if not member.isreg():
-                        continue
-                    with package_file.extractfile(member) as f:
-                        file_list[member.name] = f.read()
-
-        # 校验包目录结构
-        if not any(
-            list([x in list(set(filepath.split("/")[0] for filepath in file_list.keys())) for x in DIRECTORY_LIST])
-        ):
-=======
         file_path_content_map = PluginImportResource().parse_package_without_decompress(file)
 
         # 校验包目录结构
         top_level_directories = {Path(filepath).parts[0] for filepath in file_path_content_map.keys()}
 
         if not top_level_directories.intersection(DIRECTORY_LIST):
->>>>>>> c72669ac
             raise UploadPackageError({"msg": _("导入包目录结构不对")})
 
-        return file_list
+        return file_path_content_map
 
     def handle_return_data(self, model_obj):
         if model_obj.type == ConfigType.VIEW:
@@ -941,13 +909,8 @@
 
             if self.file_id not in upload_file_ids:
                 file = self.file_manager.file_obj.file_data
-<<<<<<< HEAD
-                file_list: dict[str, str] = self.parse_package_without_decompress(file)
-                self.parse_package(file_list)
-=======
                 file_path_content_map: dict[Path, bytes] = self.parse_package_without_decompress(file)
                 self.parse_package(file_path_content_map)
->>>>>>> c72669ac
 
             config_list = list(map(self.handle_return_data, ImportParse.objects.filter(file_id=self.file_id)))
             return {
