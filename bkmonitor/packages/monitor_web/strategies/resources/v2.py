--- conflicted
+++ resolved
@@ -8,7 +8,7 @@
 from collections import defaultdict
 from functools import reduce
 from itertools import chain, product, zip_longest
-from typing import Any, Callable, Dict, List, Optional, Tuple, Set
+from typing import Any, Callable, Dict, List, Optional, Set, Tuple
 
 import arrow
 from django.conf import settings
@@ -222,14 +222,14 @@
                     data_sources.append((category["data_source_label"], category["data_type_label"]))
                     break
             if not data_sources:
-                filter_strategy_ids_set.intersection_update(set([]))
+                filter_strategy_ids_set.intersection_update(set())
             else:
                 data_source_strategy_ids = (
                     QueryConfigModel.objects.filter(
                         reduce(
                             lambda x, y: x | y, [Q(data_source_label=ds, data_type_label=dt) for ds, dt in data_sources]
                         ),
-                        strategy_id__in=filter_strategy_ids_set
+                        strategy_id__in=filter_strategy_ids_set,
                     )
                     .values_list("strategy_id", flat=True)
                     .distinct()
@@ -272,8 +272,7 @@
         if filter_dict["algorithm_type"]:
             algorithm_strategy_ids = (
                 AlgorithmModel.objects.filter(
-                    type__in=filter_dict["algorithm_type"],
-                    strategy_id__in=filter_strategy_ids_set
+                    type__in=filter_dict["algorithm_type"], strategy_id__in=filter_strategy_ids_set
                 )
                 .values_list("strategy_id", flat=True)
                 .distinct()
@@ -286,8 +285,7 @@
         if filter_dict["invalid_type"]:
             algorithm_strategy_ids = (
                 StrategyModel.objects.filter(
-                    invalid_type__in=filter_dict["invalid_type"],
-                    id__in=filter_strategy_ids_set
+                    invalid_type__in=filter_dict["invalid_type"], id__in=filter_strategy_ids_set
                 )
                 .values_list("id", flat=True)
                 .distinct()
@@ -296,7 +294,7 @@
 
     @classmethod
     def filter_strategy_ids_by_event_group(
-            cls, filter_dict: dict, filter_strategy_ids_set: set, bk_biz_id: Optional[str] = None
+        cls, filter_dict: dict, filter_strategy_ids_set: set, bk_biz_id: Optional[str] = None
     ):
         """过滤自定义事件组ID"""
         if filter_dict["custom_event_group_id"] or filter_dict["bk_event_group_id"]:
@@ -388,8 +386,7 @@
         if filter_dict["metric_id"]:
             metric_strategy_ids = set(
                 QueryConfigModel.objects.filter(
-                    metric_id__in=filter_dict["metric_id"],
-                    strategy_id__in=filter_strategy_ids_set
+                    metric_id__in=filter_dict["metric_id"], strategy_id__in=filter_strategy_ids_set
                 )
                 .values_list("strategy_id", flat=True)
                 .distinct()
@@ -402,8 +399,7 @@
         if filter_dict["uptime_check_task_id"]:
             filter_dict["uptime_check_task_id"] = [str(task_id) for task_id in filter_dict["uptime_check_task_id"]]
             uptime_check_query_configs = QueryConfigModel.objects.filter(
-                metric_id__startswith="bk_monitor.uptimecheck.",
-                strategy_id__in=filter_strategy_ids_set
+                metric_id__startswith="bk_monitor.uptimecheck.", strategy_id__in=filter_strategy_ids_set
             )
 
             uptime_check_strategy_ids = set()
@@ -426,8 +422,7 @@
         """过滤告警级别"""
         if filter_dict["level"]:
             level_strategy_ids = DetectModel.objects.filter(
-                strategy_id__in=filter_strategy_ids_set,
-                level__in=filter_dict["level"]
+                strategy_id__in=filter_strategy_ids_set, level__in=filter_dict["level"]
             ).values_list('strategy_id', flat=True)
             filter_strategy_ids_set.intersection_update(set(level_strategy_ids))
 
@@ -496,8 +491,7 @@
             (cls.filter_strategy_ids_by_plugin_id, (filter_dict, filter_strategy_ids_set, bk_biz_id)),
             (cls.filter_strategy_ids_by_metric_id, (filter_dict, filter_strategy_ids_set)),
             (cls.filter_strategy_ids_by_uct_id, (filter_dict, filter_strategy_ids_set)),
-            (cls.filter_strategy_ids_by_level, (filter_dict, filter_strategy_ids_set))
-
+            (cls.filter_strategy_ids_by_level, (filter_dict, filter_strategy_ids_set)),
         ]
         for filter_method, args in filter_methods:
             filter_method(*args)
@@ -527,8 +521,7 @@
                     result_table_id_strategy_ids.extend(
                         list(
                             QueryConfigModel.objects.filter(
-                                config__result_table_id=query,
-                                strategy_id__in=filter_strategy_ids_set
+                                config__result_table_id=query, strategy_id__in=filter_strategy_ids_set
                             )
                             .values_list("strategy_id", flat=True)
                             .distinct()
@@ -1031,16 +1024,10 @@
                 data_source_label=query_config["data_source_label"],
                 data_type_label=query_config["data_type_label"],
             )
-<<<<<<< HEAD
-            algorithms = strategy["items"][0]["algorithms"][0]
-            strategy["add_allowed"] = (target != DataTarget.NONE_TARGET) or (
-                algorithms["type"] == AlgorithmModel.AlgorithmChoices.MultivariateAnomalyDetection
-=======
             algorithms = strategy["items"][0]["algorithms"]
             algorithm = algorithms[0] if algorithms else {}
             strategy["add_allowed"] = (target != DataTarget.NONE_TARGET) or (
                 algorithm.get("type") == AlgorithmModel.AlgorithmChoices.MultivariateAnomalyDetection
->>>>>>> b282a772
             )
 
     def perform_request(self, params):
