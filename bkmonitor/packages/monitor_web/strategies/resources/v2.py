# -*- coding: utf-8 -*-
import logging
import operator
import re
import time
import typing
from collections import defaultdict
from functools import reduce
from itertools import chain, product, zip_longest
from typing import Any, Callable, Dict, List, Optional, Tuple

import arrow
from django.conf import settings
from django.db.models import Count, Q, QuerySet
from django.utils.translation import ugettext_lazy as _
from rest_framework import serializers
from rest_framework.exceptions import ValidationError

from api.cmdb.define import Host, Module, Set, TopoTree
from bkmonitor.action.utils import get_strategy_user_group_dict
from bkmonitor.aiops.utils import AiSetting
from bkmonitor.commons.tools import is_ipv6_biz
from bkmonitor.data_source import Functions, UnifyQuery, load_data_source
from bkmonitor.dataflow.constant import (
    AI_SETTING_ALGORITHMS,
    AccessStatus,
    get_scene_id_by_algorithm,
)
from bkmonitor.dataflow.flow import DataFlow
from bkmonitor.documents import AlertDocument
from bkmonitor.models import (
    ActionConfig,
    ActionSignal,
    AlgorithmModel,
    DetectModel,
    ItemModel,
    MetricListCache,
    QueryConfigModel,
    StrategyActionConfigRelation,
    StrategyLabel,
    StrategyModel,
    UserGroup,
)
from bkmonitor.strategy.new_strategy import (
    ActionRelation,
    Algorithm,
    NoticeRelation,
    QueryConfig,
    Strategy,
    get_metric_id,
    parse_metric_id,
)
from bkmonitor.utils.request import get_source_app
from bkmonitor.utils.time_format import duration_string, parse_duration
from constants.alert import EventStatus
from constants.cmdb import TargetNodeType, TargetObjectType
from constants.common import SourceApp
from constants.data_source import DATA_CATEGORY, DataSourceLabel, DataTypeLabel
from constants.strategy import SPLIT_DIMENSIONS, DataTarget, TargetFieldType
from core.drf_resource import api, resource
from core.drf_resource.base import Resource
from core.errors.bkmonitor.data_source import CmdbLevelValidateError
from core.errors.strategy import StrategyNameExist
from monitor.models import ApplicationConfig
from monitor_web.models import (
    CollectorPluginMeta,
    CustomEventGroup,
    CustomTSTable,
    DataTargetMapping,
)
from monitor_web.shield.utils import ShieldDetectManager
from monitor_web.strategies.constant import (
    DEFAULT_TRIGGER_CONFIG_MAP,
    GLOBAL_TRIGGER_CONFIG,
)
from monitor_web.strategies.serializers import handle_target
from monitor_web.tasks import update_metric_list_by_biz

logger = logging.getLogger(__name__)


class GetStrategyListV2Resource(Resource):
    """
    获取策略列表
    """

    class RequestSerializer(serializers.Serializer):
        bk_biz_id = serializers.IntegerField(required=True, label="业务ID")
        scenario = serializers.CharField(required=False, label="监控场景")
        conditions = serializers.ListField(required=False, child=serializers.DictField(), default=[], label="条件")
        page = serializers.IntegerField(required=False, default=1, label="页数")
        page_size = serializers.IntegerField(required=False, default=10, label="每页数量")
        with_user_group = serializers.BooleanField(default=False, label="是否补充告警组信息")
        with_user_group_detail = serializers.BooleanField(required=False, default=False, label="补充告警组详细信息")

    @classmethod
    def filter_by_ip(cls, ips: List[Dict], strategies: QuerySet, bk_biz_id: int = None) -> QuerySet:
        """
        查询监控范围包含ip的策略
        """
        # 全业务过滤暂不处理
        if bk_biz_id is None:
            return strategies

        # 根据场景和数据源过滤出有监控目标的策略
        strategy_ids = [
            s.id
            for s in strategies.filter(
                scenario__in=["os", "host_process", "service_module", "component", "service_process"]
            )
        ]

        strategy_ids = (
            QueryConfigModel.objects.filter(
                strategy_id__in=strategy_ids,
                data_source_label=DataSourceLabel.BK_MONITOR_COLLECTOR,
            )
            .values_list("strategy_id", flat=True)
            .distinct()
        )

        # 查询Item信息
        items = ItemModel.objects.filter(strategy_id__in=strategy_ids)

        # 查询主机和拓扑树信息，构造拓扑链
        hosts: List[Host] = api.cmdb.get_host_by_ip(bk_biz_id=bk_biz_id, ips=ips)
        topo_tree: TopoTree = api.cmdb.get_topo_tree(bk_biz_id=bk_biz_id)
        topo_link = topo_tree.convert_to_topo_link()

        ips = set()
        topo_nodes: typing.Set[Tuple[str, int]] = set()
        bk_module_ids = set()
        bk_set_ids = set()

        # 构造ip集合和节点集合
        for host in hosts:
            bk_module_ids.update(host.bk_module_ids)
            bk_set_ids.update(host.bk_set_ids)
            ips.add((host.ip, host.bk_cloud_id))

            for bk_module_id in host.bk_module_ids:
                for topo_node in topo_link.get(f"module|{bk_module_id}", []):
                    topo_nodes.add((topo_node.bk_obj_id, topo_node.bk_inst_id))

        # 根据主机集群ID查询集群模板
        if bk_set_ids:
            sets: List[Set] = api.cmdb.get_set(bk_biz_id=bk_biz_id, bk_set_ids=bk_set_ids)
            for _set in sets:
                topo_nodes.add(("SET_TEMPLATE", _set.set_template_id))

        # 根据主机模块ID查询服务模板
        if bk_module_ids:
            modules: List[Module] = api.cmdb.get_module(bk_biz_id=bk_biz_id, bk_module_ids=bk_module_ids)
            for module in modules:
                topo_nodes.add(("SERVICE_TEMPLATE", module.service_template_id))

        ip_strategy_ids = set()
        for item in items:
            # 如果没有监控目标，则监控全部主机
            if not item.target or not item.target[0]:
                ip_strategy_ids.add(item.strategy_id)
                continue

            target = item.target[0][0]
            # 通过节点或主机集合是否有交集判断该策略是否监控这些IP
            if target["field"] in ["ip", "bk_target_ip"]:
                target_ips = {
                    (
                        host.get("bk_target_ip") or host["ip"],
                        int(host.get("bk_target_cloud_id") or host.get("bk_cloud_id", 0)),
                    )
                    for host in target["value"]
                }
                if target_ips & ips:
                    ip_strategy_ids.add(item.strategy_id)

            elif target["field"].endswith("topo_node"):
                nodes = {(node["bk_obj_id"], node["bk_inst_id"]) for node in target["value"]}
                if nodes & topo_nodes:
                    ip_strategy_ids.add(item.strategy_id)

        return strategies.filter(id__in=ip_strategy_ids)

    @classmethod
    def filter_strategy_ids_by_id(cls, filter_dict: dict, filter_strategy_ids_set: set):
        """过滤策略ID"""
        if filter_dict["id"]:
            ids = set()
            for _id in filter_dict["id"]:
                try:
                    ids.add(int(_id.strip()))
                except (ValueError, TypeError):
                    # 无效的过滤条件，查不出数据
                    continue
            filter_strategy_ids_set.intersection_update(ids)

    @classmethod
    def filter_strategy_ids_by_label(
        cls, filter_dict: dict, filter_strategy_ids_set: set, bk_biz_id: Optional[str] = None
    ):
        """过滤策略标签"""
        if filter_dict["label"]:
            labels = [f"/{label.strip('/')}/" for label in filter_dict["label"]]
            strategy_label_qs = StrategyLabel.objects.filter(label_name__in=labels)
            if bk_biz_id is not None:
                strategy_label_qs = strategy_label_qs.filter(bk_biz_id=bk_biz_id)
            label_strategy_ids = strategy_label_qs.values_list("strategy_id", flat=True).distinct()
            filter_strategy_ids_set.intersection_update(set(label_strategy_ids))

    @classmethod
    def filter_strategy_ids_by_data_source(cls, filter_dict: dict, filter_strategy_ids_set: set):
        """过滤数据源"""
        if filter_dict["data_source"]:
            data_sources: List[Tuple] = []
            for data_source in filter_dict["data_source"]:
                for category in DATA_CATEGORY:
                    if data_source != category["type"]:
                        continue
                    data_sources.append((category["data_source_label"], category["data_type_label"]))
                    break
            if not data_sources:
                filter_strategy_ids_set.intersection_update(set())
            else:
                data_source_strategy_ids = (
                    QueryConfigModel.objects.filter(
                        reduce(
                            lambda x, y: x | y, [Q(data_source_label=ds, data_type_label=dt) for ds, dt in data_sources]
                        ),
                        strategy_id__in=filter_strategy_ids_set,
                    )
                    .values_list("strategy_id", flat=True)
                    .distinct()
                )
                filter_strategy_ids_set.intersection_update(set(data_source_strategy_ids))

    @classmethod
    def filter_strategy_ids_by_result_table(cls, filter_dict: dict, filter_strategy_ids_set: set):
        """过滤结果表"""
        if filter_dict["result_table_id"]:
            result_table_id_strategy_ids = []
            for result_table_id in filter_dict["result_table_id"]:
                result_table_id_strategy_ids.extend(
                    list(
                        QueryConfigModel.objects.filter(config__result_table_id=result_table_id)
                        .values_list("strategy_id", flat=True)
                        .distinct()
                    )
                )
            filter_strategy_ids_set.intersection_update(set(result_table_id_strategy_ids))

    @classmethod
    def filter_strategy_ids_by_status(
        cls, filter_dict: dict, filter_strategy_ids_set: set, bk_biz_id: Optional[str] = None
    ):
        """策略状态过滤"""
        if filter_dict["strategy_status"]:
            strategy_status_ids = []
            for status in filter_dict["strategy_status"]:
                filter_status_params = {"status": status}
                if bk_biz_id is not None:
                    filter_status_params["bk_biz_id"] = bk_biz_id

                strategy_status_ids.extend(cls.filter_by_status(**filter_status_params))
            filter_strategy_ids_set.intersection_update(set(strategy_status_ids))

    @classmethod
    def filter_strategy_ids_by_algo_type(cls, filter_dict: dict, filter_strategy_ids_set: set):
        """算法类型过滤"""
        if filter_dict["algorithm_type"]:
            algorithm_strategy_ids = (
                AlgorithmModel.objects.filter(
                    type__in=filter_dict["algorithm_type"], strategy_id__in=filter_strategy_ids_set
                )
                .values_list("strategy_id", flat=True)
                .distinct()
            )
            filter_strategy_ids_set.intersection_update(set(algorithm_strategy_ids))

    @classmethod
    def filter_strategy_ids_by_invalid_type(cls, filter_dict: dict, filter_strategy_ids_set: set):
        """失效类型过滤"""
        if filter_dict["invalid_type"]:
            algorithm_strategy_ids = (
                StrategyModel.objects.filter(
                    invalid_type__in=filter_dict["invalid_type"], id__in=filter_strategy_ids_set
                )
                .values_list("id", flat=True)
                .distinct()
            )
            filter_strategy_ids_set.intersection_update(set(algorithm_strategy_ids))

    @classmethod
    def filter_strategy_ids_by_event_group(
        cls, filter_dict: dict, filter_strategy_ids_set: set, bk_biz_id: Optional[str] = None
    ):
        """过滤自定义事件组ID"""
        if filter_dict["custom_event_group_id"] or filter_dict["bk_event_group_id"]:
            event_group_id = filter_dict["custom_event_group_id"] or filter_dict["bk_event_group_id"]
            custom_event_qs = CustomEventGroup.objects.filter(bk_event_group_id__in=event_group_id)
            if bk_biz_id is not None:
                custom_event_qs = custom_event_qs.filter(bk_biz_id=bk_biz_id)
            custom_event_table_ids = custom_event_qs.values_list("table_id", flat=True)
            custom_event_strategy_ids = []
            if custom_event_table_ids:
                custom_event_strategy_ids = set(
                    QueryConfigModel.objects.filter(
                        reduce(
                            lambda x, y: x | y,
                            (Q(config__result_table_id=table_id) for table_id in custom_event_table_ids),
                        )
                        if len(custom_event_table_ids) > 1
                        else Q(config__result_table_id=custom_event_table_ids[0]),
                        data_source_label=DataSourceLabel.CUSTOM,
                        data_type_label=DataTypeLabel.EVENT,
                    )
                    .values_list("strategy_id", flat=True)
                    .distinct()
                )
            filter_strategy_ids_set.intersection_update(set(custom_event_strategy_ids))

    @classmethod
    def filter_strategy_ids_by_series_group(
        cls, filter_dict: dict, filter_strategy_ids_set: set, bk_biz_id: Optional[str] = None
    ):
        """过滤自定义指标ID"""
        if filter_dict["time_series_group_id"]:
            time_series_group_id = filter_dict["time_series_group_id"]
            custom_ts_qs = CustomTSTable.objects.filter(time_series_group_id__in=time_series_group_id)
            if bk_biz_id is not None:
                custom_ts_qs = custom_ts_qs.filter(bk_biz_id=bk_biz_id)
            custom_metric_table_ids = custom_ts_qs.values_list("table_id", flat=True)

            custom_metric_strategy_ids = []
            if custom_metric_table_ids:
                custom_metric_strategy_ids = set(
                    QueryConfigModel.objects.filter(
                        reduce(
                            lambda x, y: x | y,
                            (Q(config__result_table_id=table_id) for table_id in custom_metric_table_ids),
                        )
                        if len(custom_metric_table_ids) > 1
                        else Q(config__result_table_id=custom_metric_table_ids[0]),
                        data_source_label=DataSourceLabel.CUSTOM,
                        data_type_label=DataTypeLabel.TIME_SERIES,
                    )
                    .values_list("strategy_id", flat=True)
                    .distinct()
                )
            filter_strategy_ids_set.intersection_update(set(custom_metric_strategy_ids))

    @classmethod
    def filter_strategy_ids_by_plugin_id(
        cls, filter_dict: dict, filter_strategy_ids_set: set, bk_biz_id: Optional[str] = None
    ):
        # 无业务id，不支持搜索(RequestSerializer 明确bk_biz_id 必填)
        if not bk_biz_id:
            return

        # 过滤插件ID
        if filter_dict["plugin_id"]:
            plugin_id = filter_dict["plugin_id"]
            plugins = CollectorPluginMeta.objects.filter(plugin_id__in=plugin_id, bk_biz_id__in=[0, bk_biz_id]).values(
                "plugin_id"
            )
            # plugin_table_ids = []
            # for plugin in plugins:
            #     version = plugin.current_version
            #     for table in version.info.metric_json:
            #         plugin_table_ids.append(version.get_result_table_id(plugin, table["table_name"]).lower())

            plugin_strategy_ids = []
            query_configs = QueryConfigModel.objects.filter(strategy_id__in=filter_strategy_ids_set).only(
                "config", "strategy_id"
            )
            for qc in query_configs:
                for plugin in plugins:
                    if f"{plugin['plugin_id']}." in qc.config.get("result_table_id"):
                        plugin_strategy_ids.append(qc.strategy_id)
                        break

            filter_strategy_ids_set.intersection_update(set(plugin_strategy_ids))

    @classmethod
    def filter_strategy_ids_by_metric_id(cls, filter_dict: dict, filter_strategy_ids_set: set):
        """过滤指标ID"""
        if filter_dict["metric_id"]:
            metric_strategy_ids = set(
                QueryConfigModel.objects.filter(
                    metric_id__in=filter_dict["metric_id"], strategy_id__in=filter_strategy_ids_set
                )
                .values_list("strategy_id", flat=True)
                .distinct()
            )
            filter_strategy_ids_set.intersection_update(metric_strategy_ids)

    @classmethod
    def filter_strategy_ids_by_uct_id(cls, filter_dict: dict, filter_strategy_ids_set: set):
        """过滤拨测任务ID"""
        if filter_dict["uptime_check_task_id"]:
            filter_dict["uptime_check_task_id"] = [str(task_id) for task_id in filter_dict["uptime_check_task_id"]]
            uptime_check_query_configs = QueryConfigModel.objects.filter(
                metric_id__startswith="bk_monitor.uptimecheck.", strategy_id__in=filter_strategy_ids_set
            )

            uptime_check_strategy_ids = set()
            for query_config in uptime_check_query_configs:
                agg_conditions = query_config.config.get("agg_condition", [])
                for agg_condition in agg_conditions:
                    if agg_condition["key"] == "task_id" and agg_condition["method"] == "eq":
                        value = agg_condition["value"]
                        if not isinstance(value, list):
                            value = [value]
                        value = {str(v) for v in value}

                        if value & set(filter_dict["uptime_check_task_id"]):
                            uptime_check_strategy_ids.add(query_config.strategy_id)

            filter_strategy_ids_set.intersection_update(uptime_check_strategy_ids)

    @classmethod
    def filter_strategy_ids_by_level(cls, filter_dict: dict, filter_strategy_ids_set: set):
        """过滤告警级别"""
        if filter_dict["level"]:
            level_strategy_ids = DetectModel.objects.filter(
                strategy_id__in=filter_strategy_ids_set, level__in=filter_dict["level"]
            ).values_list('strategy_id', flat=True)
            filter_strategy_ids_set.intersection_update(set(level_strategy_ids))

    @classmethod
    def filter_by_conditions(cls, conditions: List[Dict], strategies: QuerySet, bk_biz_id: int = None) -> QuerySet:
        """
        按条件进行过滤
        - id: 策略ID
        - name: 策略名称
        - user_group_id: 通知组ID
        - user_group_name: 通知组名
        - create_user: 创建者
        - update_user: 更新这
        - strategy_status: 状态
        - algorithm_type: 算法类型
        - invalid_type: 失效类型
        - uptime_check_task_id: 拨测任务ID
        - metric_field: 指标
        - metric_field_name: 指标名称
        - custom_event_group_id: 自定义事件ID
        - data_source: 数据源
        - scenario：监控场景
        - label: 监控标签
        - query: 关键字查询
        - ip: IP地址
        - bk_cloud_id: 云区域
        - result_table_id:结果表
        """

        field_mapping = {
            "strategy_id": "id",
            "strategy_name": "name",
            "task_id": "uptime_check_task_id",
            "metric_alias": "metric_field_name",
            "metric_name": "metric_field",
            "creators": "create_user",
            "updaters": "update_user",
            "data_source_list": "data_source",
            "label_name": "label",
        }

        filter_dict = defaultdict(list)
        for condition in conditions:
            key = condition["key"].lower()
            key = field_mapping.get(key, key)
            value = condition["value"]
            if not isinstance(value, list):
                value = [value]
            if len(value) == 1:
                # 默认按list传递，多个值用 | 分割
<<<<<<< HEAD
                value = [i.strip() for i in value[0].split(" | ")]
=======
                value = [i.strip() for i in str(value[0]).split(" | ") if i.strip()]
>>>>>>> 49c26fb3
            filter_dict[key].extend(value)

        filter_strategy_ids_set = set(strategies.values_list("id", flat=True).distinct())

        filter_methods: List[Tuple] = [
            (cls.filter_strategy_ids_by_id, (filter_dict, filter_strategy_ids_set)),
            (cls.filter_strategy_ids_by_label, (filter_dict, filter_strategy_ids_set, bk_biz_id)),
            (cls.filter_strategy_ids_by_data_source, (filter_dict, filter_strategy_ids_set)),
            (cls.filter_strategy_ids_by_result_table, (filter_dict, filter_strategy_ids_set)),
            (cls.filter_strategy_ids_by_status, (filter_dict, filter_strategy_ids_set, bk_biz_id)),
            (cls.filter_strategy_ids_by_algo_type, (filter_dict, filter_strategy_ids_set)),
            (cls.filter_strategy_ids_by_invalid_type, (filter_dict, filter_strategy_ids_set)),
            (cls.filter_by_user_groups, (filter_dict, filter_strategy_ids_set, bk_biz_id)),
            (cls.filter_by_action, (filter_dict, filter_strategy_ids_set, bk_biz_id)),
            (cls.filter_by_metric_field, (filter_dict, filter_strategy_ids_set, bk_biz_id)),
            (cls.filter_strategy_ids_by_event_group, (filter_dict, filter_strategy_ids_set, bk_biz_id)),
            (cls.filter_strategy_ids_by_series_group, (filter_dict, filter_strategy_ids_set, bk_biz_id)),
            (cls.filter_strategy_ids_by_plugin_id, (filter_dict, filter_strategy_ids_set, bk_biz_id)),
            (cls.filter_strategy_ids_by_metric_id, (filter_dict, filter_strategy_ids_set)),
            (cls.filter_strategy_ids_by_uct_id, (filter_dict, filter_strategy_ids_set)),
            (cls.filter_strategy_ids_by_level, (filter_dict, filter_strategy_ids_set)),
        ]
        for filter_method, args in filter_methods:
            filter_method(*args)
            if not filter_strategy_ids_set:
                return strategies.none()
        strategies = strategies.filter(id__in=filter_strategy_ids_set)

        # 过滤创建人
        if filter_dict["create_user"]:
            strategies = strategies.filter(create_user__in=filter_dict["create_user"])

        # 过滤修改人
        if filter_dict["update_user"]:
            strategies = strategies.filter(update_user__in=filter_dict["update_user"])

        # 关键字搜索
        if filter_dict["query"]:
            q = []
            result_table_id_strategy_ids = []
            for query in filter_dict["query"]:
                q.append(Q(name__icontains=query))
                try:
                    q.append(Q(id__icontains=int(query)))
                except (ValueError, TypeError):
                    pass
                try:
                    result_table_id_strategy_ids.extend(
                        list(
                            QueryConfigModel.objects.filter(
                                config__result_table_id=query, strategy_id__in=filter_strategy_ids_set
                            )
                            .values_list("strategy_id", flat=True)
                            .distinct()
                        )
                    )
                except (ValueError, TypeError):
                    pass
            if result_table_id_strategy_ids:
                q.append(Q(id__in=set(result_table_id_strategy_ids)))

            strategies = strategies.filter(reduce(lambda x, y: x | y, q))

        # 策略名称搜索
        if filter_dict["name"]:
            q = []
            for name in filter_dict["name"]:
                q.append(Q(name__icontains=name))
            strategies = strategies.filter(reduce(lambda x, y: x | y, q))

        # 按监控目标过滤主机
        if filter_dict["ip"]:
            ips = []
            if filter_dict["bk_cloud_id"]:
                for ip, bk_cloud_id in product(filter_dict["ip"], filter_dict["bk_cloud_id"]):
                    ips.append({"ip": ip, "bk_cloud_id": bk_cloud_id})
            else:
                ips = [{"ip": ip for ip in filter_dict["ip"]}]
            filter_ip_params = {"ips": ips, "strategies": strategies}
            if bk_biz_id is not None:
                filter_ip_params["bk_biz_id"] = bk_biz_id
            strategies = cls.filter_by_ip(**filter_ip_params)

        return strategies

    @staticmethod
    def filter_by_metric_field(filter_dict, filter_strategy_ids_set: set, bk_biz_id: int = None):
        """
        指标相关的过滤
        """
        # 过滤指标别名
        if filter_dict["metric_field_name"]:
            metric_qs = MetricListCache.objects.filter(metric_field_name__in=filter_dict["metric_field_name"])
            if bk_biz_id is not None:
                metric_qs = metric_qs.filter(bk_biz_id__in=[0, bk_biz_id])
            metric_fields = metric_qs.values_list("metric_field", flat=True).distinct()
            filter_dict["metric_field"] = (
                list(set(filter_dict["metric_field"]) & set(metric_fields))
                if filter_dict["metric_fields"]
                else metric_fields
            )

        if not filter_dict["metric_field"]:
            return

        metric_strategy_ids = set(
            QueryConfigModel.objects.filter(
                reduce(
                    lambda x, y: x | y,
                    (Q(config__metric_field=metric_field) for metric_field in filter_dict["metric_field"]),
                )
            )
            .values_list("strategy_id", flat=True)
            .distinct()
        )

        filter_strategy_ids_set.intersection_update(metric_strategy_ids)

    @staticmethod
    def filter_by_user_groups(filter_dict, filter_strategy_ids_set: set, bk_biz_id: int = None):
        """
        根据告警组信息查询策略
        """
        if not filter_dict.get("user_group_id") and not filter_dict.get("user_group_name"):
            return

        filter_user_group_ids = filter_dict.get("user_group_id", [])
        if filter_dict["user_group_name"]:
            user_group_qs = UserGroup.objects.filter(
                reduce(operator.or_, (Q(**{"name__contains": name}) for name in filter_dict["user_group_name"])),
            )
            if bk_biz_id is not None:
                user_group_qs = user_group_qs.filter(bk_biz_id=bk_biz_id)
            filter_user_group_ids.extend(user_group_qs.values_list("id", flat=True))

        if not filter_user_group_ids:
            filter_strategy_ids_set.intersection_update(set())
            return

        or_condition = reduce(
            operator.or_, (Q(**{"user_groups__contains": group_id}) for group_id in set(filter_user_group_ids))
        )

        user_group_strategy_ids = set(
            StrategyActionConfigRelation.objects.filter(or_condition).values_list("strategy_id", flat=True).distinct()
        )
        filter_strategy_ids_set.intersection_update(user_group_strategy_ids)

    @staticmethod
    def filter_by_action(filter_dict, filter_strategy_ids_set: set, bk_biz_id: int = None):
        if "action_name" not in filter_dict and "action_id" not in filter_dict:
            return

        filter_strategy_ids = set()

        if 0 in filter_dict.get("action_id", []) or "" in filter_dict.get("action_name", []):
            # 如果 action_name 是个空列表，那么就检索出没有配置处理套餐的策略
            # 先找出这个业务所有的策略
            strategy_qs = StrategyModel.objects.all()
            if bk_biz_id is not None:
                strategy_qs = strategy_qs.filter(bk_biz_id=bk_biz_id)
                strategy_ids = strategy_qs.values_list("id", flat=True)
                # 再找出关联了处理动作的策略
                strategy_ids_with_action = StrategyActionConfigRelation.objects.filter(
                    strategy_id__in=strategy_ids,
                    relate_type=StrategyActionConfigRelation.RelateType.ACTION,
                ).values_list("strategy_id", flat=True)
            else:
                strategy_ids = strategy_qs.values_list("id", flat=True)
                strategy_ids_with_action = StrategyActionConfigRelation.objects.filter(
                    relate_type=StrategyActionConfigRelation.RelateType.ACTION,
                ).values_list("strategy_id", flat=True)
            # 通过差集计算出没有关联处理动作的策略
            filter_strategy_ids = set(strategy_ids) - set(strategy_ids_with_action)

        action_qs = ActionConfig.objects.exclude(plugin_id=ActionConfig.NOTICE_PLUGIN_ID)
        if bk_biz_id is not None:
            action_qs = action_qs.filter(bk_biz_id__in=[0, bk_biz_id])
        action_ids = action_qs.values_list("id", flat=True)

        conditions = []
        if filter_dict.get("action_name"):
            conditions.extend(
                [Q(name__contains=action_name) for action_name in filter_dict["action_name"] if action_name]
            )
        if filter_dict.get("action_id"):
            conditions.extend([Q(id=action_id) for action_id in filter_dict["action_id"] if action_id])

        if not conditions:
            # 如果没有其他条件，则不需要处理
            if filter_strategy_ids:
                filter_strategy_ids_set.intersection_update(filter_strategy_ids)
            return

        action_ids = action_ids.filter(reduce(operator.or_, conditions))

        filter_strategy_ids_set.intersection_update(
            filter_strategy_ids
            | set(
                StrategyActionConfigRelation.objects.filter(config_id__in=list(action_ids))
                .values_list("strategy_id", flat=True)
                .distinct()
            )
        )

    @classmethod
    def filter_by_status(cls, status: str, filter_strategy_ids: List = None, bk_biz_id: int = None):
        strategy_ids = set()
        if status == "ALERT":
            # 告警中的策略
            strategy_ids.update(cls.get_strategies_by_shield_status(bk_biz_id))

        elif status == "INVALID":
            invalid_qs = StrategyModel.objects.filter(is_invalid=True)
            if bk_biz_id is not None:
                invalid_qs = invalid_qs.filter(bk_biz_id=bk_biz_id)
            strategy_ids.update(list(invalid_qs.values_list("id", flat=True).distinct()))

        elif status == "SHIELDED":
            shield_manager = ShieldDetectManager(bk_biz_id, "strategy")
            for shield_obj in shield_manager.shield_list:
                match_info = {"strategy_id": shield_obj.dimension_config["strategy_id"], "level": [1, 2, 3]}
                if shield_manager.is_shielded(shield_obj, match_info):
                    strategy_ids.update(shield_obj.dimension_config["strategy_id"])
            # 屏蔽中的策略
            strategy_ids.update(cls.get_strategies_by_shield_status(bk_biz_id, is_shielded=True))
        else:
            enabled_qs = StrategyModel.objects.filter(is_enabled=status == "ON")
            if bk_biz_id is not None:
                enabled_qs = enabled_qs.filter(bk_biz_id=bk_biz_id)
            strategy_ids.update(list(enabled_qs.values_list("id", flat=True).distinct()))

        if filter_strategy_ids is not None:
            return list(set(filter_strategy_ids) & strategy_ids)
        return list(strategy_ids)

    @staticmethod
    def get_strategies_by_shield_status(bk_biz_id, is_shielded=False):
        # 告警中的策略
        alert_qs = AlertDocument.search(all_indices=True).filter("term", status=EventStatus.ABNORMAL)
        if is_shielded:
            alert_qs = alert_qs.filter("term", is_shielded=True)
        else:
            # 屏蔽状态告警生成时未写入值，可能为null，用排除法比较好
            alert_qs = alert_qs.exclude("term", is_shielded=True)

        if bk_biz_id is not None:
            alert_qs = alert_qs.filter("term", **{"event.bk_biz_id": bk_biz_id})

        search_object = alert_qs[:0]
        search_object.aggs.bucket("strategy_id", "terms", field="strategy_id", size=10000)
        search_result = search_object.execute()
        strategy_ids = []
        if search_result.aggs:
            for bucket in search_result.aggs.strategy_id.buckets:
                strategy_ids.append(int(bucket.key))
        return strategy_ids

    @staticmethod
    def get_shield_info(filter_strategy_ids: List = None, bk_biz_id: int = None):
        shield_manager = ShieldDetectManager(bk_biz_id, "strategy")
        strategy_shield_info = defaultdict(dict)
        for strategy_id in filter_strategy_ids:
            match_info = {"strategy_id": strategy_id, "level": [1, 2, 3]}
            try:
                strategy_shield_info[strategy_id] = shield_manager.check_shield_status(match_info)
            except BaseException as error:
                logger.exception("get shield info for strategy_id(%s) failed, reason: %s ", strategy_id, str(error))
                strategy_shield_info[strategy_id] = {"is_shielded": False}
        return strategy_shield_info

    @staticmethod
    def get_user_group_list(strategy_ids: List[int], bk_biz_id: int):
        """
        按告警处理组统计策略数量
        """
        strategy_count_of_user_group = get_strategy_user_group_dict(strategy_ids)
        user_group_list = []
        for ug in UserGroup.objects.filter(bk_biz_id=bk_biz_id).only("id", "name"):
            user_group_list.append(
                {
                    "user_group_id": ug.id,
                    "user_group_name": ug.name,
                    "count": len(set(strategy_count_of_user_group.get(ug.id, []))),
                }
            )
        return user_group_list

    @staticmethod
    def get_action_config_list(strategy_ids: List[int], bk_biz_id: int):
        """
        按告警处理组统计策略数量
        """
        action_relations = StrategyActionConfigRelation.objects.filter(
            strategy_id__in=strategy_ids,
            relate_type=StrategyActionConfigRelation.RelateType.ACTION,
        ).values("strategy_id", "config_id")

        no_config_strategy = set(strategy_ids)
        config_count = defaultdict(set)
        for relation in action_relations:
            config_count[relation["config_id"]].add(relation["strategy_id"])
            no_config_strategy.discard(relation["strategy_id"])

        action_config_list = [
            {
                "id": 0,
                "name": _("- 未配置 -"),
                "count": len(no_config_strategy),
            }
        ]
        for action_config in (
            ActionConfig.objects.filter(bk_biz_id__in=[0, bk_biz_id])
            .exclude(plugin_id=ActionConfig.NOTICE_PLUGIN_ID)
            .values("id", "name")
        ):
            action_config_list.append(
                {
                    "id": action_config["id"],
                    "name": action_config["name"],
                    "count": len(config_count[action_config["id"]]),
                }
            )

        return action_config_list

    def get_data_source_list(self, strategy_ids: List[int]):
        """
        按数据源统计策略数量
        """
        data_source_list = []
        count_records = (
            QueryConfigModel.objects.filter(strategy_id__in=strategy_ids)
            .values("data_source_label", "data_type_label")
            .annotate(total=Count("strategy_id", distinct=True))
            .order_by("data_source_label", "data_type_label")
        )

        data_source_counts = {
            (record["data_source_label"], record["data_type_label"]): record["total"] for record in count_records
        }

        for ds in DATA_CATEGORY:
            data_source_list.append(
                {
                    "type": ds["type"],
                    "name": str(ds["name"]),
                    "data_type_label": ds["data_type_label"],
                    "data_source_label": ds["data_source_label"],
                    "count": data_source_counts.get((ds["data_source_label"], ds["data_type_label"]), 0),
                }
            )

        return data_source_list

    def get_strategy_label_list(self, strategy_ids: List[int], bk_biz_id):
        """
        按策略标签统计策略数量
        """

        # 按策略标签进行聚合统计
        count_records = (
            StrategyLabel.objects.filter(strategy_id__in=strategy_ids)
            .values("label_name")
            .annotate(total=Count("strategy_id", distinct=True))
            .order_by("label_name")
        )

        label_counts = {record["label_name"]: record["total"] for record in count_records}

        # 查询业务下所有的策略标签
        labels = (
            StrategyLabel.objects.filter(bk_biz_id__in=[0, bk_biz_id]).values_list("label_name", flat=True).distinct()
        )

        return [{"label_name": label.strip("/"), "id": label, "count": label_counts.get(label, 0)} for label in labels]

    def get_scenario_list(self, strategies: QuerySet):
        """
        按监控对象统计策略数量
        """
        # 按监控对象统计数量
        scenarios = strategies.values("scenario").annotate(count=Count("scenario"))

        scenario_list = []
        try:
            labels = resource.commons.get_label()
        except Exception as e:
            logger.exception(e)
            # 如果拉取标签信息报错，则直接使用监控对象ID展示
            for scenario in scenarios:
                scenario_list.append(
                    {"id": scenario["scenario"], "name": scenario["scenario"], "count": scenario["count"]}
                )
        else:
            scenario_counts = {scenario["scenario"]: scenario["count"] for scenario in scenarios}
            for label in chain(*(_label["children"] for _label in labels)):
                scenario_list.append(
                    {"id": label["id"], "display_name": label["name"], "count": scenario_counts.get(label["id"], 0)}
                )
        return scenario_list

    def get_strategy_status_list(self, strategy_ids: List[int], bk_biz_id: int):
        """
        按策略状态统计策略数量
        """
        status_list = [
            {
                "id": "ALERT",
                "name": _("告警中"),
                "count": 0,
            },
            {
                "id": "INVALID",
                "name": _("策略已失效"),
                "count": 0,
            },
            {"id": "OFF", "name": _("已停用"), "count": 0},
            {"id": "ON", "name": _("已启用"), "count": 0},
            {"id": "SHIELDED", "name": _("屏蔽中"), "count": 0},
        ]
        for status in status_list:
            data = self.filter_by_status(status["id"], strategy_ids, bk_biz_id)
            status["count"] = len(data)
        return status_list

    def get_alert_level_list(self, strategy_ids: List[int]):
        """
        按告警级别统计策略数量
        """
        alert_level_list = []
        count_records = (
            DetectModel.objects.filter(strategy_id__in=strategy_ids)
            .values("level")
            .annotate(total=Count("strategy_id", distinct=True))
            .order_by("level")
        )

        level_counts = {record["level"]: record["total"] for record in count_records}

        all_level = {1: _("致命"), 2: _("预警"), 3: _("提醒")}
        for level_id, level_name in all_level.items():
            alert_level_list.append({"id": level_id, "name": level_name, "count": level_counts.get(level_id, 0)})
        return alert_level_list

    def get_invalid_type_list(self, strategy_ids: List[int]):
        """
        按策略失效类型统计策略数量
        """
        invalid_type_list = []
        count_records = (
            StrategyModel.objects.filter(is_invalid=True, id__in=strategy_ids)
            .values("invalid_type")
            .annotate(total=Count("id", distinct=True))
        )

        invalid_type_counts = {record["invalid_type"]: record["total"] for record in count_records}

        for invalid_type_id, invalid_type_name in StrategyModel.InvalidType.Choices:
            if not invalid_type_id:
                continue
            invalid_type_list.append(
                {"id": invalid_type_id, "name": invalid_type_name, "count": invalid_type_counts.get(invalid_type_id, 0)}
            )
        return invalid_type_list

    def get_algorithm_type_list(self, strategy_ids: List[int]):
        """
        按算法类型统计策略数量
        """
        algorithm_type_list = []
        count_records = (
            AlgorithmModel.objects.filter(strategy_id__in=strategy_ids)
            .values("type")
            .annotate(total=Count("strategy_id", distinct=True))
        )

        algorithm_type_counts = {record["type"]: record["total"] for record in count_records if record["type"]}

        for algorithm_type_id, algorithm_type_name in AlgorithmModel.ALGORITHM_CHOICES:
            algorithm_type_list.append(
                {
                    "id": algorithm_type_id,
                    "name": algorithm_type_name,
                    "count": algorithm_type_counts.get(algorithm_type_id, 0),
                }
            )
        return algorithm_type_list

    def fill_metric_info(self, bk_biz_id: int, strategies: List[Dict]):
        """
        补充策略相关指标信息
        """
        query_tuples = set()

        # 按数据源提取查询参数并使用集合去重
        for strategy in strategies:
            item = strategy["items"][0]
            for query_config in item["query_configs"]:
                if query_config["data_source_label"] == DataSourceLabel.BK_LOG_SEARCH:
                    query_tuples.add(
                        (
                            query_config["data_source_label"],
                            query_config["data_type_label"],
                            query_config["index_set_id"],
                            query_config.get("metric_field", "_index"),
                        )
                    )
                elif (query_config["data_source_label"], query_config["data_type_label"]) == (
                    DataSourceLabel.CUSTOM,
                    DataTypeLabel.EVENT,
                ):
                    if query_config["custom_event_name"]:
                        query_tuples.add(
                            (
                                query_config["data_source_label"],
                                query_config["data_type_label"],
                                query_config["result_table_id"],
                                query_config["custom_event_name"],
                            )
                        )
                    else:
                        query_tuples.add(
                            (
                                query_config["data_source_label"],
                                query_config["data_type_label"],
                                query_config["result_table_id"],
                                "__INDEX__",
                            )
                        )
                elif query_config["data_source_label"] == DataSourceLabel.BK_FTA:
                    query_tuples.add(
                        (
                            query_config["data_source_label"],
                            query_config["data_type_label"],
                            query_config["data_type_label"],
                            query_config["alert_name"],
                        )
                    )
                elif (query_config["data_source_label"], query_config["data_type_label"]) == (
                    DataSourceLabel.BK_MONITOR_COLLECTOR,
                    DataTypeLabel.ALERT,
                ):
                    query_tuples.add(
                        (
                            query_config["data_source_label"],
                            query_config["data_type_label"],
                            "strategy",
                            query_config["bkmonitor_strategy_id"],
                        )
                    )
                elif query_config["data_source_label"] == DataSourceLabel.PROMETHEUS:
                    continue
                else:
                    query_tuples.add(
                        (
                            query_config["data_source_label"],
                            query_config["data_type_label"],
                            query_config["result_table_id"],
                            query_config.get("metric_field", "_index"),
                        )
                    )

        # 查询策略相关指标信息
        queries = []
        for query_tuple in query_tuples:
            table_field = "result_table_id" if query_tuple[0] != DataSourceLabel.BK_LOG_SEARCH else "related_id"
            queries.append(
                Q(
                    **{
                        "data_source_label": query_tuple[0],
                        "data_type_label": query_tuple[1],
                        table_field: query_tuple[2],
                        "metric_field": query_tuple[3],
                    }
                )
            )

        if not queries:
            return

        metrics = MetricListCache.objects.filter(bk_biz_id__in=[bk_biz_id, 0]).filter(
            reduce(lambda x, y: x | y, queries)
        )

        metric_dicts = {get_metric_id(**metric.__dict__): metric for metric in metrics}

        # 补充策略指标信息
        for strategy in strategies:
            item = strategy["items"][0]
            for query_config in item["query_configs"]:
                metric_id = get_metric_id(**query_config)
                if metric_id in metric_dicts:
                    query_config["name"] = metric_dicts[metric_id].metric_field_name
                else:
                    query_config["name"] = (
                        query_config.get("metric_field")
                        or query_config.get("custom_event_name")
                        or query_config.get("bkmonitor_strategy_id")
                        or query_config.get("alert_name")
                        or query_config.get("result_table_id", "")
                    )

    def fill_shield_info(self, bk_biz_id, strategies: List[Dict], strategy_shield_info: Dict = None):
        """
        补充策略屏蔽状态
        """
        strategy_ids = [strategy["id"] for strategy in strategies]
        if strategy_shield_info is None:
            strategy_shield_info = self.get_shield_info(strategy_ids, bk_biz_id)
        for strategy in strategies:
            strategy["shield_info"] = strategy_shield_info.get(strategy["id"])

    def fill_allow_target(self, strategies: List[Dict]):
        """
        补充是否允许增删目标
        """

        for strategy in strategies:
            query_config = strategy["items"][0]["query_configs"][0]

            target = DataTargetMapping().get_data_target(
                result_table_label=strategy["scenario"],
                data_source_label=query_config["data_source_label"],
                data_type_label=query_config["data_type_label"],
            )
            algorithms = strategy["items"][0]["algorithms"]
            algorithm = algorithms[0] if algorithms else {}
            strategy["add_allowed"] = (target != DataTarget.NONE_TARGET) or (
                algorithm.get("type") == AlgorithmModel.AlgorithmChoices.MultivariateAnomalyDetection
            )

    def perform_request(self, params):
        bk_biz_id = params["bk_biz_id"]
        strategies = StrategyModel.objects.filter(bk_biz_id=bk_biz_id)

        # 按条件过滤策略
        strategies = self.filter_by_conditions(params["conditions"], strategies, bk_biz_id)

        # 在过滤监控对象前统计数量
        scenario_list = self.get_scenario_list(strategies)

        # 按当前选择的监控对象过滤
        scenarios = set(params.get("scenario", []))
        for condition in params["conditions"]:
            if condition["key"] != "scenario":
                continue
            if not isinstance(condition["value"], list):
                values = [condition["value"]]
            else:
                values = condition["value"]
            scenarios.update(values)

        if scenarios:
            strategies = strategies.filter(scenario__in=scenarios)

        # 统计其他分类数量
        strategy_ids = list(strategies.values_list("id", flat=True).distinct())
        user_group_list = self.get_user_group_list(strategy_ids, bk_biz_id)
        action_config_list = self.get_action_config_list(strategy_ids, bk_biz_id)
        data_source_list = self.get_data_source_list(strategy_ids)
        strategy_label_list = self.get_strategy_label_list(strategy_ids, bk_biz_id)
        strategy_status_list = self.get_strategy_status_list(strategy_ids, bk_biz_id)
        alert_level_list = self.get_alert_level_list(strategy_ids)
        invalid_type_list = self.get_invalid_type_list(strategy_ids)
        algorithm_type_list = self.get_algorithm_type_list(strategy_ids)

        # 统计总数
        total = strategies.count()

        # 排序
        strategies = strategies.order_by("-update_time")

        # 分页
        if params.get("page") and params.get("page_size"):
            strategies = strategies[(params["page"] - 1) * params["page_size"] : params["page"] * params["page_size"]]

        # 生成策略配置
        strategy_objs = Strategy.from_models(strategies)
        for strategy_obj in strategy_objs:
            strategy_obj.restore()
        strategy_configs = [s.to_dict() for s in strategy_objs]

        # 补充告警组信息
        if params["with_user_group"]:
            Strategy.fill_user_groups(strategy_configs, params["with_user_group_detail"])

        # 补充AsCode字段
        for strategy_config in strategy_configs:
            if strategy_config.get("app"):
                strategy_config["config_source"] = "YAML"
            else:
                strategy_config["config_source"] = "UI"

        # 统计策略告警数量
        search_object = (
            AlertDocument.search(all_indices=True)
            .filter("term", **{"event.bk_biz_id": bk_biz_id})
            .filter("term", status=EventStatus.ABNORMAL)
            .filter("terms", strategy_id=[strategy_config["id"] for strategy_config in strategy_configs])[:0]
        )
        search_object.aggs.bucket("strategy_id", "terms", field="strategy_id", size=10000).bucket(
            "shield_status", "terms", field="is_shielded", size=10000
        )
        search_result = search_object.execute()

        strategy_alert_counts = defaultdict(dict)
        if search_result.aggs:
            for strategy_bucket in search_result.aggs.strategy_id.buckets:
                strategy_alert_counts[strategy_bucket.key]["alert_count"] = strategy_bucket.doc_count
                for shield_bucket in strategy_bucket.shield_status:
                    strategy_alert_counts[strategy_bucket.key][shield_bucket.key_as_string] = shield_bucket.doc_count

        for strategy_config in strategy_configs:
            strategy_config["alert_count"] = strategy_alert_counts.get(str(strategy_config["id"]), {}).get("false", 0)
            strategy_config["shield_alert_count"] = strategy_alert_counts.get(str(strategy_config["id"]), {}).get(
                "true", 0
            )

        # 补充策略相关指标信息
        self.fill_metric_info(bk_biz_id=params["bk_biz_id"], strategies=strategy_configs)
        self.fill_shield_info(bk_biz_id=params["bk_biz_id"], strategies=strategy_configs)
        self.fill_allow_target(strategies=strategy_configs)

        # 补充策略所属数据源
        data_source_names = {
            (category["data_source_label"], category["data_type_label"]): category["name"] for category in DATA_CATEGORY
        }

        for strategy_config in strategy_configs:
            data_source_label = strategy_config["items"][0]["query_configs"][0]["data_source_label"]
            data_type_label = strategy_config["items"][0]["query_configs"][0]["data_type_label"]
            strategy_config["data_source_type"] = data_source_names.get((data_source_label, data_type_label), "")

        return {
            "scenario_list": scenario_list,
            "strategy_config_list": strategy_configs,
            "data_source_list": data_source_list,
            "strategy_label_list": strategy_label_list,
            "strategy_status_list": strategy_status_list,
            "user_group_list": user_group_list,
            "action_config_list": action_config_list,
            "alert_level_list": alert_level_list,
            "invalid_type_list": invalid_type_list,
            "algorithm_type_list": algorithm_type_list,
            "total": total,
        }


class GetStrategyV2Resource(Resource):
    """
    获取策略详情
    """

    class RequestSerializer(serializers.Serializer):
        bk_biz_id = serializers.IntegerField(required=True, label="业务ID")
        id = serializers.IntegerField(required=True, label="策略ID")

    def perform_request(self, params):
        try:
            strategy = StrategyModel.objects.get(bk_biz_id=params["bk_biz_id"], id=params["id"])
        except StrategyModel.DoesNotExist:
            raise ValidationError(_("策略({})不存在").format(params['id']))

        strategy_obj = Strategy.from_models([strategy])[0]
        strategy_obj.restore()
        config = strategy_obj.to_dict()

        # 补充告警组配置
        Strategy.fill_user_groups([config])
        return config


class PlainStrategyListV2Resource(Resource):
    """获取轻量的策略列表"""

    class RequestSerializer(serializers.Serializer):
        bk_biz_id = serializers.IntegerField(required=True, label="业务ID")

    @staticmethod
    def get_label_msg(scenario: str, labels: list) -> dict:
        for first_label in labels:
            for second_label in first_label["children"]:
                if second_label["id"] != scenario:
                    continue
                return {
                    "first_label": first_label["id"],
                    "first_label_name": first_label["name"],
                    "second_label": second_label["id"],
                    "second_label_name": second_label["name"],
                }

        return {
            "first_label": scenario,
            "first_label_name": scenario,
            "second_label": scenario,
            "second_label_name": scenario,
        }

    def perform_request(self, validated_request_data):
        # 获取指定业务下启用的策略
        bk_biz_id = validated_request_data.get("bk_biz_id")
        strategies = (
            StrategyModel.objects.filter(bk_biz_id=bk_biz_id, is_enabled=True)
            .values("id", "name", "scenario")
            .order_by("-update_time")
        )
        # 获取分类标签
        labels = resource.commons.get_label()

        strategy_list = []
        for strategy in strategies:
            label_msg = self.get_label_msg(strategy["scenario"], labels)
            strategy.update(label_msg)
            strategy_list.append(strategy)
        return strategy_list


class DeleteStrategyV2Resource(Resource):
    """
    删除策略
    """

    class RequestSerializer(serializers.Serializer):
        bk_biz_id = serializers.IntegerField(required=True, label="业务ID")
        ids = serializers.ListField(child=serializers.IntegerField(), required=True)

    def perform_request(self, params):
        strategy_ids = list(
            StrategyModel.objects.filter(bk_biz_id=params["bk_biz_id"], id__in=params["ids"]).values_list(
                "id", flat=True
            )
        )
        Strategy.delete_by_strategy_ids(strategy_ids)
        return strategy_ids


class GetMetricListV2Resource(Resource):
    GrafanaDataSource = (
        (DataSourceLabel.BK_DATA, DataTypeLabel.TIME_SERIES),
        (DataSourceLabel.BK_LOG_SEARCH, DataTypeLabel.TIME_SERIES),
        (DataSourceLabel.BK_MONITOR_COLLECTOR, DataTypeLabel.TIME_SERIES),
        (DataSourceLabel.CUSTOM, DataTypeLabel.TIME_SERIES),
    )

    PromqlDataSourcePrefix = {
        (DataSourceLabel.BK_MONITOR_COLLECTOR, DataTypeLabel.TIME_SERIES): "bkmonitor",
        (DataSourceLabel.CUSTOM, DataTypeLabel.TIME_SERIES): "custom",
        (DataSourceLabel.BK_DATA, DataTypeLabel.TIME_SERIES): "bkdata",
    }

    class RequestSerializer(serializers.Serializer):
        bk_biz_id = serializers.IntegerField(required=True, label="业务ID")
        data_source_label = serializers.ListField(default=[], label="指标数据源", child=serializers.CharField())
        data_type_label = serializers.CharField(default="", label="指标数据类型", allow_blank=True)
        data_source = serializers.ListSerializer(
            label="数据源",
            child=serializers.ListField(min_length=2, max_length=2, child=serializers.CharField()),
            allow_empty=True,
            default=[],
        )
        result_table_label = serializers.ListField(allow_empty=True, child=serializers.CharField(), default=[])
        tag = serializers.CharField(default="", label="标签", allow_blank=True)
        conditions = serializers.ListField(required=False, child=serializers.DictField(), default=[], label="条件")
        page = serializers.IntegerField(required=False, label="页码")
        page_size = serializers.IntegerField(required=False, label="每页数目")

    @classmethod
    def filter_by_conditions(cls, metrics: QuerySet, params: Dict) -> QuerySet:
        """
        按查询条件过滤指标
        """
        filter_dict = defaultdict(list)
        for condition in params.get("conditions", []):
            if "key" not in condition or "value" not in condition:
                continue
            key = condition["key"]
            value = condition["value"]
            if not isinstance(value, list):
                value = [value]
            filter_dict[key].extend(value)

        search_fields = [
            "result_table_id",
            "result_table_name",
            "data_label",
            "metric_field",
            "metric_field_name",
            "related_id",
            "related_name",
        ]

        # 过滤为空的data_label条件
        if "data_label" in filter_dict:
            filter_dict["data_label"] = [label for label in filter_dict["data_label"] if label]

        # 直接过滤字段
        metrics = metrics.filter(
            **{f"{field}__in": filter_dict[field] for field in search_fields if filter_dict[field]}
        )

        # 过滤告警名称
        if filter_dict["alert_name"]:
            metrics = metrics.filter(
                reduce(lambda x, y: x | y, [Q(metric_field__icontains=name) for name in filter_dict["alert_name"]])
            )

        # 过滤索引集ID
        if filter_dict["index_set_id"]:
            metrics = metrics.filter(related_id__in=filter_dict["index_set_id"])

        if filter_dict["strategy_id"]:
            metrics = metrics.filter(metric_field__in=filter_dict["strategy_id"])

        if filter_dict["strategy_name"]:
            metrics = metrics.filter(
                reduce(
                    lambda x, y: x | y, [Q(metric_field_name__icontains=name) for name in filter_dict["strategy_name"]]
                )
            )

        # 支持metric_id查询
        if filter_dict["metric_id"]:
            queries = []
            for metric_id in filter_dict["metric_id"]:
                metric = parse_metric_id(metric_id)

                if "index_set_id" in metric:
                    metric["related_id"] = metric["index_set_id"]
                    del metric["index_set_id"]
                if metric:
                    queries.append(Q(**metric))
            if queries:
                metrics = metrics.filter(reduce(lambda x, y: x | y, queries))
            else:
                metrics = metrics.filter(id__in=[])

        # 模糊搜索
        if filter_dict["query"]:
            # 尝试解析指标ID格式的query字符串
            exact_query = []
            for query in filter_dict["query"]:
                query_params_list = []
                fields = query.split(".")
                if len(fields) == 2:
                    query_params_list.extend(
                        [
                            {"result_table_id": fields[0], "metric_field": fields[1]},
                            {"data_label": fields[0], "metric_field": fields[1]},
                        ]
                    )
                elif len(fields) >= 3:
                    query_params_list.append(
                        {"result_table_id": ".".join(fields[:2]), "metric_field": ".".join(fields[2:])}
                    )

                for query_params in query_params_list:
                    filter_params = {
                        f"{query_key}__icontains": query_value for query_key, query_value in query_params.items()
                    }
                    exact_query.append(Q(**filter_params))

            queries = []
            for query, field in product(filter_dict["query"], ["result_table_id", "metric_field", "metric_field_name"]):
                queries.append(Q(**{f"{field}__icontains": query}))

            queries.extend(exact_query)
            metrics = metrics.filter(reduce(lambda x, y: x | y, queries))

        return metrics

    @classmethod
    def page_filter(cls, metrics: QuerySet, params) -> Tuple[QuerySet, int]:
        """
        分页过滤
        """
        count = metrics.count()
        if params.get("page") and params.get("page_size"):
            # fmt: off
            metrics = metrics[(params["page"] - 1) * params["page_size"]: params["page"] * params["page_size"]]
            # fmt: on
        return metrics, count

    @classmethod
    def data_type_filter(cls, metrics: QuerySet, params) -> QuerySet:
        """
        指标数据类型过滤
        """
        if not params["data_type_label"]:
            return metrics

        if params["data_type_label"] != "grafana":
            metrics = metrics.filter(data_type_label=params["data_type_label"])
        else:
            metrics = metrics.filter(
                reduce(
                    lambda x, y: x | y,
                    [
                        Q(data_source_label=data_source_label, data_type_label=data_type_label)
                        for data_source_label, data_type_label in cls.GrafanaDataSource
                    ],
                )
            )

        return metrics

    @classmethod
    def data_source_filter(cls, metrics: QuerySet, params):
        """
        数据分类过滤
        """
        if params.get("data_source_label"):
            metrics = metrics.filter(data_source_label__in=params["data_source_label"])
        if params["data_source"]:
            metrics = metrics.filter(
                reduce(
                    lambda x, y: x | y,
                    [
                        Q(data_source_label=data_source_label, data_type_label=data_type_label)
                        for data_source_label, data_type_label in params["data_source"]
                    ],
                )
            )
        return metrics.order_by("-use_frequency")

    @classmethod
    def scenario_filter(cls, metrics: QuerySet, params):
        """
        场景过滤
        """
        # 对象过滤
        if params["result_table_label"]:
            metrics = metrics.filter(result_table_label__in=params["result_table_label"])
        return metrics

    @classmethod
    def tag_filter(cls, metrics: QuerySet, params):
        """
        标签过滤
        """
        tag = params["tag"]

        if tag == "__COMMON_USED__":
            metrics = metrics.exclude(use_frequency=0)
        elif tag.startswith("system."):
            metrics = metrics.filter(result_table_id=tag)
        elif tag:
            metrics = metrics.filter(related_id=tag)

        return metrics

    @classmethod
    def get_data_source_list(cls, metrics: QuerySet, params):
        """
        数据来源及类型分组统计
        """
        if params["data_type_label"]:
            if params["data_type_label"] != "grafana":
                metrics = metrics.filter(data_type_label=params["data_type_label"])
            else:
                metrics = metrics.filter(
                    reduce(
                        lambda x, y: x | y,
                        [
                            Q(data_source_label=data_source_label, data_type_label=data_type_label)
                            for data_source_label, data_type_label in cls.GrafanaDataSource
                        ],
                    )
                )
        elif params["data_source"]:
            metrics = metrics.filter(
                reduce(
                    lambda x, y: x | y,
                    (
                        Q(data_source_label=data_source[0], data_type_label=data_source[1])
                        for data_source in params["data_source"]
                    ),
                )
            )

        # 按数据源分组聚合指标数量
        source_counts = {
            (source_count["data_source_label"], source_count["data_type_label"]): source_count["count"]
            for source_count in metrics.values("data_source_label", "data_type_label").annotate(count=Count("id"))
        }

        return [
            {
                "count": source_counts.get((category["data_source_label"], category["data_type_label"]), 0),
                "data_source_label": category["data_source_label"],
                "data_type_label": category["data_type_label"],
                "id": category["type"],
                "name": category["name"],
            }
            for category in DATA_CATEGORY
        ]

    @classmethod
    def get_tag_list(cls, metrics: QuerySet, params):
        """
        可选分类
        """
        result_tables = (
            metrics.exclude(
                Q(
                    data_source_label=DataSourceLabel.BK_MONITOR_COLLECTOR,
                    data_type_label__in=[DataTypeLabel.EVENT, DataTypeLabel.LOG],
                )
                | Q(data_source_label__in=[DataSourceLabel.BK_DATA, DataSourceLabel.BK_LOG_SEARCH])
            )
            .values(
                "result_table_id",
                "result_table_name",
                "data_source_label",
                "data_type_label",
                "related_id",
                "related_name",
            )
            .annotate(count=Count("metric_field"))
            .order_by("related_id", "result_table_id")[:50]
        )

        category_tags = defaultdict(dict)
        for result_table in result_tables:
            data_source = (result_table["data_source_label"], result_table["data_type_label"])
            if result_table["data_source_label"] == DataSourceLabel.CUSTOM:
                # 如果是自定义事件或自定义时序，则使用related_id和related_name作为分类
                category_tags[data_source][result_table["related_id"]] = result_table["related_name"]
            elif data_source == (DataSourceLabel.BK_MONITOR_COLLECTOR, DataTypeLabel.TIME_SERIES):
                # 系统分类特殊处理
                if result_table["result_table_id"].startswith("system."):
                    category_tags["system"][result_table["result_table_id"]] = result_table["result_table_name"]
                else:
                    category_tags[data_source][result_table["related_id"]] = result_table["related_name"]

        # 每种类型取几个
        tags = [{"id": "__COMMON_USED__", "name": _("常用")}]
        for tag_list in zip_longest(
            *([{"id": key, "name": value} for key, value in tags.items()] for tags in category_tags.values())
        ):
            tags.extend(tag for tag in tag_list if tag and tag["id"])

        return tags

    @classmethod
    def get_scenario_list(cls, metrics: QuerySet):
        """
        按监控场景统计指标数量
        """
        # 按监控对象统计数量
        scenarios = metrics.values("result_table_label").annotate(count=Count("result_table_label"))

        scenario_list = []
        try:
            labels = resource.commons.get_label()
        except Exception as e:
            logger.exception(e)
            # 如果拉取标签信息报错，则直接使用监控对象ID展示
            for scenario in scenarios:
                scenario_list.append(
                    {
                        "id": scenario["result_table_label"],
                        "name": scenario["result_table_label"],
                        "count": scenario["count"],
                    }
                )
        else:
            scenario_counts = {scenario["result_table_label"]: scenario["count"] for scenario in scenarios}
            for label in chain(*(_label["children"] for _label in labels)):
                scenario_list.append(
                    {"id": label["id"], "name": label["name"], "count": scenario_counts.get(label["id"], 0)}
                )
        return scenario_list

    @staticmethod
    def get_metric_remarks(data_source_label: str, data_type_label: str, metric_field) -> List:
        """
        指标备注
        """
        metric = {
            "data_source_label": data_source_label,
            "data_type_label": data_type_label,
            "metric_field": metric_field,
        }
        # 复用 v1 中的指标备注
        return resource.strategies.get_metric_list.get_metric_remarks(metric)

    @staticmethod
    def translate_metric(metric: dict) -> dict:
        """
        指标字段翻译
        """
        fields = [
            "result_table_name",
            "metric_field_name",
            "category_display",
            "description",
            "result_table_label_name",
        ]

        for field in fields:
            if field in metric:
                metric[field] = _(metric[field])

        for dimension in metric["dimensions"]:
            dimension["name"] = _(dimension["name"])

        return metric

    @classmethod
    def get_promql_format_metric(cls, metric: Dict) -> str:
        """
        获取promql风格的指标名
        """
        data_source = (metric["data_source_label"], metric["data_type_label"])
        if data_source not in cls.PromqlDataSourcePrefix:
            return ""

        prefix = cls.PromqlDataSourcePrefix[data_source]
        if metric["readable_name"]:
            return f"{prefix}:{metric['readable_name'].replace('.', ':')}"

        return f"{prefix}:{metric['result_table_id'].replace('.', ':')}:{metric['metric_field']}"

    @classmethod
    def get_metric_list(cls, bk_biz_id: int, metrics: QuerySet):
        """
        指标数据
        """
        metric_list: List[Dict] = []
        for metric in metrics:
            metric: MetricListCache

            default_trigger_config = (
                DEFAULT_TRIGGER_CONFIG_MAP.get(metric.data_source_label, {})
                .get(metric.data_type_label, {})
                .get(f"{metric.result_table_id}.{metric.metric_field}", GLOBAL_TRIGGER_CONFIG)
            )

            # ipv6业务的默认维度需要改为bk_host_id
            default_dimensions = metric.default_dimensions
            if is_ipv6_biz(bk_biz_id):
                is_host_metric = bool({"bk_target_ip", "bk_target_cloud_id"} and set(default_dimensions))
                if is_host_metric:
                    default_dimensions.append("bk_host_id")
                    default_dimensions = [
                        d for d in default_dimensions if d not in ["bk_target_ip", "bk_target_cloud_id"]
                    ]

            data = {
                "id": metric.id,
                "name": metric.metric_field_name,
                "bk_biz_id": metric.bk_biz_id,
                "data_source_label": metric.data_source_label,
                "data_type_label": metric.data_type_label,
                "dimensions": sorted(metric.dimensions, key=lambda x: x["name"]),
                "collect_interval": metric.collect_interval,
                "unit": metric.unit,
                "metric_field": metric.metric_field,
                "result_table_id": metric.result_table_id,
                "time_field": metric.extend_fields.get("time_field", "time"),
                "result_table_label": metric.result_table_label,
                "result_table_label_name": metric.result_table_label_name,
                "metric_field_name": metric.metric_field_name,
                "result_table_name": metric.result_table_name,
                "readable_name": metric.readable_name or metric.get_human_readable_name(),
                "data_label": metric.data_label,
                "description": metric.description,
                "remarks": cls.get_metric_remarks(
                    metric.data_source_label, metric.data_type_label, metric.metric_field
                ),
                "default_condition": metric.default_condition,
                "default_dimensions": default_dimensions,
                "default_trigger_config": default_trigger_config,
                "related_id": metric.related_id,
                "related_name": metric.related_name,
                "extend_fields": metric.extend_fields,
                "use_frequency": metric.use_frequency,
                "disabled": False,
                "data_target": metric.data_target,
            }

            # promql指标名
            data["promql_metric"] = cls.get_promql_format_metric(data)

            # 拨测指标特殊处理
            if metric.result_table_id.startswith("uptimecheck."):
                # 针对拨测服务采集，过滤业务/IP/云区域ID/错误码
                data["dimensions"] = [
                    dimension
                    for dimension in data["dimensions"]
                    if dimension["id"] not in ["bk_biz_id", "ip", "bk_cloud_id", "error_code"]
                ]

            # 特殊数据类型字段调整
            if metric.data_source_label == DataSourceLabel.BK_LOG_SEARCH:
                data.update(
                    {
                        "index_set_id": metric.related_id,
                        "index_set_name": metric.related_name,
                        "time_field": metric.extend_fields.get("time_field", "dtEventTimeStamp"),
                    }
                )
            elif (metric.data_source_label, metric.data_type_label) == (DataSourceLabel.CUSTOM, DataTypeLabel.EVENT):
                data["custom_event_name"] = data["extend_fields"]["custom_event_name"]
                data["extend_fields"]["bk_data_id"] = metric.result_table_id
            elif metric.data_source_label == DataSourceLabel.BK_DATA:
                data["time_field"] = "dtEventTimeStamp"

            data["metric_id"] = get_metric_id(**data)
            data = cls.translate_metric(data)
            metric_list.append(data)

        return metric_list

    @classmethod
    def translate_monitor_dimensions(cls, metric_list, params):
        """
        补充监控策略的维度翻译
        """
        strategy_ids = []
        for metric in metric_list:
            if (metric["data_source_label"], metric["data_type_label"]) == (
                DataSourceLabel.BK_MONITOR_COLLECTOR,
                DataTypeLabel.ALERT,
            ):
                strategy_ids.append(metric["metric_field"])

        if not strategy_ids:
            return metric_list

        strategy_objs = StrategyModel.objects.filter(id__in=strategy_ids)
        strategies = Strategy.from_models(strategy_objs)
        metric_id_by_strategy = {}
        for strategy in strategies:
            for query_config in strategy.items[0].query_configs:
                if (query_config.data_source_label, query_config.data_type_label) != (
                    DataSourceLabel.BK_MONITOR_COLLECTOR,
                    DataTypeLabel.ALERT,
                ):
                    metric_id_by_strategy[strategy.id] = query_config.metric_id

        monitor_metrics = GetMetricListV2Resource()(
            bk_biz_id=params["bk_biz_id"],
            conditions=[{"key": "metric_id", "value": list(metric_id_by_strategy.values())}],
        )
        dimension_translation = {}
        for metric in monitor_metrics["metric_list"]:
            dimension_translation[metric["metric_id"]] = {d["id"]: d["name"] for d in metric["dimensions"]}

        for metric in metric_list:
            metric_id = metric_id_by_strategy.get(metric["id"])
            if not metric_id:
                continue

            trans_dict = dimension_translation.get(metric_id)
            if not trans_dict:
                continue

            for d in metric["dimensions"]:
                if d["id"].startswith("tags."):
                    d["name"] = trans_dict.get(d["id"][len("tags.") :], d["name"])
        return metric_list

    def perform_request(self, params):
        # 从指标选择器缓存表根据业务查询指标
        metrics = MetricListCache.objects.filter(bk_biz_id__in=[0, params["bk_biz_id"]])

        if get_source_app() == SourceApp.FTA:
            metrics = metrics.filter(
                Q(data_type_label=DataTypeLabel.ALERT) | Q(data_source_label=DataSourceLabel.BK_FTA)
            )

        # 按查询条件过滤指标
        metrics = self.filter_by_conditions(metrics, params)

        # 区分指标/事件/日志关键字选择器或Grafana选择器
        metrics = self.data_type_filter(metrics, params)

        # 按标签过滤
        tag_metrics = self.tag_filter(metrics, params)
        # 按场景和数据源统计
        scenario_list = self.get_scenario_list(tag_metrics)
        data_source_list = self.get_data_source_list(tag_metrics, params)

        metrics = self.scenario_filter(metrics, params)
        metrics = self.data_source_filter(metrics, params)

        # 按标签统计并过滤标签
        tag_list = self.get_tag_list(metrics, params)
        metrics = self.tag_filter(metrics, params)

        # 分页过滤
        metrics, count = self.page_filter(metrics, params)

        metric_list = self.get_metric_list(params["bk_biz_id"], metrics)
        metric_list = self.translate_monitor_dimensions(metric_list, params)

        return {
            "metric_list": metric_list,
            "tag_list": tag_list,
            "data_source_list": data_source_list,
            "scenario_list": scenario_list,
            "count": count,
        }


class VerifyStrategyNameResource(Resource):
    """
    策略名校验
    """

    class RequestSerializer(serializers.Serializer):
        name = serializers.CharField(required=True)
        bk_biz_id = serializers.IntegerField(required=True)
        id = serializers.IntegerField(required=False, default=0)

        def validate(self, params):
            qs = StrategyModel.objects.filter(name=params["name"], bk_biz_id=params["bk_biz_id"])
            if params["id"]:
                qs.exclude(id=params["id"])
            if qs.exists():
                raise StrategyNameExist(name=params["name"])
            return super().validate(params)

    def perform_request(self, params):
        return "ok"


class SaveStrategyV2Resource(Resource):
    """
    保存策略
    """

    RequestSerializer = Strategy.Serializer

    @classmethod
    def validate_cmdb_level(cls, strategy: Strategy):
        """
        校验cmdb节点聚合配置是否合法
        """
        metric_count = len(strategy.items[0].query_configs)

        # 单指标一定合法
        if metric_count == 1:
            return

        for item in strategy.items:
            for query_config in item.query_configs:
                if (query_config.data_source_label, query_config.data_type_label) != (
                    DataSourceLabel.BK_MONITOR_COLLECTOR,
                    DataTypeLabel.TIME_SERIES,
                ):
                    continue

                used_dimensions = set(getattr(query_config, "agg_dimension", []))
                agg_condition = getattr(query_config, "agg_condition", [])

                for c in agg_condition:
                    used_dimensions.add(c["key"])

                if used_dimensions & set(SPLIT_DIMENSIONS):
                    raise CmdbLevelValidateError()

    @classmethod
    def validate_realtime_kafka(cls, strategy: Strategy):
        """
        校验实时策略对应插件的kafka存储是否存在
        """
        is_realtime_table_id = []
        for item in strategy.items:
            for query_config in item.query_configs:
                agg_method = getattr(query_config, "agg_method", "")
                result_table_id = getattr(query_config, "result_table_id", "")
                if agg_method == "REAL_TIME":
                    is_realtime_table_id.append(result_table_id)

        if is_realtime_table_id:
            api.metadata.check_or_create_kafka_storage(table_ids=is_realtime_table_id)

    @classmethod
    def validate_upgrade_user_groups(cls, strategy: Strategy):
        notice_info = strategy.notice
        upgrade_config = notice_info.options.get("upgrade_config", {})
        if not upgrade_config.get("is_enabled"):
            return
        if set(upgrade_config["user_groups"]) & set(notice_info.user_groups):
            raise ValidationError(detail=_("通知升级的用户组不能包含第一次接收告警的用户组"))

    def perform_request(self, params):
        strategy = Strategy(**params)
        strategy.convert()
        self.validate_realtime_kafka(strategy)
        self.validate_cmdb_level(strategy)
        self.validate_upgrade_user_groups(strategy)
        strategy.save()

        # 编辑后需要重置AsCode相关配置
        StrategyModel.objects.filter(id=strategy.id).update(hash="", snippet="")
        return strategy.to_dict()


class UpdatePartialStrategyV2Resource(Resource):
    """
    批量更新策略局部配置
    """

    class RequestSerializer(serializers.Serializer):
        class ConfigSerializer(serializers.Serializer):
            is_enabled = serializers.BooleanField(required=False)
            notice_group_list = serializers.ListField(required=False, child=serializers.IntegerField())
            labels = serializers.ListField(required=False, child=serializers.CharField(), allow_empty=True)
            trigger_config = serializers.DictField(required=False)
            recovery_config = serializers.DictField(required=False)
            alarm_interval = serializers.IntegerField(required=False)
            send_recovery_alarm = serializers.BooleanField(required=False)
            message_template = serializers.CharField(required=False, allow_blank=True)
            no_data_config = serializers.DictField(required=False)
            notice = serializers.DictField(required=False)
            target = serializers.ListField(
                required=False, child=serializers.ListField(child=serializers.DictField(), allow_empty=True)
            )
            actions = serializers.ListField(required=False, child=serializers.DictField(), allow_empty=True)
            algorithms = Algorithm.Serializer(many=True, required=False)

            def validate_target(self, target):
                if target and target[0]:
                    handle_target(target)
                return target

        bk_biz_id = serializers.IntegerField(required=True, label="业务ID")
        ids = serializers.ListField(required=True, label="批量修改的策略ID列表")
        edit_data = ConfigSerializer(required=True)

    @staticmethod
    def update_dict_recursive(src, dst):
        """
        递归合并字典
        :param src: {"a": {"c": 2, "d": 1}, "b": 2}
        :param dst: {"a": {"c": 1, "f": {"zzz": 2}}, "c": 3, }
        :return: {'a': {'c': 1, 'd': 1, 'f': {'zzz': 2}}, 'b': 2, 'c': 3}
        """
        for key, value in dst.items():
            if key not in src:
                src[key] = value
            else:
                if isinstance(value, dict):
                    UpdatePartialStrategyV2Resource.update_dict_recursive(src[key], value)
                else:
                    src[key] = value
        return src

    @staticmethod
    def update_labels(strategy: Strategy, labels: List[str]):
        """
        更新策略标签
        """
        strategy.labels = labels

    @staticmethod
    def update_is_enabled(strategy: Strategy, is_enabled: bool):
        """
        更新策略启停状态
        """
        strategy.is_enabled = is_enabled

    @staticmethod
    def update_notice_group_list(strategy: Strategy, notice_group_list: List[int]):
        """
        更新告警组配置
        """
        for action in strategy.actions:
            action.user_groups = notice_group_list

        strategy.notice.user_groups = notice_group_list

    @staticmethod
    def update_trigger_config(strategy: Strategy, trigger_config: Dict):
        """
        更新触发条件
        """
        for detect in strategy.detects:
            detect.trigger_config.update(trigger_config)

    @staticmethod
    def update_alarm_interval(strategy: Strategy, alarm_interval: int):
        """
        更新通知间隔
        """
        strategy.notice.config["notify_interval"] = alarm_interval * 60

    @staticmethod
    def update_send_recovery_alarm(strategy: Strategy, send_recovery_alarm: bool):
        """
        更新恢复通知
        """
        if send_recovery_alarm and ActionSignal.RECOVERED not in strategy.notice.signal:
            strategy.notice.signal.append(ActionSignal.RECOVERED)

        if not send_recovery_alarm and ActionSignal.RECOVERED in strategy.notice.signal:
            strategy.notice.signal.remove(ActionSignal.RECOVERED)

    @staticmethod
    def update_recovery_config(strategy: Strategy, recovery_config: Dict):
        """
        更新告警恢复通知
        """
        for detect in strategy.detects:
            detect.recovery_config = recovery_config

    @staticmethod
    def update_target(strategy: Strategy, target: List[List[Dict]]):
        """
        更新监控目标
        """
        if not target or not target or not target[0][0]["value"]:
            target = []

        for item in strategy.items:
            item.target = target

    @staticmethod
    def update_algorithms(strategy: Strategy, algorithms: List[dict]):
        """更新检测算法。"""
        for item in strategy.items:
            item.algorithms = [Algorithm(strategy.id, item.id, **data) for data in algorithms]

    @staticmethod
    def update_message_template(strategy: Strategy, message_template: str):
        """
        更新通知模板
        """
        for template in strategy.notice.config["template"]:
            template["message_tmpl"] = message_template

    @staticmethod
    def update_no_data_config(strategy: Strategy, no_data_config: Dict):
        for item in strategy.items:
            UpdatePartialStrategyV2Resource.update_dict_recursive(item.no_data_config, no_data_config)

    @staticmethod
    def update_notice(strategy: Strategy, notice: Dict):
        old_notice = strategy.notice.to_dict()
        UpdatePartialStrategyV2Resource.update_dict_recursive(old_notice, notice)
        strategy.notice = NoticeRelation(strategy.id, **old_notice)

        # 同步当前的通知时间和通知组
        for action in strategy.actions:
            action.user_groups = strategy.notice.user_groups
            action.options.update(
                {
                    "start_time": strategy.notice.options.get("start_time", "00:00:00"),
                    "end_time": strategy.notice.options.get("end_time", "23:59:59"),
                }
            )

    @staticmethod
    def update_actions(strategy: Strategy, actions: List[Dict]):
        new_actions = []
        for action in actions:
            slz = ActionRelation.Serializer(data=action)
            slz.is_valid(raise_exception=True)
            action_data = slz.validated_data
            action_relation = ActionRelation(strategy.id, **action_data)
            action_relation.user_groups = strategy.notice.user_groups
            action_relation.options.update(
                {
                    "start_time": strategy.notice.options.get("start_time", "00:00:00"),
                    "end_time": strategy.notice.options.get("end_time", "23:59:59"),
                }
            )
            new_actions.append(action_relation)

        strategy.actions = new_actions

    def perform_request(self, params):
        bk_biz_id = params["bk_biz_id"]
        config: Dict = params["edit_data"]

        strategies = StrategyModel.objects.filter(bk_biz_id=bk_biz_id, id__in=params["ids"])

        for strategy in Strategy.from_models(strategies):
            for key, value in config.items():
                update_method: Callable[[Strategy, Any], None] = getattr(self, f"update_{key}", None)
                if not update_method:
                    continue
                update_method(strategy, value)
            strategy.save()
        # 编辑后需要重置AsCode相关配置
        strategies.update(hash="", snippet="")

        return params["ids"]


class CloneStrategyV2Resource(Resource):
    """
    克隆策略
    """

    class RequestSerializer(serializers.Serializer):
        bk_biz_id = serializers.IntegerField(required=True, label="业务ID")
        ids = serializers.ListField(required=True, child=serializers.IntegerField(), label="待克隆策略ID")

    def perform_request(self, params):
        strategies = Strategy.from_models(
            StrategyModel.objects.filter(bk_biz_id=params["bk_biz_id"], id__in=params["ids"])
        )

        for strategy in strategies:
            strategy.id = 0
            strategy.name += "_copy"
            strategy.app = ""

            while StrategyModel.objects.filter(bk_biz_id=params["bk_biz_id"], name=strategy.name).exists():
                strategy.name += "_copy"
            strategy.save()

        return [strategy.id for strategy in strategies]


class GetPlainStrategyListV2Resource(Resource):
    """
    获取精简策略列表
    """

    class RequestSerializer(serializers.Serializer):
        bk_biz_id = serializers.IntegerField(required=True, label="业务ID")
        page = serializers.IntegerField(default=1)
        page_size = serializers.IntegerField(default=10)
        search = serializers.CharField(required=False, default="")

    def perform_request(self, params):
        strategies = StrategyModel.objects.filter(bk_biz_id=params["bk_biz_id"])

        # 检索条件
        if params["search"]:
            query = None

            # 尝试当成策略ID查询
            try:
                strategy_id = int(params["search"])
                query = Q(id=strategy_id)
            except (ValueError, TypeError):
                pass

            # 查询策略名称
            if query is None:
                query = Q(name__icontains=params["search"])
            else:
                query |= Q(name__icontains=params["search"])

            strategies = strategies.filter(query)

        # 统计总数
        count = strategies.count()

        # 分页查询
        strategies = strategies[(params["page"] - 1) * params["page_size"] : params["page"] * params["page_size"]]

        return {
            "count": count,
            "strategy_configs": [
                {"id": strategy.id, "name": strategy.name, "scenario": strategy.scenario} for strategy in strategies
            ],
        }


class GetTargetDetail(Resource):
    """
    获取监控目标详情
    """

    class RequestSerializer(serializers.Serializer):
        bk_biz_id = serializers.IntegerField(required=True, label="业务ID")
        strategy_ids = serializers.ListField(required=True, label="策略ID列表", child=serializers.IntegerField())

    @classmethod
    def get_target_detail(cls, bk_biz_id: int, target: List[List[Dict]]):
        """
        target : [
                    [
                    {"field":"ip", "method":"eq", "value": [{"ip":"127.0.0.1","bk_supplier_id":0,"bk_cloud_id":0},]},
                    {"field":"host_topo_node", "method":"eq", "value": [{"bk_obj_id":"test","bk_inst_id":2}]}
                    ],
                    [
                    {"field":"ip", "method":"eq", "value": [{"ip":"127.0.0.1","bk_supplier_id":0,"bk_cloud_id":0},]},
                    {"field":"host_topo_node", "method":"eq", "value": [{"bk_obj_id":"test","bk_inst_id":2}]}
                    ]
                ]
        target理论上支持多个列表以或关系存在，列表内部亦存在多个对象以且关系存在，
        由于目前产品形态只支持单对象的展示，因此若存在多对象，只取第一个对象返回给前端
        """
        target_type_map = {
            TargetFieldType.host_target_ip: TargetNodeType.INSTANCE,
            TargetFieldType.host_ip: TargetNodeType.INSTANCE,
            TargetFieldType.host_topo: TargetNodeType.TOPO,
            TargetFieldType.service_topo: TargetNodeType.TOPO,
            TargetFieldType.service_service_template: TargetNodeType.SERVICE_TEMPLATE,
            TargetFieldType.service_set_template: TargetNodeType.SET_TEMPLATE,
            TargetFieldType.host_service_template: TargetNodeType.SERVICE_TEMPLATE,
            TargetFieldType.host_set_template: TargetNodeType.SET_TEMPLATE,
            TargetFieldType.dynamic_group: TargetNodeType.DYNAMIC_GROUP,
        }
        obj_type_map = {
            TargetFieldType.host_target_ip: TargetObjectType.HOST,
            TargetFieldType.host_ip: TargetObjectType.HOST,
            TargetFieldType.host_topo: TargetObjectType.HOST,
            TargetFieldType.service_topo: TargetObjectType.SERVICE,
            TargetFieldType.service_service_template: TargetObjectType.SERVICE,
            TargetFieldType.service_set_template: TargetObjectType.SERVICE,
            TargetFieldType.host_service_template: TargetObjectType.HOST,
            TargetFieldType.host_set_template: TargetObjectType.HOST,
            TargetFieldType.dynamic_group: TargetObjectType.HOST,
        }
        info_func_map = {
            TargetFieldType.host_target_ip: resource.commons.get_host_instance_by_ip,
            TargetFieldType.host_ip: resource.commons.get_host_instance_by_ip,
            TargetFieldType.service_topo: resource.commons.get_service_instance_by_node,
            TargetFieldType.host_topo: resource.commons.get_host_instance_by_node,
            TargetFieldType.service_service_template: resource.commons.get_nodes_by_template,
            TargetFieldType.service_set_template: resource.commons.get_nodes_by_template,
            TargetFieldType.host_service_template: resource.commons.get_nodes_by_template,
            TargetFieldType.host_set_template: resource.commons.get_nodes_by_template,
            TargetFieldType.dynamic_group: resource.commons.get_dynamic_group_instance,
        }

        # 判断target格式是否符合预期
        if not target or not target[0]:
            return None
        else:
            target = target[0][0]

        field = target.get("field")
        if not field or not target.get("value"):
            return None

        params = {"bk_biz_id": bk_biz_id}
        if field in [TargetFieldType.host_ip, TargetFieldType.host_target_ip]:
            params["ip_list"] = []
            for x in target["value"]:
                if x.get("bk_host_id"):
                    ip = {"bk_host_id": x["bk_host_id"]}
                elif x.get("bk_target_ip"):
                    ip = {"ip": x["bk_target_ip"], "bk_cloud_id": x["bk_target_cloud_id"]}
                else:
                    ip = {"ip": x["ip"], "bk_cloud_id": x["bk_cloud_id"]}
                params["ip_list"].append(ip)

            params["bk_biz_ids"] = [bk_biz_id]
        elif field in [
            TargetFieldType.host_set_template,
            TargetFieldType.host_service_template,
            TargetFieldType.service_set_template,
            TargetFieldType.service_service_template,
        ]:
            params["bk_obj_id"] = target_type_map[field]
            params["bk_inst_type"] = obj_type_map[field]
            params["bk_inst_ids"] = [inst["bk_inst_id"] for inst in target["value"]]
        elif field == TargetFieldType.dynamic_group:
            params["dynamic_group_ids"] = [x["dynamic_group_id"] for x in target["value"]]
        else:
            node_list = target.get("value")
            for target_item in node_list:
                if "bk_biz_id" not in target_item:
                    target_item.update(bk_biz_id=bk_biz_id)
            params["node_list"] = node_list

        target_detail = info_func_map[field](params)

        # 统计实例数量
        if field in [TargetFieldType.host_ip, TargetFieldType.host_target_ip]:
            instance_count = len(target_detail)
        else:
            instances = set()
            for node in target_detail:
                instances.update(node.get("all_host", []))
            instance_count = len(instances)

        return {
            "node_type": target_type_map[field],
            "node_count": len(target["value"]),
            "instance_type": obj_type_map[field],
            "instance_count": instance_count,
            "target_detail": target_detail,
        }

    def perform_request(self, params):
        bk_biz_id = params["bk_biz_id"]
        strategies = StrategyModel.objects.filter(bk_biz_id=bk_biz_id, id__in=params["strategy_ids"]).only(
            "id", "scenario"
        )
        strategy_ids = [strategy.id for strategy in strategies]
        items = ItemModel.objects.filter(strategy_id__in=strategy_ids)

        empty_strategy_ids = []
        result = {}
        for item in items:
            info = self.get_target_detail(bk_biz_id, item.target)

            if info:
                result[item.strategy_id] = info
            else:
                empty_strategy_ids.append(item.strategy_id)

        if not empty_strategy_ids:
            return result

        query_configs = QueryConfigModel.objects.filter(strategy_id__in=empty_strategy_ids).only(
            "strategy_id", "data_type_label", "data_source_label"
        )
        strategy_data_source = {
            query_config.strategy_id: (query_config.data_source_label, query_config.data_type_label)
            for query_config in query_configs
        }
        strategy_scenario = {strategy.id: strategy.scenario for strategy in strategies}

        data_target_to_instance_type = {
            DataTarget.NONE_TARGET: None,
            DataTarget.HOST_TARGET: TargetObjectType.HOST,
            DataTarget.DEVICE_TARGET: TargetObjectType.HOST,
            DataTarget.SERVICE_TARGET: TargetObjectType.SERVICE,
        }
        for strategy_id in empty_strategy_ids:
            scenario = strategy_scenario[strategy_id]
            if strategy_id in strategy_data_source:
                data_target = DataTargetMapping.get_data_target(
                    result_table_label=scenario,
                    data_source_label=strategy_data_source[strategy_id][0],
                    data_type_label=strategy_data_source[strategy_id][1],
                )
                instance_type = data_target_to_instance_type[data_target]
            else:
                instance_type = None
            result[strategy_id] = {
                "bk_target_type": None,
                "bk_obj_type": None,
                "bk_target_detail": None,
                "instance_type": instance_type,
            }

        return result


class SearchMetricIDResource(Resource):
    """
    查询指标ID
    """

    def perform_request(self, params):
        return []


class QueryConfigToPromql(Resource):
    """
    查询配置转换为PromQL
    """

    re_metric_id = re.compile(r"([A-Za-z0-9_]+(:[A-Za-z0-9_]+)+)")

    class RequestSerializer(serializers.Serializer):
        bk_biz_id = serializers.IntegerField(required=True, label="业务ID")
        expression = serializers.CharField()
        query_configs = serializers.ListField(child=serializers.DictField())
        query_config_format = serializers.ChoiceField(choices=("strategy", "graph"), default="strategy")

        def validate(self, attrs):
            """
            按数据源类型校验查询配置
            """
            for index, query_config in enumerate(attrs["query_configs"]):
                if "data_source_label" not in query_config or "data_type_label" not in query_config:
                    raise ValidationError("fields(data_source_label, data_type_label) are required")

                # 限制能够使用PromQL的数据源类型
                data_source = (query_config["data_source_label"], query_config["data_type_label"])
                if data_source not in [
                    (DataSourceLabel.BK_MONITOR_COLLECTOR, DataTypeLabel.TIME_SERIES),
                    (DataSourceLabel.CUSTOM, DataTypeLabel.TIME_SERIES),
                    (DataSourceLabel.BK_DATA, DataTypeLabel.TIME_SERIES),
                ]:
                    raise ValidationError(f"not support data_source({data_source})")

                # 兼容图表接口
                if attrs["query_config_format"] != "strategy":
                    query_config["result_table_id"] = query_config.pop("table", "")
                    query_config["data_label"] = query_config.pop("data_label", "")
                    query_config["metric_field"] = query_config.pop("metric")
                    query_config["agg_method"] = query_config.pop("method")
                    query_config["agg_dimension"] = query_config.pop("group_by", [])
                    query_config["agg_condition"] = query_config.pop("where", [])
                    query_config["agg_interval"] = query_config.pop("interval")

                # 兼容自动周期，默认转换为一分钟
                if query_config["agg_interval"] == "auto":
                    query_config["agg_interval"] = 60

                serializer_class = QueryConfig.QueryConfigSerializerMapping.get(data_source)
                serializer = serializer_class(data=query_config)
                serializer.is_valid(raise_exception=True)
                attrs["query_configs"][index] = serializer.validated_data

                attrs["query_configs"][index]["data_source_label"] = query_config["data_source_label"]
                attrs["query_configs"][index]["data_type_label"] = query_config["data_type_label"]
                attrs["query_configs"][index]["alias"] = query_config["alias"]
            return attrs

    @classmethod
    def check(cls, unify_query_config: Dict, data_source_label: str = "bkmonitor") -> None:
        """
        配置预处理，判断配置是否能够转换PromQL，调整部分配置以适应配置转换
        检测规则:
        1. 监控条件不能存在or语句
        2. 监控条件匹配多个值时，需要使用正则进行合成
        """

        for query_config in unify_query_config["query_list"]:
            condition_list = query_config["conditions"]["condition_list"]
            field_list = query_config["conditions"]["field_list"]
            query_config["data_source"] = data_source_label

            # 监控条件不能存在or语句
            if "or" in condition_list:
                raise ValidationError(_("监控条件包含or语句时无法转换为PromQL语句"))

            for condition in field_list:
                # contains及ncontains需要转换为eq,ne或req,nreq
                if condition["op"] in ["contains", "ncontains"]:
                    if len(condition["value"]) == 1:
                        condition["op"] = {"contains": "eq", "ncontains": "ne"}[condition["op"]]
                    else:
                        condition["op"] = {"contains": "req", "ncontains": "nreq"}[condition["op"]]
                        condition["value"] = [re.escape(str(v)) for v in condition["value"]]
                        condition["value"] = ["^(" + "|".join(condition["value"]) + ")$"]
                elif condition["op"] in ["req", "nreq"]:
                    condition["value"] = ["|".join(condition["value"])]

    def perform_request(self, params):
        data_sources = []
        data_source_label = "bkmonitor"
        data_source_label_mapping = {
            "bk_monitor": "bkmonitor",
            "custom": "custom",
            "bk_data": "bkdata",
            "bk_log_search": "bklog",
        }
        for query_config in params["query_configs"]:
            data_source_label = data_source_label_mapping.get(query_config["data_source_label"], data_source_label)
            data_source_class = load_data_source(query_config["data_source_label"], query_config["data_type_label"])
            init_params = dict(query_config=query_config)
            if data_source_label == "bkdata":
                init_params.update({"bk_biz_id": params["bk_biz_id"]})

            data_sources.append(data_source_class.init_by_query_config(**init_params))

        # 构造统一查询配置
        query = UnifyQuery(bk_biz_id=params["bk_biz_id"], data_sources=data_sources, expression=params["expression"])
        unify_query_config = query.get_unify_query_params()
        self.check(unify_query_config, data_source_label)
        promql = api.unify_query.struct_to_promql(unify_query_config)["promql"]
        return {"promql": promql}


class PromqlToQueryConfig(Resource):
    """
    PromQL转为查询配置
    """

    # 时间字符串提取及转换
    re_time_parse = re.compile(r"^(\d+)([^\d]*)")
    time_trans_mapping = {"w": 7 * 24 * 3600, "d": 24 * 3600, "h": 3600, "m": 60, "s": 1}
    # PromQL match相关算符正则
    re_ignoring_on_op = re.compile(r"(?![A-Za-z0-9_]) ?(ignoring|on) ?\(.*\) ?")
    re_group_op = re.compile(r"(?![A-Za-z0-9_]) ?(group_left|group_right) ?(\([0-9a-zA-Z_ ]*\))?")
    # 按表名判断数据源
    re_custom_time_series = re.compile(r"\d+bkmonitor_time_series_\d+")
    # 支持聚合方法
    aggr_ops = {"sum", "avg", "mean", "max", "min", "count"}
    # 条件算符转换
    condition_op_mapping: Dict[str, str] = {"req": "reg", "nreq": "nreg", "eq": "eq", "ne": "neq"}
    # 指标ID正则
    re_metric_id = re.compile(r"([A-Za-z0-9_]+(:[A-Za-z0-9_]+)+)")
    # 内置k8s维度替换
    k8s_dimension_map = {"cluster_id": "bcs_cluster_id"}
    # 时间聚合函数映射
    time_functon_map = {"count": "sum"}

    class RequestSerializer(serializers.Serializer):
        promql = serializers.CharField(label="查询语句")
        bk_biz_id = serializers.IntegerField(label="业务ID")
        query_config_format = serializers.ChoiceField(choices=("strategy", "graph"), default="strategy")

    @classmethod
    def parse_time(cls, s: str) -> int:
        """
        解析时间字段(1h2m3s)
        """
        parts = cls.re_time_parse.findall(s.lower().replace(" ", ""))
        seconds = 0
        for part in parts:
            seconds += int(part[0]) * cls.time_trans_mapping[part[1]]
        return seconds

    @classmethod
    def check(cls, unify_query_config: Dict):
        """
        配置预处理，判断配置是否符合预期
        检测规则:
        1. 时间聚合函数及维度聚合函数保证有且仅有一个
        2. 函数仅支持Function中注册的函数
        3. 如果勾选映射规则，判断映射范围内指标/表数据是否存在，若为容器指标跳过（无需result_table_id）
        4. 维度匹配检查，忽略ignore/on/group_left/group_right等算符
        问题:
        1. ignoring/on/group_left/group_right只能去除，交由默认逻辑处理，不好做详细的检查。
        2. 聚合函数的without语法未被考虑，无法分别是sum by还是sum without，语义可能出错。
        3. 是否需要强制检查指标维度？
        """
        for query in unify_query_config["query_list"]:
            # 函数使用统计
            function_counts = defaultdict(lambda: 0)
            query["function"] = query.get("function") or []
            for function in query["function"]:
                if function["method"] not in Functions and function["method"] not in cls.aggr_ops:
                    raise ValidationError(_("不支持的函数({})").format(function["method"]))
                function_counts[function["method"]] += 1

            # 维度聚合方法检查
            dimension_function_names = list(set(function_counts.keys()) & cls.aggr_ops)
            dimension_function_names = [name if name != "mean" else "avg" for name in dimension_function_names]
            if not dimension_function_names:
                dimension_function_names = ["avg"]
                query["function"].append({"method": "mean", "dimensions": []})
            elif function_counts[dimension_function_names[0]] > 1:
                raise ValidationError(_("只能进行一次维度聚合，如sum、avg等"))

            # 判断时间聚合方法是否符合预期
            time_function = query["time_aggregation"].get("function")
            if time_function:
                if time_function[:-10] not in cls.aggr_ops and (
                    time_function not in Functions or not Functions[time_function].time_aggregation
                ):
                    raise ValidationError(_("不支持的方法({})").format(time_function))
                # 维度聚合和时间聚合函数是否对应,count场景特殊处理
                dimension_function_name = cls.time_functon_map.get(time_function[:-10], time_function[:-10])
                if time_function[:-10] in cls.aggr_ops and dimension_function_names[0] != dimension_function_name:
                    raise ValidationError(
                        _("如果时间聚合函数使用{}，那么维度聚合函数必须使用{}").format(time_function, dimension_function_name)
                    )
            else:
                query["time_aggregation"] = {}

        return unify_query_config

    @classmethod
    def convert_to_query_config(cls, unify_query_config: Dict, query_config_format="strategy"):
        """
        转换为监控查询参数
        """
        # 表达式剔除ignoring/on/group_left/group_right
        expression = unify_query_config["metric_merge"]
        expression = cls.re_group_op.sub(" ", expression)
        expression = cls.re_ignoring_on_op.sub(" ", expression)

        # 去除单指标单表达式
        if expression == "a":
            expression = ""
        config = {"expression": expression, "query_configs": []}
        for query in unify_query_config["query_list"]:
            functions = []
            dimensions = []
            method = ""
            # 函数参数解析
            for function in query.get("function") or []:
                if function["method"] in cls.aggr_ops:
                    method = function["method"]
                    if method == "mean":
                        method = "avg"
                    method = method.upper()
                    dimensions = function.get("dimensions") or []
                else:
                    functions.append(
                        {
                            "id": function["method"],
                            "params": [
                                {"id": param.id, "value": str(value)}
                                for param, value in zip(
                                    Functions[function["method"]].params, function.get("vargs_list") or []
                                )
                            ],
                        }
                    )

            # 时间聚合方法解析
            time_function = query["time_aggregation"]
            if time_function:
                interval = cls.parse_time(time_function["window"])
                if time_function["function"].endswith("_over_time") and time_function["function"][:-10] in cls.aggr_ops:
                    method = time_function["function"][:-10].upper()
                else:
                    function = {
                        "id": time_function["function"],
                        "params": [
                            {"id": param.id, "value": str(value)}
                            for param, value in zip(
                                Functions[time_function["function"]].params, time_function.get("vargs_list") or []
                            )
                        ],
                    }
                    window = f"{interval // 60}m"
                    if interval % 60 != 0:
                        window += f"{interval % 60}s"
                    interval = interval // 2

                    function["params"].append({"id": "window", "value": window})
                    functions.append(function)
            else:
                interval = 60
                method = f"{method or 'avg'}_without_time".lower()

            # offset方法解析
            if query.get("offset"):
                time_shift_value = duration_string(parse_duration(query["offset"]))
                functions.append(
                    {
                        "id": "time_shift",
                        "params": [
                            {
                                "id": "n",
                                "value": "-" + time_shift_value if query.get("offset_forward") else time_shift_value,
                            }
                        ],
                    }
                )

            # 条件解析
            conditions = []
            for index, field in enumerate(query.get("conditions", {}).get("field_list", [])):
                condition = {
                    "key": field["field_name"],
                    "method": cls.condition_op_mapping[field["op"]],
                    "value": field["value"],
                }
                if index > 0:
                    condition["condition"] = "and"
                conditions.append(condition)

            # 根据table_id格式判定是否为data_label二段式
            table_id = query.get("table_id", "")
            result_table_id = ""
            data_label = ""
            if len(table_id.split(".")) == 1:
                data_label = table_id
            else:
                result_table_id = table_id
            if (result_table_id and cls.re_custom_time_series.match(result_table_id)) or query[
                "data_source"
            ] == DataSourceLabel.CUSTOM:
                data_source_label = DataSourceLabel.CUSTOM
            else:
                data_source_label = DataSourceLabel.BK_MONITOR_COLLECTOR
            data_type_label = DataTypeLabel.TIME_SERIES
            # 根据data_label查找对应指标缓存结果表
            if not result_table_id:
                qs = MetricListCache.objects.filter(
                    data_label=data_label,
                    data_source_label=data_source_label,
                    data_type_label=data_type_label,
                    metric_field=query["field_name"],
                )
                if qs.exists():
                    result_table_id = qs.first().result_table_id

            query_config = {
                "data_source_label": data_source_label,
                "data_type_label": data_type_label,
                "refId": query["reference_name"],
                "metric_id": get_metric_id(
                    data_source_label=data_source_label,
                    data_type_label=data_type_label,
                    metric_field=query["field_name"],
                    result_table_id=result_table_id,
                ),
                "functions": functions,
                "interval_unit": "s",
                "display": True,
                "filter_dict": {},
                "time_field": "",
            }

            if query_config_format == "strategy":
                query_config.update(
                    {
                        "result_table_id": result_table_id,
                        "data_label": data_label,
                        "agg_method": method,
                        "agg_interval": interval,
                        "agg_dimension": dimensions,
                        "agg_condition": conditions,
                        "metric_field": query["field_name"],
                        "alias": query["reference_name"],
                    }
                )
            else:
                query_config.update(
                    {
                        "result_table_id": result_table_id,
                        "data_label": data_label,
                        "method": method,
                        "interval": interval,
                        "group_by": dimensions,
                        "where": conditions,
                        "metric_field": query["field_name"],
                    }
                )

            config["query_configs"].append(query_config)
        return config

    def perform_request(self, params):
        promql = params["promql"]
        query_config_format = params["query_config_format"]
        try:
            origin_config = api.unify_query.promql_to_struct(promql=promql)["data"]
        except Exception:
            raise ValidationError(_("解析promql失败，请检查是否存在语法错误"))
        origin_config = self.check(origin_config)
        return self.convert_to_query_config(origin_config, query_config_format)


class ListIntelligentModelsResource(Resource):
    """
    获取模型列表
    """

    class RequestSerializer(serializers.Serializer):
        bk_biz_id = serializers.IntegerField(required=True, label="业务ID")
        algorithm = serializers.ChoiceField(required=True, label="算法类型", choices=AlgorithmModel.AIOPS_ALGORITHMS)

    def perform_request(self, validated_request_data):
        bk_biz_id = validated_request_data["bk_biz_id"]
        algorithm = validated_request_data["algorithm"]
        plans = api.bkdata.list_scene_service_plans(
            scene_id=get_scene_id_by_algorithm(validated_request_data["algorithm"])
        )

        # 判断该算法是否在ai设置中，如果在ai设置中则需要挑选出开启默认配置的plan_id进行赋值
        default_plan_id = None
        if algorithm in AI_SETTING_ALGORITHMS:
            ai_setting = AiSetting(bk_biz_id=bk_biz_id)
            config = None
            is_enabled = False
            # 单指标异常检测，对应监控中的智能异常检测
            if algorithm == AlgorithmModel.AlgorithmChoices.IntelligentDetect:
                config = ai_setting.kpi_anomaly_detection
                is_enabled = True
            # 多指标异常检测
            elif algorithm == AlgorithmModel.AlgorithmChoices.MultivariateAnomalyDetection:
                config = ai_setting.multivariate_anomaly_detection.host
                is_enabled = config.is_enabled

            # 判断如果如果是开启的话，从配置中拿到默认的plan_id
            if is_enabled:
                default_plan_id = config.to_dict().get("default_plan_id")

        model_list = []

        for plan in plans:
            if algorithm == AlgorithmModel.AlgorithmChoices.TimeSeriesForecasting and "hour" not in plan["plan_name"]:
                # TODO: 时序预测目前只支持小时级别的模型
                continue
            plan_document = plan.get("plan_document", {})
            model_list.append(
                {
                    "name": plan["plan_alias"],
                    "id": plan["plan_id"],
                    # 判断是否有默认的plan_id，如果有的话则比较plan_id是否相同，如果没有的话则取原本的is_default
                    "is_default": default_plan_id == plan["plan_id"] if default_plan_id else plan["is_default"],
                    "document": plan.get("plan_description", ""),
                    "description": plan_document.get("instroduction", ""),
                    "instruction": plan_document.get("content", ""),
                    "visual_type": plan["visual_type"],
                    "latest_release_id": plan["latest_plan_version_id"],
                    "ts_freq": plan["ts_freq"],
                    "ts_depend": plan["ts_depend"],
                }
            )

        return model_list


class GetIntelligentModelResource(Resource):
    """
    获取单个模型详情
    """

    class RequestSerializer(serializers.Serializer):
        bk_biz_id = serializers.IntegerField(required=True, label="业务ID")
        id = serializers.CharField(required=True, label="模型ID")

    def perform_request(self, validated_request_data):
        bk_biz_id = validated_request_data["bk_biz_id"]
        plan_id = validated_request_data["id"]
        plan = api.bkdata.get_scene_service_plan(plan_id=plan_id)

        ai_setting = AiSetting(bk_biz_id=bk_biz_id)

        plan_args_mapping = {}

        multivariate_anomaly_detection = ai_setting.multivariate_anomaly_detection
        for scene in multivariate_anomaly_detection.get_scene_list():
            scene_config = getattr(multivariate_anomaly_detection, scene)
            if scene_config and not scene_config.is_enabled:
                continue
            plan_args_mapping[scene_config.default_plan_id] = scene_config.plan_args

        # 离群检测特殊处理
        # 由于plan返回的plan_name是蛇形命名，此处需要转为驼峰比较
        plan_name = plan["plan_name"]
        plan_name = ''.join(word.title() for word in plan_name.split("_"))

        if plan_name == AlgorithmModel.AlgorithmChoices.AbnormalCluster:
            for index, arg in enumerate(plan["variable_info"]["parameter"]):
                if arg["variable_name"] == "$cluster":
                    plan["variable_info"]["parameter"].pop(index)

        plan_document = plan.get("plan_document", {})

        result = {
            "name": plan["plan_alias"],
            "id": plan["plan_id"],
            "is_default": plan["is_default"],
            "document": plan.get("plan_description", ""),
            "description": plan_document.get("instroduction", ""),
            "instruction": plan_document.get("content", ""),
            "latest_release_id": plan["latest_plan_version_id"],
            "visual_type": plan["visual_type"],
            "ts_freq": plan["ts_freq"],
            "ts_depend": plan["ts_depend"],
        }

        plan_id = int(plan_id)
        if plan_args_mapping and plan_id in plan_args_mapping.keys():
            args = []
            for arg in plan["variable_info"]["parameter"]:
                if arg["sensitivity"] == "public":
                    if arg.get("properties", {}).get("input_type") == "range":
                        arg["default_value"] = plan_args_mapping[plan_id].get("sensitivity", arg["default_value"])
                    args.append(arg)
            result["args"] = args
        else:
            result["args"] = [arg for arg in plan["variable_info"]["parameter"] if arg["sensitivity"] == "public"]

        return result


class GetIntelligentModelTaskStatusResource(Resource):
    """
    获取应用模型结果表信息
    """

    class RequestSerializer(serializers.Serializer):
        bk_biz_id = serializers.IntegerField(required=True, label="业务ID")
        result_table_id = serializers.CharField(required=True, label="结果表ID")

    def perform_request(self, validated_request_data):
        try:
            return api.bkdata.get_serving_result_table_info(result_table_id=validated_request_data["result_table_id"])
        except Exception as e:
            logger.error(
                "get intelligent model task status error: %s, result_table_id(%s)",
                e,
                validated_request_data["result_table_id"],
            )
            return {"status": "", "status_detail": ""}


class GetIntelligentDetectAccessStatusResource(Resource):
    """
    获取智能异常检测接入状态
    """

    class Status:
        WAITING = "waiting"
        RUNNING = "running"
        FAILED = "failed"

    class RequestSerializer(serializers.Serializer):
        bk_biz_id = serializers.IntegerField(required=True, label="业务ID")
        strategy_id = serializers.IntegerField(required=True, label="策略ID")

    def perform_request(self, params):
        try:
            strategy = StrategyModel.objects.get(bk_biz_id=params["bk_biz_id"], id=params["strategy_id"])
        except StrategyModel.DoesNotExist:
            raise ValidationError(_("策略({})不存在)".format(params["strategy_id"])))

        result = {
            "status": self.Status.FAILED,
            "status_detail": _("该策略未接入智能异常检测，请确认"),
            "flow_id": 0,
            "message": "",
            "result_table_id": "",
        }

        strategy_obj = Strategy.from_models([strategy])[0]

        if not settings.IS_ACCESS_BK_DATA:
            return result

        intelligent_detect_config = None

        for query_config in chain(*[item.query_configs for item in strategy_obj.items]):
            if (
                query_config.data_source_label not in [DataSourceLabel.BK_MONITOR_COLLECTOR, DataSourceLabel.BK_DATA]
                or query_config.data_type_label != DataTypeLabel.TIME_SERIES
            ):
                continue

            intelligent_detect_config = getattr(query_config, "intelligent_detect", None)

        algorithm_name = None
        for algorithm in chain(*[item.algorithms for item in strategy_obj.items]):
            algorithm_type = algorithm.type
            if algorithm_type not in AlgorithmModel.AIOPS_ALGORITHMS:
                continue
            algorithm_name = dict(AlgorithmModel.ALGORITHM_CHOICES)[algorithm_type]
            break

        if not intelligent_detect_config or not algorithm_name:
            return result

        result["message"] = intelligent_detect_config.get("message", "")

        access_status = intelligent_detect_config.get("status", "")

        access_status_mapping = {
            "": {
                "status": self.Status.FAILED,
                "status_detail": _("{}接入任务未创建，请尝试重新保存策略，若问题仍然存在请联系系统管理员").format(algorithm_name),
            },
            AccessStatus.PENDING: {
                "status": self.Status.WAITING,
                "status_detail": _("{}接入任务等待创建中，预计10分钟生效，如超过30分钟未生效请联系系统管理员").format(algorithm_name),
            },
            AccessStatus.CREATED: {
                "status": self.Status.WAITING,
                "status_detail": _("{}接入任务创建中，预计10分钟生效，如超过30分钟未生效请联系系统管理员").format(algorithm_name),
            },
            AccessStatus.RUNNING: {
                "status": self.Status.WAITING,
                "status_detail": _("{}接入中，预计10分钟生效，如超过30分钟未生效请联系系统管理员").format(algorithm_name),
            },
            AccessStatus.FAILED: {
                "status": self.Status.FAILED,
                "status_detail": _("{}接入失败，请联系系统管理员").format(algorithm_name),
            },
        }

        # 如果 flow status 不是 success 的话，那么问题就出在监控这边
        if access_status != AccessStatus.SUCCESS:
            result.update(access_status_mapping[access_status])
            return result

        # 如果 AccessStatus 是 SUCCESS 的话，说明 flow 肯定是创建好了。接下来就看 flow 的状态
        flow_id = intelligent_detect_config["data_flow_id"]
        result["flow_id"] = flow_id

        flow = api.bkdata.get_data_flow(flow_id=flow_id)

        flow_status = ""

        if flow:
            flow_status = flow["status"]

        flow_status_mapping = {
            "": {"status": self.Status.FAILED, "status_detail": _("未创建，请尝试重新保存策略，若问题仍然存在请联系系统管理员")},
            DataFlow.Status.NoStart: {"status": self.Status.FAILED, "status_detail": _("未启动，请重新保存策略")},
            DataFlow.Status.Starting: {"status": self.Status.WAITING, "status_detail": _("启动中，预计10分钟内生效")},
            DataFlow.Status.Warning: {"status": self.Status.FAILED, "status_detail": _("运行异常，请联系系统管理员")},
            DataFlow.Status.Failure: {"status": self.Status.FAILED, "status_detail": _("运行失败，请联系系统管理员")},
            DataFlow.Status.Stopping: {"status": self.Status.FAILED, "status_detail": _("重启中，预计10分钟内生效")},
        }

        # 如果 flow status 不是 SUCCESS 的话，那么问题就出在 flow 这边，要找计算平台一起看
        if flow_status != DataFlow.Status.Running:
            result.update(flow_status_mapping[flow_status])
            result["status_detail"] = f"Dataflow ({flow_id}) {result['status_detail']}"
            return result

        result_table_id = intelligent_detect_config["result_table_id"]
        result["result_table_id"] = result_table_id

        try:
            table_info = api.bkdata.get_serving_result_table_info(result_table_id=result_table_id)
            result["status"] = table_info["status"]
            result["status_detail"] = table_info["status_detail"]
        except Exception as e:
            logger.error(
                "get intelligent model task status error: %s, result_table_id(%s)",
                e,
                result_table_id,
            )
            result["status"] = self.Status.FAILED
            result["message"] = str(e)
        return result


class UpdateMetricListByBizResource(Resource):
    """
    按业务更新指标缓存列表
    """

    class RequestSerializer(serializers.Serializer):
        bk_biz_id = serializers.IntegerField(required=True, label="业务ID")

    def perform_request(self, validated_request_data):
        # 查询该任务是否已有执行任务
        try:
            config = ApplicationConfig.objects.get(
                cc_biz_id=validated_request_data['bk_biz_id'],
                key=f"{validated_request_data['bk_biz_id']}_update_metric_cache",
            )
            if arrow.get(time.time()).timestamp - arrow.get(config.data_updated).timestamp > 20 * 60:
                task_result = update_metric_list_by_biz.apply_async(
                    args=(validated_request_data["bk_biz_id"],), expires=20 * 60
                )
                config.value = task_result.task_id
                config.save()
        except ApplicationConfig.DoesNotExist:
            task_result = update_metric_list_by_biz.apply_async(
                args=(validated_request_data["bk_biz_id"],), expires=20 * 60
            )
            config = ApplicationConfig.objects.create(
                cc_biz_id=validated_request_data['bk_biz_id'],
                key=f"{validated_request_data['bk_biz_id']}_update_metric_cache",
                value=task_result.task_id,
            )
        return config.value<|MERGE_RESOLUTION|>--- conflicted
+++ resolved
@@ -473,11 +473,7 @@
                 value = [value]
             if len(value) == 1:
                 # 默认按list传递，多个值用 | 分割
-<<<<<<< HEAD
-                value = [i.strip() for i in value[0].split(" | ")]
-=======
                 value = [i.strip() for i in str(value[0]).split(" | ") if i.strip()]
->>>>>>> 49c26fb3
             filter_dict[key].extend(value)
 
         filter_strategy_ids_set = set(strategies.values_list("id", flat=True).distinct())
