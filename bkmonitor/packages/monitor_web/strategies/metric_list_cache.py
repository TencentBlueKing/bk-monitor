--- conflicted
+++ resolved
@@ -1030,16 +1030,9 @@
     ]
 
     def get_tables(self):
-<<<<<<< HEAD
-        # 1.系统事件(biz_id为0)
-        if self.bk_biz_id == 0:
-            yield from self.SYSTEM_EVENTS
-        # 2.自定义事件[查询CustomEventGroup表]
-=======
         # 系统事件
         yield from self.get_system_event_tables(self.bk_tenant_id, self.bk_biz_id)
 
->>>>>>> 92446289
         custom_event_result = api.metadata.query_event_group.request.refresh(bk_biz_id=self.bk_biz_id)
         event_group_ids = [
             custom_event.bk_event_group_id
@@ -1753,6 +1746,7 @@
         if settings.ENABLE_MULTI_TENANT_MODE:
             yield from self.get_metrics_multi_tenant()
             return
+
         try:
             result_table_id = table["table_id"]
             influx_db_name = table["table_id"].split(".")[0]
