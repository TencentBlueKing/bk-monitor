"""
Tencent is pleased to support the open source community by making 蓝鲸智云 - 监控平台 (BlueKing - Monitor) available.
Copyright (C) 2017-2025 Tencent. All rights reserved.
Licensed under the MIT License (the "License"); you may not use this file except in compliance with the License.
You may obtain a copy of the License at http://opensource.org/licenses/MIT
Unless required by applicable law or agreed to in writing, software distributed under the License is distributed on
an "AS IS" BASIS, WITHOUT WARRANTIES OR CONDITIONS OF ANY KIND, either express or implied. See the License for the
specific language governing permissions and limitations under the License.
"""

import copy
import logging
import re
import time
from collections import defaultdict
from collections.abc import Generator
from datetime import datetime
from functools import reduce
from typing import Any

import requests
from django.conf import settings
from django.db.models import Count, Max, Q
from django.utils.translation import gettext as _
from django.utils.translation import gettext_lazy as _lazy

from apm_web.models import Application
from bkm_space.api import SpaceApi
from bkm_space.define import Space, SpaceTypeEnum
from bkm_space.utils import bk_biz_id_to_space_uid
from bkmonitor.commons.tools import is_ipv6_biz
from bkmonitor.data_source import is_build_in_process_data_source
from bkmonitor.documents import AlertDocument
from bkmonitor.models import (
    AlertConfig,
    BaseAlarm,
    EventPluginV2,
    QueryConfigModel,
    SnapshotHostIndex,
    StrategyModel,
)
from bkmonitor.models.metric_list_cache import MetricListCache
from bkmonitor.utils import get_metric_category
from bkmonitor.utils.common_utils import count_md5
from bkmonitor.utils.k8s_metric import get_built_in_k8s_metrics
from common.context_processors import Platform
from constants.alert import IGNORED_TAGS, EventTargetType
from constants.apm import APM_TRACE_TABLE_REGEX, ApmMetricProcessor
from constants.data_source import (
    DataSourceLabel,
    DataTypeLabel,
    OthersResultTableLabel,
    ResultTableLabelObj,
)
from constants.event import ALL_EVENT_PLUGIN_METRIC, EVENT_PLUGIN_METRIC_PREFIX
from constants.strategy import (
    HOST_SCENARIO,
    SERVICE_SCENARIO,
    SYSTEM_EVENT_RT_TABLE_ID,
    DimensionFieldType,
)
from core.drf_resource import api
from core.errors.api import BKAPIError
from metadata import models
from monitor_web.collecting.utils import chunks
from monitor_web.models import (
    CollectConfigMeta,
    CustomEventGroup,
    CustomEventItem,
    CustomTSTable,
    DataTarget,
    DataTargetMapping,
)
from monitor_web.models.plugin import CollectorPluginMeta, PluginVersionHistory
from monitor_web.plugin.constant import ParamMode, PluginType
from monitor_web.plugin.manager.process import (
    BuildInProcessDimension,
    BuildInProcessMetric,
)
from monitor_web.strategies.metric_cache.built_in_metrics import (
    PROCESS_METRIC_DIMENSIONS,
    PROCESS_METRICS,
    PROCESS_PORT_METRIC_DIMENSIONS,
    SYSTEM_HOST_METRICS,
    UPTIMECHECK_METRICS,
)
from monitor_web.tasks import run_metric_manager_async

FILTER_DIMENSION_LIST = ["time", "bk_supplier_id", "bk_cmdb_level", "timestamp"]
# 时序指标filed_type
TIME_SERIES_FIELD_TYPE = ["integer", "long", "float", "double", "int", "bigint"]
# 日志检索内置维度字段
LOG_SEARCH_DIMENSION_LIST = ["cloudId", "gseIndex", "iterationIndex", "container_id", "_iteration_idx"]

logger = logging.getLogger(__name__)


class DefaultDimensions:
    host = [{"id": "bk_target_ip", "name": _lazy("目标IP")}, {"id": "bk_target_cloud_id", "name": _lazy("云区域ID")}]
    service = [{"id": "bk_target_service_instance_id", "name": _lazy("服务实例")}]
    device = [{"id": "bk_target_device_ip", "name": _lazy("远程采集目标IP")}]
    uptime_check_response = [
        {"id": "task_id", "name": _lazy("任务ID")},
        {"id": "ip", "name": _lazy("节点地址")},
        {"id": "bk_cloud_id", "name": _lazy("节点云区域id")},
    ]
    uptime_check = [
        {"id": "task_id", "name": _lazy("任务ID")},
        {"id": "node_id", "name": _lazy("节点ID")},
        {"id": "ip", "name": _lazy("节点地址")},
        {"id": "bk_cloud_id", "name": _lazy("节点云区域id")},
    ]


class UptimeCheckMetricFuller:
    dimensions: list[dict[str, str]]

    def full_dimension(self, protocol):
        if protocol == "HTTP":
            self.dimensions.append({"id": "url", "name": _lazy("目标")})
        if protocol in ["TCP", "UDP"]:
            self.dimensions.append({"id": "target_host", "name": _lazy("目标IP")})
            self.dimensions.append({"id": "target_port", "name": _lazy("目标端口")})


class AvailableMetric(UptimeCheckMetricFuller):
    """
    单点可用率
    """

    def __init__(self, protocol):
        self.metric_field = "available"
        self.metric_field_name = _("单点可用率")
        self.dimensions = copy.deepcopy(DefaultDimensions.uptime_check)
        self.default_condition = []
        self.unit = "percentunit"
        self.full_dimension(protocol)


class TaskDurationMetric(UptimeCheckMetricFuller):
    """
    响应时间
    """

    def __init__(self, protocol):
        self.metric_field = "task_duration"
        self.metric_field_name = _("响应时间")
        self.unit = "ms"
        self.dimensions = copy.deepcopy(DefaultDimensions.uptime_check)
        self.default_condition = []
        self.full_dimension(protocol)


class ResponseCodeMetric(UptimeCheckMetricFuller):
    """
    响应码
    """

    def __init__(self, protocol):
        self.metric_field = "response_code"
        self.metric_field_name = _("期望响应码")
        self.dimensions = copy.deepcopy(DefaultDimensions.uptime_check_response)
        self.default_condition = []
        self.full_dimension(protocol)


class ResponseMetric(UptimeCheckMetricFuller):
    """
    响应内容
    """

    def __init__(self, protocol):
        self.metric_field = "message"
        self.metric_field_name = _("期望响应内容")
        self.dimensions = copy.deepcopy(DefaultDimensions.uptime_check_response)
        self.default_condition = []
        self.full_dimension(protocol)


DEFAULT_DIMENSIONS_MAP = {
    "host_target": DefaultDimensions.host,
    "service_target": DefaultDimensions.service,
    "none_target": [],
    "device_target": DefaultDimensions.device,
}

UPTIMECHECK_MAP = {
    "HTTP": [AvailableMetric, TaskDurationMetric, ResponseCodeMetric, ResponseMetric],
    "UDP": [AvailableMetric, TaskDurationMetric],
    "TCP": [AvailableMetric, TaskDurationMetric],
    "ICMP": [],
}

METRIC_POOL_KEYS = ["id", "metric_md5", "bk_biz_id", "result_table_id", "metric_field", "related_id", "readable_name"]


class BaseMetricCacheManager:
    """
    指标缓存管理器 基类
    """

    data_sources = (("", ""),)

    def __init__(self, bk_tenant_id: str, bk_biz_id: int | None = None):
        self.bk_biz_id = bk_biz_id
        self.bk_tenant_id = bk_tenant_id
        self.new_metric_ids = []
        self._label_names_map = None
        self.has_exception = False
        self.metric_use_frequency = {}

    def get_tables(self) -> Generator[dict, None, None]:
        """
        查询表数据
        """
        raise NotImplementedError

    def get_metrics_by_table(self, table) -> Generator[dict, None, None]:
        """
        根据表查询指标数据
        """
        raise NotImplementedError

    def get_metric_pool(self):
        """
        根据数据源的类型筛选出当前manager负责的指标缓存
        """
        return MetricListCache.objects.filter(
            reduce(
                lambda x, y: x | y,
                (
                    Q(data_source_label=data_source[0], data_type_label=data_source[1])
                    for data_source in self.data_sources
                ),
            ),
            bk_tenant_id=self.bk_tenant_id,
        )

    @classmethod
    def get_available_biz_ids(cls, bk_tenant_id: str) -> list[int]:
        """
        获取当前数据源类型可用的业务ID列表
        默认返回所有的业务ID， 子类根据自己的需求重写此方法， 返回符合要求的biz_id列表
        """
        # 默认返回所有业务ID
        businesses: list[Space] = SpaceApi.list_spaces(bk_tenant_id=bk_tenant_id)
        return [biz.bk_biz_id for biz in businesses]

    def refresh_metric_use_frequency(self):
        self.metric_use_frequency = {
            metric["metric_id"]: metric["use_frequency"]
            for metric in QueryConfigModel.objects.filter(
                reduce(
                    lambda x, y: x | y,
                    (
                        Q(data_source_label=data_source[0], data_type_label=data_source[1])
                        for data_source in self.data_sources
                    ),
                )
            )
            .values("metric_id")
            .annotate(use_frequency=Count("metric_id"))
        }

    def _run(self):
        """
        对比数据库已有数据， 实现指标缓存的增量更新
        """
        start_time = time.time()
        logger.info(f"[start] update metric {self.__class__.__name__}({self.bk_biz_id})")

        # 集中整理后进行差量更新
        to_be_create = []
        to_be_update = []
        to_be_delete = []
        self.refresh_metric_use_frequency()

        metric_pool = self.get_metric_pool()
        if self.bk_biz_id is not None:
            metric_pool = metric_pool.filter(bk_biz_id=self.bk_biz_id)
        metric_pool_values = metric_pool.only(*METRIC_POOL_KEYS)

        # metric_hash_dict(当前数据库[缓存]中的指标)
        metric_hash_dict = {}
        for m in list(metric_pool_values):
            metric_id = f"{m.bk_biz_id}.{m.result_table_id}.{m.metric_field}.{m.related_id}"
            if metric_id in metric_hash_dict:
                to_be_delete.append(m.pk)
            else:
                metric_hash_dict[metric_id] = m

        # 遍历非缓存数据[最新数据]
        processed_metric_ids: set[str] = set()
        for table in self.get_tables():
            for metric in self.get_metrics_by_table(table):
                # 处理result_table_id长度
                if len(metric.get("result_table_id", "")) > 256:
                    metric["result_table_id"] = metric["result_table_id"][:256]

                if metric.get("result_table_id", "") in ["bkunifylogbeat_task.base", "bkunifylogbeat_common.base"]:
                    continue

                # 补全维度字段
                dimensions = metric.get("dimensions", [])
                for dimension in dimensions:
                    if "is_dimension" not in dimension:
                        dimension["is_dimension"] = True
                    if "type" not in dimension:
                        dimension["type"] = DimensionFieldType.String

                # 更新metric使用频率
                metric.update(
                    dict(
                        use_frequency=self.metric_use_frequency.get(
                            f"{metric.get('data_source_label', '')}."
                            f"{metric.get('result_table_id', '')}.{metric['metric_field']}",
                            0,
                        )
                    )
                )
                # 生成指标的唯一标识符
                metric_id = "{}.{}.{}.{}".format(
                    metric["bk_biz_id"],
                    metric.get("result_table_id", ""),
                    metric["metric_field"],
                    metric.get("related_id", ""),
                )

                # 重复指标，不处理
                if metric_id in processed_metric_ids:
                    continue
                processed_metric_ids.add(metric_id)

                metric_instance = metric_hash_dict.pop(metric_id, None)
                # 处理新增指标
                if metric_instance is None:
                    _metric = MetricListCache(bk_tenant_id=self.bk_tenant_id, **metric)
                    metric["readable_name"] = _metric.get_human_readable_name()
                    _metric.readable_name = metric["readable_name"]
                    _metric.metric_md5 = count_md5(metric)

                    logger.info("Going to add %s to cache creating list", metric_id)
                    to_be_create.append(_metric)
                    continue

                # readable_name 可能会因用户修改data_label而变更，因此跟随周期任务自动更新
                metric["readable_name"] = metric_instance.get_human_readable_name()

                metric["metric_md5"] = count_md5(metric)
                # 处理更新逻辑
                if not metric_instance.metric_md5 or metric_instance.metric_md5 != metric["metric_md5"]:
                    metric["last_update"] = datetime.now()
                    logger.info(f"Going to adding {metric_id} to cache updating list")
                    metric["id"] = metric_instance.id
                    to_be_update.append(metric)
                    metric_instance.metric_md5 = metric["metric_md5"]

        # create
        if to_be_create:
            logger.info("Going to bulk create %s metric caches", len(to_be_create))
            MetricListCache.objects.bulk_create(to_be_create, batch_size=50)

        # update
        if to_be_update:
            logger.info("Going to bulk update %s metric caches", len(to_be_update))
            for metrics in chunks(to_be_update, 500):
                init_md5_metrics = []
                for metric in metrics:
                    _metric = MetricListCache(**metric)
                    init_md5_metrics.append(_metric)
                fields = [
                    field.name
                    for field in MetricListCache._meta.get_fields(include_parents=False)
                    if not field.auto_created
                ]
                MetricListCache.objects.bulk_update(init_md5_metrics, fields, batch_size=500)

        # clean (手动添加的自定义指标标记md5为0，不做删除处理）
        to_be_delete.extend([m.id for m in list(metric_hash_dict.values()) if m.metric_md5 != "0"])
        if to_be_delete:
            logger.info("Going to delete metric caches %s", list(metric_hash_dict.keys()))
            MetricListCache.objects.filter(id__in=to_be_delete).delete()

        logger.info(
            f"[end] update metric {self.__class__.__name__}({self.bk_biz_id}) "
            f"create {len(to_be_create)} metric,update {len(to_be_update)} metric, delete {len(to_be_delete)} metric."
            f"timestamp: {int(start_time)}, cost {time.time() - start_time}s"
        )

    def run(self, delay=False):
        if delay:
            run_metric_manager_async.delay(self)
        else:
            self._run()

    def get_label_name(self, label_id: str) -> str:
        """
        获取标签名称
        """
        if self._label_names_map is None:
            try:
                result = api.metadata.get_label(bk_tenant_id=self.bk_tenant_id, include_admin_only=True)
                self._label_names_map = {
                    label["label_id"]: label["label_name"] for label in result["result_table_label"]
                }
            except BaseException as e:
                logger.exception(e)
                self._label_names_map = {}

        return self._label_names_map.get(label_id, label_id)

    @staticmethod
    def _is_split_measurement(table) -> bool:
        # 如果表内有多个指标或表名以base结尾但指标不是base，则判断为老版的单表多指标，否则为单指标单表
        table_id = table["table_id"]
        return (
            True
            if not is_build_in_process_data_source(table_id)
            and not (
                table_id.endswith(".base")
                and (len(table["metric_info_list"]) != 1 or table["metric_info_list"][0]["field_name"] != "base")
            )
            else False
        )

    @staticmethod
    def get_time_series_metric_detail(metric: dict):
        return {
            "default_dimensions": [],
            "default_condition": [],
            "metric_field": metric["field_name"],
            "metric_field_name": metric["description"] or metric["field_name"],
            "dimensions": [
                {
                    "id": dimension["field_name"],
                    "name": BuildInProcessDimension(
                        dimension["description"] or dimension["field_name"]
                    ).field_name_description,
                }
                for dimension in metric["tag_list"]
            ],
            "unit": metric.get("unit", ""),
        }

    def get_ts_basic_dict(self, table):
        return {
            "result_table_name": table["time_series_group_name"],
            "result_table_label": table["label"],
            "result_table_label_name": self.get_label_name(table["label"]),
            "bk_biz_id": table["bk_biz_id"],
            "collect_config_ids": [],
            "related_name": table["time_series_group_name"],
            "related_id": str(table["time_series_group_id"]),
            "extend_fields": {"bk_data_id": table["bk_data_id"]},
            "data_label": table.get("data_label", ""),
        }


class CustomMetricCacheManager(BaseMetricCacheManager):
    """
    自定义指标缓存
    """

    data_sources = ((DataSourceLabel.CUSTOM, DataTypeLabel.TIME_SERIES),)

    def get_tables(self):
        custom_ts_result = api.metadata.query_time_series_group(
            bk_biz_id=self.bk_biz_id, bk_tenant_id=self.bk_tenant_id
        )

        # TODO: 重名怎么办？
        # 需要排除其他场景产生的自定义指标
        db_name_list = []
        # 插件产生的自定义指标
        plugin_data = (
            CollectorPluginMeta.objects.filter(bk_tenant_id=self.bk_tenant_id)
            .exclude(plugin_type__in=[PluginType.SNMP_TRAP, PluginType.LOG, PluginType.PROCESS])
            .values_list("plugin_type", "plugin_id")
        )

        db_name_list.extend([f"{plugin[0]}_{plugin[1]}".lower() for plugin in plugin_data])
        # 进程采集插件
        db_name_list.extend(["process_perf", "process_port"])
        # 拨测
        db_name_list.extend(
            [
                f"uptimecheck_http_{self.bk_biz_id}",
                f"uptimecheck_tcp_{self.bk_biz_id}",
                f"uptimecheck_icmp_{self.bk_biz_id}",
                f"uptimecheck_udp_{self.bk_biz_id}",
            ]
        )

        # 通过 time_series_group_name 的生成规则过滤掉插件类型的数据
        custom_ts_result = [i for i in custom_ts_result if i["time_series_group_name"] not in db_name_list]

        # 补充 APM 虚拟指标
        custom_ts_result = self.get_apm_extra_tables(custom_ts_result) + custom_ts_result

        # 不在监控创建的策略配置均展示，除了全局data id， 该过滤在get_metrics_by_table中生效
        for result in custom_ts_result:
            self.process_logbeat_table(result)
            self.process_apm_table(result)
            yield result

    @classmethod
    def process_apm_table(cls, table: dict):
        ApmMetricProcessor.process(table)

    def get_apm_extra_tables(self, tables: list[dict[str, Any]]) -> list[dict[str, Any]]:
        """获取 APM 相关的虚拟指标表
        - 找出 table_id & data_label 同时满足 APM 规则的表。
        - 对同个业务，多个应用的指标表进行合并，生成 custom:${data_label}:${field} 的同名指标。
        - 基于上述步骤生成的统一虚拟指标，可以同时在多个业务下使用，便于策略、仪表盘的迁移。
        """

        def _to_tags(_metric_info: dict[str, Any]) -> dict[str, Any]:
            return {tag["field_name"]: tag for tag in _metric_info.get("tag_list", [])}

        field_name_to_tags: dict[str, dict[str, Any]] = {}
        field_name_to_metric_info: dict[str, dict[str, Any]] = {}
        for table in tables:
            # data_label 和 table_id 必须同时满足。
            if not (ApmMetricProcessor.is_match_data_label(table) and ApmMetricProcessor.is_match_table_id(table)):
                continue

            # 虚拟指标由 data_label 和 field_name 组成，如果没有 data_label 则跳过。
            # Q：为什么删除（pop）原始表的 data_label？
            # A：存在 data_label 时，每个 table 都会额外展示一条 data_label.xxx 的记录，非常冗余。
            data_label: str = table.pop("data_label")

            for metric_info in table.get("metric_info_list") or []:
                field_name: str = metric_info["field_name"]
                if field_name in field_name_to_metric_info:
                    # 指标已存在，合并标签
                    field_name_to_tags[field_name].update(_to_tags(metric_info))
                    continue

                copy_metric_info: dict[str, Any] = copy.deepcopy(metric_info)
                copy_metric_info["data_label"] = data_label
                copy_metric_info["table_id"] = data_label
                field_name_to_metric_info[field_name] = copy_metric_info
                field_name_to_tags[field_name] = _to_tags(copy_metric_info)

        apm_extra_tables: list[dict[str, Any]] = []
        for field_name, metric_info in field_name_to_metric_info.items():
            metric_info["tag_list"] = list(field_name_to_tags.get(field_name, []).values())
            apm_extra_tables.append(
                {
                    "is_enable": True,
                    "bk_data_id": 0,
                    "time_series_group_id": 0,
                    "time_series_group_name": "",
                    "bk_biz_id": self.bk_biz_id,
                    "table_id": metric_info["table_id"],
                    "label": "apm",
                    "data_label": metric_info.pop("data_label", ""),
                    "metric_info_list": [metric_info],
                }
            )

        return apm_extra_tables

    @staticmethod
    def process_logbeat_table(table: dict):
        """
        设置日志采集器指标，配置到指定业务下"
        """
        table_id = table["table_id"]

        if settings.BKUNIFYLOGBEAT_METRIC_BIZ and table_id in [
            "bkunifylogbeat_task.base",
            "bkunifylogbeat_common.base",
        ]:
            table["bk_biz_id"] = settings.BKUNIFYLOGBEAT_METRIC_BIZ
            table["label"] = "host_process"

            if table_id == "bkunifylogbeat_task.base":
                metrics = [
                    {"field_name": "crawler_dropped", "description": _("需要过滤的事件数")},
                    {"field_name": "crawler_received", "description": _("接收到的采集事件数")},
                    {"field_name": "crawler_send_total", "description": _("正常发送事件数")},
                    {"field_name": "crawler_state", "description": _("接收到的采集进度事件数")},
                    {"field_name": "gse_publish_total", "description": _("按任务计算发送次数")},
                    {"field_name": "sender_received", "description": _("sender接收到的事件数")},
                    {"field_name": "sender_send_total", "description": _("sender发送的采集事件包数")},
                    {"field_name": "sender_state", "description": _("sender发送的采集进度包数")},
                    {"field_name": "gse_publish_failed", "description": _("按任务计算发送失败次数")},
                ]
            else:
                metrics = [
                    {
                        "field_name": "beat_cpu_total_norm_pct",
                        "description": _("beat-CPU资源占比"),
                        "unit": "percentunit",
                    },
                    {"field_name": "beat_cpu_total_pct", "description": _("beat-CPU资源单核占比")},
                    {"field_name": "beat_info_uptime_ms", "description": _("beat-采集器运行时间"), "unit": "ms"},
                    {"field_name": "beat_memstats_rss", "description": _("beat-内存使用情况"), "unit": "bytes"},
                    {"field_name": "bkbeat_crawler_dropped", "description": _("bkbeat-已过滤的事件数")},
                    {"field_name": "bkbeat_crawler_received", "description": _("bkbeat-已接收的采集事件数")},
                    {"field_name": "bkbeat_crawler_send_total", "description": _("bkbeat-已发送的事件数")},
                    {"field_name": "bkbeat_crawler_state", "description": _("bkbeat-已接收的采集进度数")},
                    {"field_name": "bkbeat_task_input_failed", "description": _("bkbeat-启动任务异常的次数")},
                    {
                        "field_name": "bkbeat_task_processors_failed",
                        "description": _("bkbeat-启动processors异常的次数"),
                    },
                    {"field_name": "bkbeat_task_sender_failed", "description": _("bkbeat-启动sender异常的次数")},
                    {"field_name": "bkbeat_registrar_marshal_error", "description": _("bkbeat-采集DB的解析异常的次数")},
                    {
                        "field_name": "bkbeat_gse_agent_receive_failed",
                        "description": _("gse_client-接收gse_agent异常的次数"),
                    },
                    {"field_name": "bkbeat_gse_agent_received", "description": _("gse_client-接收到gse_agent的次数")},
                    {"field_name": "bkbeat_gse_client_connect_retry", "description": _("gse_client-gse_agent重连次数")},
                    {
                        "field_name": "bkbeat_gse_client_connect_failed",
                        "description": _("gse_client-gse_agent连接失败的次数"),
                    },
                    {
                        "field_name": "bkbeat_gse_client_connected",
                        "description": _("gse_client-gse_agent连接成功的次数"),
                    },
                    {"field_name": "bkbeat_gse_client_received", "description": _("gse_client-已接收的事件数")},
                    {"field_name": "bkbeat_gse_client_send_retry", "description": _("gse_client-发送重试的次数")},
                    {"field_name": "bkbeat_gse_client_send_timeout", "description": _("gse_client-发送超时的次数")},
                    {"field_name": "bkbeat_gse_client_send_total", "description": _("gse_client-已发送的事件数")},
                    {"field_name": "bkbeat_gse_client_send_failed", "description": _("gse_client-发送失败的事件数")},
                    {"field_name": "bkbeat_gse_client_server_close", "description": _("gse_client-gse_agent断开次数")},
                    {"field_name": "bkbeat_gse_publish_received", "description": _("publish-已接收的采集事件数")},
                    {"field_name": "bkbeat_gse_publish_total", "description": _("publish-已发送的采集事件数")},
                    {"field_name": "bkbeat_gse_publish_dropped", "description": _("publish-已丢弃的采集事件数")},
                    {"field_name": "bkbeat_gse_publish_failed", "description": _("publish-发送失败的采集事件数")},
                    {"field_name": "bkbeat_gse_report_received", "description": _("publish-已接收的心跳事件数")},
                    {"field_name": "bkbeat_gse_report_send_total", "description": _("publish-已发送的心跳事件数")},
                    {"field_name": "bkbeat_gse_report_failed", "description": _("publish-发送失败的心跳事件数")},
                    {"field_name": "bkbeat_gse_send_total", "description": _("publish-发给gse_client的事件数")},
                    {"field_name": "bkbeat_manager_active", "description": _("bkbeat-当前有效的任务数")},
                    {"field_name": "bkbeat_manager_reload", "description": _("bkbeat-周期内Reload的任务数")},
                    {"field_name": "bkbeat_manager_start", "description": _("bkbeat-周期内启动的任务数")},
                    {"field_name": "bkbeat_manager_stop", "description": _("bkbeat-周期内停止的任务数")},
                    {"field_name": "bkbeat_manager_error", "description": _("bkbeat-周期内启动异常的任务数")},
                    {"field_name": "bkbeat_registrar_files", "description": _("bkbeat-采集DB注册的文件数")},
                    {"field_name": "bkbeat_registrar_flushed", "description": _("bkbeat-采集DB的刷新次数")},
                    {"field_name": "bkbeat_sender_received", "description": _("bkbeat-sender-已接收的采集事件数")},
                    {"field_name": "bkbeat_sender_send_total", "description": _("bkbeat-sender-已发送的事件数")},
                    {"field_name": "bkbeat_sender_state", "description": _("bkbeat-sender-已发送的采集进度数")},
                    {"field_name": "filebeat_harvester_closed", "description": _("beat-已释放的文件数")},
                    {"field_name": "filebeat_harvester_open_files", "description": _("beat-已打开的文件数")},
                    {"field_name": "filebeat_harvester_running", "description": _("beat-正在采集的文件数")},
                    {"field_name": "filebeat_harvester_skipped", "description": _("beat-已过滤的文件数")},
                    {"field_name": "filebeat_input_log_files_renamed", "description": _("beat-renamed的文件数")},
                    {"field_name": "filebeat_input_log_files_truncated", "description": _("beat-truncated的文件数")},
                    {"field_name": "libbeat_pipeline_events_active", "description": _("beat-正在发送的采集事件数")},
                    {"field_name": "libbeat_pipeline_events_published", "description": _("beat-已发送的采集事件数")},
                    {"field_name": "libbeat_pipeline_events_total", "description": _("beat-已接收的采集事件数")},
                    {"field_name": "libbeat_pipeline_queue_acked", "description": _("beat-已确认的采集事件数")},
                    {"field_name": "system_load_1", "description": _("beat-采集目标1分钟负载")},
                    {"field_name": "system_load_15", "description": _("beat-采集目标15分钟负载")},
                    {"field_name": "system_load_5", "description": _("beat-采集目标5分钟负载")},
                ]

            tags = [
                {"field_name": "bk_biz_id", "description": _("业务ID")},
                {"field_name": "target", "description": _("目标")},
                {"field_name": "task_data_id", "description": _("数据ID")},
                {"field_name": "type", "description": _("类型")},
                {"field_name": "version", "description": _("版本号")},
            ]

            for metric in metrics:
                metric["tag_list"] = tags
            table["metric_info_list"] = metrics

    def get_metrics_by_table(self, table):
        table_id = table["table_id"]
        # 如果表内有多个指标或表名以base结尾但指标不是base，则判断为老版的单表多指标，否则为单指标单表
        if self._is_split_measurement(table):
            table_id = f"{table_id.split('.')[0]}.__default__"

        data_target = DataTargetMapping().get_data_target(
            table["label"], DataSourceLabel.CUSTOM, DataTypeLabel.TIME_SERIES
        )
        base_dict = self.get_ts_basic_dict(table)
        base_dict.update(
            result_table_id=table_id,
            data_source_label=DataSourceLabel.CUSTOM,
            data_type_label=DataTypeLabel.TIME_SERIES,
        )

        for metric_msg in table["metric_info_list"]:
            if not metric_msg:
                continue
            metric_detail = self.get_time_series_metric_detail(metric_msg)
            metric_detail.update(base_dict)
            metric_detail.update(
                {
                    "data_target": self.get_data_target_by_result_lable(
                        data_target, table["label"], [dimension["field_name"] for dimension in metric_msg["tag_list"]]
                    )
                }
            )
            if is_build_in_process_data_source(table_id):
                metric_detail.update(BuildInProcessMetric(f"{table_id}.{metric_msg['field_name']}").to_dict())
                metric_detail["data_source_label"] = DataSourceLabel.BK_MONITOR_COLLECTOR

            yield metric_detail

    @staticmethod
    def get_data_target_by_result_lable(data_target, result_table_label, dimensions):
        if any(["bk_target_ip" in dimensions, "bk_target_service_instance_id" in dimensions]):
            return DataTargetMapping().get_data_target(
                result_table_label, DataSourceLabel.BK_MONITOR_COLLECTOR, DataTypeLabel.TIME_SERIES
            )
        return data_target

    @classmethod
    def get_available_biz_ids(cls, bk_tenant_id: str) -> list:
        """
        获取当前数据源类型可用的业务ID列表
        1. 有自定义时序指标的业务
        2. 有APM的业务
        3. 全局业务(0业务)
        """
        biz_ids = set()
        custom_ts_result = (
            CustomTSTable.objects.filter(bk_tenant_id=bk_tenant_id).values_list("bk_biz_id", flat=True).distinct()
        )
        apm_biz_ids = list(
            Application.objects.filter(bk_tenant_id=bk_tenant_id).values_list("bk_biz_id", flat=True).distinct()
        )
        biz_ids.update(custom_ts_result)
        biz_ids.update(apm_biz_ids)
        biz_ids.add(0)

        return list(biz_ids)


class BkdataMetricCacheManager(BaseMetricCacheManager):
    """
    数据平台时序型指标缓存
    """

    data_sources = ((DataSourceLabel.BK_DATA, DataTypeLabel.TIME_SERIES),)
    # 需要补充单位的指标
    unit_metric_mapping = {"bk_apm_avg_duration": "ns", "bk_apm_max_duration": "ns", "bk_apm_sum_duration": "ns"}

    def get_tables(self):
        if str(self.bk_biz_id) == str(settings.BK_DATA_BK_BIZ_ID):
            return
        else:
            yield from api.bkdata.list_result_table(
                bk_tenant_id=self.bk_tenant_id,
                bk_biz_id=self.bk_biz_id,
                storages=["mysql", "tspider", "databus_tspider"],
            )

    def get_metrics_by_table(self, table):
        bk_biz_id = table["bk_biz_id"]
        result_table_id = table["result_table_id"]
        result_table_name = table["result_table_name"]

        dimensions = []
        for field in table["fields"]:
            if field["field_name"] in FILTER_DIMENSION_LIST:
                continue

            # 是否可以作为维度
            is_dimensions = field["field_type"] in ["string", "text"] or field["is_dimension"]

            if field["field_type"] in TIME_SERIES_FIELD_TYPE:
                field_type = DimensionFieldType.Number
            else:
                field_type = DimensionFieldType.String

            dimensions.append(
                {
                    "id": field["field_name"],
                    "name": f"{field['field_alias']}({field['field_name']})"
                    if field["field_alias"]
                    else field["field_name"],
                    "type": field_type,
                    "is_dimension": is_dimensions,
                }
            )

        result_table_label = table["result_table_type"] if table["result_table_type"] else "other_rt"

        base_dict = {
            "result_table_id": result_table_id,
            "result_table_name": result_table_name,
            "data_source_label": DataSourceLabel.BK_DATA,
            "data_type_label": DataTypeLabel.TIME_SERIES,
            "result_table_label": result_table_label,
            "result_table_label_name": self.get_label_name(result_table_label),
            "dimensions": dimensions,
            "data_target": DataTargetMapping().get_data_target(
                result_table_label=result_table_label,
                data_source_label=DataSourceLabel.BK_DATA,
                data_type_label=DataTypeLabel.TIME_SERIES,
            ),
            "bk_biz_id": bk_biz_id,
        }

        for field in table["fields"]:
            field_dict = {}
            field_dict.update(base_dict)

            if field["field_type"] in TIME_SERIES_FIELD_TYPE:
                field_dict["metric_field"] = field["field_name"]
                field_dict["metric_field_name"] = (
                    f"{field['field_alias']}({field['field_name']})"
                    if field["field_alias"] and field["field_alias"] != field["field_name"]
                    else field["field_name"]
                )
                field_dict["unit"] = field.get("unit", "") or self.unit_metric_mapping.get(field["field_name"], "")
                field_dict["unit_conversion"] = field.get("unit_conversion", 1.0)
                yield field_dict

    @classmethod
    def get_available_biz_ids(cls, bk_tenant_id: str) -> list:
        """
        获取对于数据平台可用的biz_id集合
        对特殊配置进行判断，返回当前租户的biz_id集合,
        """
        # 如果未开启数据平台指标缓存，则返回空列表
        if not settings.ENABLE_BKDATA_METRIC_CACHE:
            return []

        businesses: list[Space] = SpaceApi.list_spaces(bk_tenant_id=bk_tenant_id)

        # 数据平台仅支持bkcc业务
        return [business.bk_biz_id for business in businesses if business.bk_biz_id > 0]

    def run(self, delay=True):
        super().run(delay)


class BkLogSearchCacheManager(BaseMetricCacheManager):
    """
    日志平台指标缓存
    """

    data_sources = (
        (DataSourceLabel.BK_LOG_SEARCH, DataTypeLabel.TIME_SERIES),
        (DataSourceLabel.BK_LOG_SEARCH, DataTypeLabel.LOG),
    )

    def __init__(self, bk_tenant_id: str, bk_biz_id: int | None = None):
        super().__init__(bk_tenant_id=bk_tenant_id, bk_biz_id=bk_biz_id)

        self.cluster_id_to_name = {
            cluster["cluster_config"]["cluster_id"]: cluster["cluster_config"]["cluster_name"]
            for cluster in api.metadata.query_cluster_info(bk_tenant_id=self.bk_tenant_id, cluster_type="elasticsearch")
        }

    def get_tables(self):
        index_list = api.log_search.search_index_set(bk_tenant_id=self.bk_tenant_id, bk_biz_id=self.bk_biz_id)
        for index_set_msg in index_list:
            index_set_msg["bk_biz_id"] = self.bk_biz_id
            if not index_set_msg["category_id"]:
                index_set_msg["category_id"] = ResultTableLabelObj.OthersObj.other_rt

            # 如果时间字段为空，默认使用dtEventTimeStamp
            if not index_set_msg.get("time_field"):
                index_set_msg["time_field"] = "dtEventTimeStamp"
        yield from index_list

    def get_log_metric(self, table: dict, related_map: dict[str, list[str]]) -> dict:
        """
        日志关键字指标
        """
        return {
            "default_dimensions": [],
            "default_condition": [],
            "data_target": DataTargetMapping().get_data_target(
                table["category_id"], DataSourceLabel.BK_LOG_SEARCH, DataTypeLabel.LOG
            ),
            "data_type_label": DataTypeLabel.LOG,
            "data_source_label": DataSourceLabel.BK_LOG_SEARCH,
            "result_table_id": ",".join(related_map["related_id"]),
            "result_table_name": ",".join(related_map["related_name"]),
            "metric_field": "_index",
            "metric_field_name": table["index_set_name"],
            "dimensions": [],
            "bk_biz_id": table["bk_biz_id"],
            "related_id": str(table["index_set_id"]),
            "related_name": table["index_set_name"],
            "category_display": table["index_set_name"],
            "result_table_label": table["category_id"],
            "result_table_label_name": self.get_label_name(table["category_id"]),
            "extend_fields": {
                "index_set_id": table.get("index_set_id", ""),
                "time_field": table.get("time_field", ""),
                "scenario_name": table.get("scenario_name", ""),
                "scenario_id": table.get("scenario_id", ""),
                "storage_cluster_id": table.get("storage_cluster_id", ""),
                "storage_cluster_name": self.cluster_id_to_name.get(table.get("storage_cluster_id"), ""),
            },
        }

    def get_metrics_by_table(self, table):
        return_list = []

        try:
            fields_response = api.log_search.search_index_fields(
                bk_tenant_id=self.bk_tenant_id, bk_biz_id=table["bk_biz_id"], index_set_id=table["index_set_id"]
            )
        except BKAPIError:
            self.has_exception = True
            return

        related_map = {"related_id": [], "related_name": []}
        for indices_msg in table["indices"]:
            if indices_msg["result_table_name"]:
                related_name = indices_msg["result_table_name"]
            else:
                related_name = indices_msg["result_table_id"]

            related_map["related_id"].append(indices_msg["result_table_id"])
            related_map["related_name"].append(related_name)

        # apm索引集仅同步日志关键字指标
        name = table["index_set_name"]

        # 获取维度列表
        dimension_list = []
        for fields_msg in fields_response.get("fields", []):
            field_id = field_description = fields_msg["field_name"]
            if fields_msg["description"]:
                field_description = fields_msg["description"]

            # 限制维度数量不能太多
            if fields_msg.get("field_type") not in ["date", "text"] and len(dimension_list) < 1000:
                temp = {"id": field_id, "name": field_description, "is_dimension": bool(fields_msg["es_doc_values"])}
                dimension_list.append(temp)

            if (
                fields_msg["es_doc_values"]
                and fields_msg.get("field_type") in TIME_SERIES_FIELD_TYPE
                and fields_msg.get("field_name") not in LOG_SEARCH_DIMENSION_LIST
            ) and APM_TRACE_TABLE_REGEX.match(name) is None:
                create_data = {
                    "default_dimensions": [],
                    "default_condition": [],
                    "data_target": DataTargetMapping().get_data_target(
                        table["category_id"], DataSourceLabel.BK_LOG_SEARCH, DataTypeLabel.TIME_SERIES
                    ),
                    "data_type_label": DataTypeLabel.TIME_SERIES,
                    "data_source_label": DataSourceLabel.BK_LOG_SEARCH,
                    "result_table_id": ",".join(related_map["related_id"]),
                    "result_table_name": ",".join(related_map["related_name"]),
                    "metric_field": field_id,
                    "metric_field_name": field_description,
                    "dimensions": [],
                    "bk_biz_id": table["bk_biz_id"],
                    "related_id": str(table["index_set_id"]),
                    "related_name": table["index_set_name"],
                    "category_display": table["index_set_name"],
                    "result_table_label": table["category_id"],
                    "result_table_label_name": self.get_label_name(table["category_id"]),
                    "extend_fields": {
                        "index_set_id": table.get("index_set_id", ""),
                        "time_field": table.get("time_field", ""),
                        "scenario_name": table.get("scenario_name", ""),
                        "scenario_id": table.get("scenario_id", ""),
                        "storage_cluster_id": table.get("storage_cluster_id", ""),
                        "storage_cluster_name": self.cluster_id_to_name.get(table.get("storage_cluster_id"), ""),
                    },
                }
                return_list.append(create_data)

        # 日志关键字指标
        return_list.append(self.get_log_metric(table, related_map))

        for metric_msg in return_list:
            metric_msg["dimensions"] = [
                dimension for dimension in dimension_list if dimension["id"] != metric_msg["metric_field"]
            ]

        yield from return_list

    @classmethod
    def get_available_biz_ids(cls, bk_tenant_id: str) -> list:
        """日志平台指标缓存仅支持更新大于0业务"""
        businesses: list[Space] = SpaceApi.list_spaces(bk_tenant_id=bk_tenant_id)
        # 默认只刷新bkcc业务，其他业务引导用户自行触发刷新
        return [business.bk_biz_id for business in businesses if business.bk_biz_id > 0]

    def run(self, delay=True):
        super().run(delay)


class CustomEventCacheManager(BaseMetricCacheManager):
    """
    批量缓存自定义事件指标
    """

    data_sources = ((DataSourceLabel.CUSTOM, DataTypeLabel.EVENT),)

    SYSTEM_EVENTS = [
        {
            "event_group_id": 0,
            "bk_data_id": 1100000,
            "bk_biz_id": 0,
            "table_id": "gse_custom_string",
            "event_group_name": "gse custom string",
            "label": "os",
            "event_info_list": [
                {
                    "event_name": "CustomString",
                    "dimension_list": ["bk_target_ip", "bk_target_cloud_id", "ip", "bk_cloud_id"],
                }
            ],
        },
        {
            "event_group_id": 0,
            "bk_data_id": 1000,
            "bk_biz_id": 0,
            "table_id": "gse_system_event",
            "event_group_name": "gse system event",
            "label": "os",
            "event_info_list": [
                {
                    "event_name": "AgentLost",
                    "dimension_list": ["bk_target_ip", "bk_target_cloud_id", "ip", "bk_cloud_id"],
                },
                {
                    "event_name": "CoreFile",
                    "dimension_list": [
                        "bk_target_ip",
                        "bk_target_cloud_id",
                        "ip",
                        "bk_cloud_id",
                        "executable",
                        "executable_path",
                        "signal",
                    ],
                    "condition_field_list": ["corefile"],
                },
                {
                    "event_name": "DiskFull",
                    "dimension_list": [
                        "bk_target_ip",
                        "bk_target_cloud_id",
                        "ip",
                        "bk_cloud_id",
                        "disk",
                        "file_system",
                        "fstype",
                    ],
                },
                {
                    "event_name": "DiskReadonly",
                    "dimension_list": [
                        "bk_target_ip",
                        "bk_target_cloud_id",
                        "ip",
                        "bk_cloud_id",
                        "position",
                        "fs",
                        "type",
                    ],
                },
                {
                    "event_name": "OOM",
                    "dimension_list": ["bk_target_ip", "bk_target_cloud_id", "ip", "bk_cloud_id", "process", "task"],
                    "condition_field_list": ["message", "oom_memcg", "task_memcg", "constraint"],
                },
                {
                    "event_name": "PingUnreachable",
                    "dimension_list": ["bk_target_ip", "bk_target_cloud_id", "ip", "bk_cloud_id"],
                },
            ],
        },
    ]

    def get_tables(self):
        # 1.系统事件(biz_id为0)
        yield from self.get_system_event_tables(self.bk_tenant_id, self.bk_biz_id)
        # # 2.自定义事件[查询CustomEventGroup表]
        custom_event_result = api.metadata.query_event_group.request.refresh(
            bk_tenant_id=self.bk_tenant_id, bk_biz_id=self.bk_biz_id
        )
        event_group_ids = [
            custom_event.bk_event_group_id
            for custom_event in CustomEventGroup.objects.filter(type="custom_event").only("bk_event_group_id")
        ]
        # 增加自定义事件筛选，不在监控创建的策略配置时不展示
        for result in custom_event_result:
            if result["event_group_id"] in event_group_ids:
                yield result
        if self.bk_biz_id < 0:
            space_uid = bk_biz_id_to_space_uid(self.bk_biz_id)
            if space_uid.startswith(SpaceTypeEnum.BKCI.value):
                space = SpaceApi.get_related_space(space_uid, SpaceTypeEnum.BKCC.value)
                custom_event_result += api.metadata.query_event_group.request.refresh(
                    bk_tenant_id=self.bk_tenant_id, bk_biz_id=space.bk_biz_id
                )
        # 3.k8s 事件
        # 1. 先拿业务下的集群列表
        # 区分 custom_event 和 k8s_event (来自metadata的设计)
        try:
            bcs_clusters = api.kubernetes.fetch_k8s_cluster_list(
                bk_biz_id=self.bk_biz_id, bk_tenant_id=self.bk_tenant_id
            )
        except (requests.exceptions.ConnectionError, BKAPIError) as err:
            logger.exception(f"[CustomEventCacheManager] fetch bcs_clusters error: {err}")
            # bcs 未就绪，不影响自定义事件
            bcs_clusters = []

        if not bcs_clusters:
            return
        # 启动监控的集群id 列表
        alert_ids = api.kubernetes.fetch_bcs_cluster_alert_enabled_id_list(
            bk_tenant_id=self.bk_tenant_id, bk_biz_id=self.bk_biz_id
        )
        cluster_map = {bcs_cluster["cluster_id"]: bcs_cluster for bcs_cluster in bcs_clusters}
        for cluster_id in cluster_map:
            for result in custom_event_result:
                if cluster_id in result["event_group_name"]:
                    if self.bk_biz_id < 0:
                        result["bk_biz_id"] = self.bk_biz_id
                    # bcs 集群事件 目标调整为kubernetes
                    result["label"] = "kubernetes"
                    # 补充是否告警
                    extend_cluster_info = {"monitoring": cluster_id in alert_ids}
                    # 补充k8s事件对应dataid的用途:
                    # bcs_${cluster_id}_custom_event: 自定义(custom)
                    # bcs_${cluster_id}_k8s_event：k8s系统(system)
                    usage = "custom" if result["event_group_name"].endswith("_custom_event") else "k8s"
                    extend_cluster_info["usage"] = usage
                    # 更新补充信息
                    cluster_map[cluster_id].update(extend_cluster_info)
                    result["k8s_cluster_info"] = cluster_map[cluster_id]
                    yield result

    def get_system_event_tables(self, bk_tenant_id: str, bk_biz_id: int) -> list[dict[str, Any]]:
        """
        获取系统事件表
        """
        from metadata.models import DataSource

        # 非多租户模式下，直接返回内置系统事件
        if not settings.ENABLE_MULTI_TENANT_MODE:
            if bk_biz_id == 0:
                return self.SYSTEM_EVENTS
            else:
                return []

        # 多租户模式下，跳过非cmdb业务
        if bk_biz_id <= 0:
            return []

        # 获取cmdb业务下的系统事件数据源
        data_source = DataSource.objects.filter(
            bk_tenant_id=bk_tenant_id, data_name=f"base_{bk_biz_id}_agent_event"
        ).first()
        if not data_source:
            return []

        system_event = copy.deepcopy(self.SYSTEM_EVENTS[1])
        system_event["bk_biz_id"] = bk_biz_id
        system_event["bk_data_id"] = data_source.bk_data_id
        system_event["table_id"] = f"base_{bk_tenant_id}_{bk_biz_id}_event"
        return [system_event]

    def get_metrics_by_table(self, table):
        # 默认均为自定义事件
        data_source_label = DataSourceLabel.CUSTOM
        table_display_name = table["event_group_name"]
        if "k8s_cluster_info" in table:
            pre_fix = "" if table["k8s_cluster_info"]["monitoring"] else "[{}]".format(_("不监控"))
            table_display_name = (
                f"{pre_fix}{table['k8s_cluster_info']['name']}({table['k8s_cluster_info']['cluster_id']})"
            )
            table_display_name = f"[{table['k8s_cluster_info']['usage']}]{table_display_name}"

        base_dict = {
            "result_table_id": table["table_id"],
            "result_table_name": table_display_name,
            "result_table_label": table["label"],
            "result_table_label_name": self.get_label_name(table["label"]),
            "data_source_label": data_source_label,
            "data_type_label": DataTypeLabel.EVENT,
            "bk_biz_id": table["bk_biz_id"],
            "data_target": DataTargetMapping().get_data_target(
                table["label"], DataSourceLabel.CUSTOM, DataTypeLabel.EVENT
            ),
            "collect_config_ids": [],
        }

        for metric_msg in table["event_info_list"]:
            metric_detail = {
                "default_dimensions": [],
                "default_condition": [],
                "metric_field": metric_msg["event_name"],
                "metric_field_name": f"{metric_msg['event_name']}-{table_display_name}",
                "dimensions": [
                    {"id": dimension_name, "name": dimension_name} for dimension_name in metric_msg["dimension_list"]
                ],
                "extend_fields": {
                    "custom_event_name": metric_msg["event_name"],
                    "bk_data_id": table["bk_data_id"],
                    "bk_event_group_id": table["event_group_id"],
                    # get_built_in_k8s_events 不一定有 event_id 字段
                    "bk_event_id": metric_msg.get("event_id", 0),
                },
            }

            # 支持非维度字段作为条件
            if "condition_field_list" in metric_msg:
                metric_detail["dimensions"].extend(
                    [
                        {"id": condition_name, "name": condition_name, "is_dimension": False}
                        for condition_name in metric_msg["condition_field_list"]
                    ]
                )

            metric_detail.update(base_dict)
            yield metric_detail

        # 新增整个事件源
        if table["event_group_id"] != 0:
            dimensions_set = set()
            dimensions_set.add("event_name")
            limit = 100
            for event_info in table["event_info_list"]:
                # 合并维度与条件字段后统一处理，避免重复的长度判断
                merged_fields = (event_info.get("dimension_list") or []) + (
                    event_info.get("condition_field_list") or []
                )
                for field_name in merged_fields:
                    dimensions_set.add(field_name)
                    if len(dimensions_set) >= limit:
                        break
                if len(dimensions_set) >= limit:
                    break

            dimensions = [{"id": dimension, "name": dimension} for dimension in dimensions_set]

            metric_detail = {
                "default_dimensions": [],
                "default_condition": [],
                # "__INDEX__" 表示整个事件源索引
                "metric_field": "__INDEX__",
                "metric_field_name": f"{table_display_name}({table['bk_data_id']})",
                "dimensions": dimensions,
                "extend_fields": {
                    # 全局自定义事件指标，不预定义事件名称
                    "custom_event_name": "",
                    "bk_data_id": table["bk_data_id"],
                    "bk_event_group_id": table["event_group_id"],
                },
            }
            metric_detail.update(base_dict)
            yield metric_detail

    @classmethod
    def get_available_biz_ids(cls, bk_tenant_id: str) -> list[int]:
        """
        获取匹配的业务ID列表
        1. 有自定义事件的业务
        2. 有k8s集群的业务
        3. 全局业务(biz_id=0)
        """
        biz_ids = set()

        # 1. 获取有自定义事件的业务ID
        custom_event_biz_ids = list(
            CustomEventGroup.objects.filter(type="custom_event", bk_tenant_id=bk_tenant_id)
            .values_list("bk_biz_id", flat=True)
            .distinct()
        )
        biz_ids.update(custom_event_biz_ids)

        # 2.添加业务ID为0（处理系统事件）
        biz_ids.add(0)

        # 3. 获取有K8s集群的业务ID
        try:
            # 一次性获取租户下所有集群
            all_clusters = api.kubernetes.fetch_k8s_cluster_list(bk_tenant_id=bk_tenant_id)
        except BKAPIError as e:
            logger.exception(f"Failed to get k8s clusters: {e}")
            return list(biz_ids)

        # 从集群信息中提取业务ID并添加到结果集
        for cluster in all_clusters:
            if cluster["bk_biz_id"]:
                biz_ids.add(int(cluster["bk_biz_id"]))

        return list(biz_ids)


class BkMonitorLogCacheManager(BaseMetricCacheManager):
    """
    缓存日志关键字指标
    """

    data_sources = ((DataSourceLabel.BK_MONITOR_COLLECTOR, DataTypeLabel.LOG),)

    def get_tables(self):
        custom_event_result = api.metadata.query_event_group.request.refresh(bk_tenant_id=self.bk_tenant_id)
        logger.info(f"[QUERY_EVENT_GROUP] event_group_list length is {len(custom_event_result)}")

        self.event_group_id_to_event_info = {}
        for e in custom_event_result:
            event_group_id = int(e["event_group_id"])
            self.event_group_id_to_event_info[event_group_id] = e

        yield from CollectConfigMeta.objects.filter(
            Q(collect_type=CollectConfigMeta.CollectType.SNMP_TRAP) | Q(collect_type=CollectConfigMeta.CollectType.LOG),
            bk_tenant_id=self.bk_tenant_id,
        )

    def get_metrics_by_table(self, table):
        version = table.deployment_config.plugin_version
        event_group_name = f"{version.plugin.plugin_type}_{version.plugin_id}"
        group_info = CustomEventGroup.objects.get(name=event_group_name, bk_tenant_id=self.bk_tenant_id)
        event_info_list = CustomEventItem.objects.filter(bk_event_group=group_info)

        metric = {
            "result_table_id": group_info.table_id,
            "result_table_name": group_info.name,
            "result_table_label": version.plugin.label,
            "result_table_label_name": self.get_label_name(version.plugin.label),
            "data_source_label": DataSourceLabel.BK_MONITOR_COLLECTOR,
            "data_type_label": DataTypeLabel.LOG,
            "bk_biz_id": table.bk_biz_id,
            "data_target": DataTargetMapping().get_data_target(
                version.plugin.label, DataSourceLabel.BK_MONITOR_COLLECTOR, DataTypeLabel.LOG
            ),
            "collect_config_ids": [],
            "default_dimensions": [],
            "default_condition": [],
            "metric_field": "event.count",
            "metric_field_name": table.name,
            "related_name": table.name,
            "related_id": str(table.id),
        }

        dimensions = set()
        event_group_item = self.event_group_id_to_event_info.get(int(group_info.bk_event_group_id))
        if event_group_item:
            for event_info in event_group_item["event_info_list"]:
                for dimension in event_info["dimension_list"]:
                    dimensions.add(dimension)
        else:
            for event_info in event_info_list:
                for dimension in event_info.dimension_list:
                    dimensions.add(dimension["dimension_name"])

        metric["dimensions"] = [{"id": dimension_name, "name": dimension_name} for dimension_name in dimensions]
        yield metric

    @classmethod
    def get_available_biz_ids(cls, bk_tenant_id: str) -> list[int]:
        """
        获取监控日志的可用biz_id列表
        只返回实际配置了日志采集或SNMP Trap的业务ID
        """
        # 直接查询并获取去重的业务ID列表
        available_biz_ids = list(
            CollectConfigMeta.objects.filter(
                collect_type__in=[CollectConfigMeta.CollectType.SNMP_TRAP, CollectConfigMeta.CollectType.LOG],
                bk_tenant_id=bk_tenant_id,
                bk_biz_id__gt=0,  # 直接过滤掉非正常业务ID
            )
            .values_list("bk_biz_id", flat=True)
            .distinct()
        )
        return available_biz_ids


class BaseAlarmMetricCacheManager(BaseMetricCacheManager):
    """
    系统事件指标缓存
    """

    data_sources = ((DataSourceLabel.BK_MONITOR_COLLECTOR, DataTypeLabel.EVENT),)

    def add_gse_process_event_metrics(self, result_table_label):
        """
        增加gse进程托管相关指标
        """
        gse_process_dimensions = [
            {"id": "event_name", "name": _("事件名称")},
            {"id": "process_name", "name": _("进程名称")},
            {"id": "process_group_id", "name": _("进程组ID")},
            {"id": "process_index", "name": _("进程索引")},
        ]
        gse_base_dict = {
            "bk_biz_id": 0,
            "result_table_id": SYSTEM_EVENT_RT_TABLE_ID,
            "result_table_label": "host_process",
            "result_table_label_name": self.get_label_name("host_process"),
            "data_source_label": DataSourceLabel.BK_MONITOR_COLLECTOR,
            "data_type_label": DataTypeLabel.EVENT,
            "data_target": DataTargetMapping().get_data_target(
                result_table_label, DataSourceLabel.BK_MONITOR_COLLECTOR, DataTypeLabel.EVENT
            ),
            "dimensions": gse_process_dimensions,
            "default_dimensions": ["process_name", "process_group_id", "process_index", "event_name"],
            "default_condition": [],
            "collect_config_ids": [],
        }
        gse_custom_report = [{"metric_field": "gse_process_event", "metric_field_name": _("Gse进程托管事件")}]
        for metric in gse_custom_report:
            metric.update(gse_base_dict)
            yield metric

    def get_tables(self):
        # 多租户模式下暂时不内置系统事件
        if settings.ENABLE_MULTI_TENANT_MODE:
            return

        yield {}

    def get_metrics_by_table(self, table):
        result_table_label = "os"
        metric_list = BaseAlarm.objects.filter(is_enable=True)
        if Platform.te:
            # te平台不展示ping不可达告警， 同时也不内置
            metric_list = metric_list.exclude(title="ping-gse")
        base_dict = {
            "bk_biz_id": 0,
            "result_table_id": SYSTEM_EVENT_RT_TABLE_ID,
            "result_table_label": result_table_label,
            "result_table_label_name": self.get_label_name(result_table_label),
            "data_source_label": DataSourceLabel.BK_MONITOR_COLLECTOR,
            "data_type_label": DataTypeLabel.EVENT,
            "data_target": DataTargetMapping().get_data_target(
                result_table_label, DataSourceLabel.BK_MONITOR_COLLECTOR, DataTypeLabel.EVENT
            ),
            "default_dimensions": [],
            "default_condition": [],
            "collect_config_ids": [],
        }

        for metric in metric_list:
            metric_dict = copy.deepcopy(base_dict)
            metric_dict["metric_field"] = metric.title
            metric_dict["metric_field_name"] = metric.description

            dimensions = metric.dimensions
            # 调整oom维度，后续系统事件直接使用json文件记录
            if metric.title == "oom-gse":
                dimensions = ["oom_memcg", "task_memcg", "task", "constraint", "process", "message"]

            metric_dict["dimensions"] = [{"id": dimension, "name": dimension} for dimension in dimensions]
            yield metric_dict

        # 增加额外的系统事件指标
        extend_metrics = [
            # deprecated
            # {
            #     "metric_field": "gse_custom_event",
            #     "metric_field_name": _("自定义字符型告警"),
            #     "dimensions": DefaultDimensions.host,
            # },
            {
                "metric_field": "proc_port",
                "metric_field_name": _("进程端口"),
                "dimensions": [
                    {"id": "display_name", "name": "display_name"},
                    {"id": "protocol", "name": "protocol"},
                    {"id": "bind_ip", "name": "bind_ip"},
                ]
                + DefaultDimensions.host,
                "result_table_label": "host_process",
            },
            {"metric_field": "os_restart", "metric_field_name": _("主机重启"), "dimensions": DefaultDimensions.host},
        ]

        for metric in extend_metrics:
            metric_dict = copy.deepcopy(base_dict)
            metric_dict.update(metric)
            yield metric_dict

        # gse进程托管事件指标
        for metric in self.add_gse_process_event_metrics(result_table_label):
            yield metric

    @classmethod
    def get_available_biz_ids(cls, bk_tenant_id: str) -> list[int]:
        """获取系统事件相关的业务ID列表"""
        # 多租户模式下暂时不内置系统事件
        if settings.ENABLE_MULTI_TENANT_MODE:
            return []
        # 系统事件只在业务ID为0的情况下处理
        return [0]


class BkmonitorMetricCacheManager(BaseMetricCacheManager):
    """
    监控采集指标缓存
    """

    data_sources = ((DataSourceLabel.BK_MONITOR_COLLECTOR, DataTypeLabel.TIME_SERIES),)

    def __init__(self, bk_tenant_id: str, bk_biz_id: int | None = None):
        super().__init__(bk_tenant_id=bk_tenant_id, bk_biz_id=bk_biz_id)

        # 添加默认维度映射
        default_dimension_list = (
            SnapshotHostIndex.objects.exclude(dimension_field="")
            .values_list("result_table_id", "dimension_field")
            .distinct()
        )
        self.ts_db_name = []
        self.dimension_map = dict()
        # 将数据库中的表ID格式转化为结果表ID格式
        for result_table_id, dimension_field in default_dimension_list:
            map_key = result_table_id.replace("_", ".", 1)
            self.dimension_map[map_key] = dimension_field.split(",")

    def get_metric_pool(self):
        # 去掉进程采集相关,因为实际是自定义指标上报上来的。
        return MetricListCache.objects.filter(
            data_source_label=DataSourceLabel.BK_MONITOR_COLLECTOR,
            data_type_label=DataTypeLabel.TIME_SERIES,
            bk_tenant_id=self.bk_tenant_id,
        ).exclude(result_table_id="")

<<<<<<< HEAD
        return metric_queryset

=======
>>>>>>> 97b60ed2
    def get_tables(self):
        """
        获取所有需要处理的表数据
        """
        # 多租户模式下，直接走新的处理逻辑
        if settings.ENABLE_MULTI_TENANT_MODE:
            yield {}
            return
        if self.bk_biz_id is None:
            yield from api.metadata.list_monitor_result_table(bk_tenant_id=self.bk_tenant_id, with_option=False)
        else:
            yield from api.metadata.list_monitor_result_table(
                bk_biz_id=self.bk_biz_id, bk_tenant_id=self.bk_tenant_id, with_option=False
            )

        plugin_data = (
            CollectorPluginMeta.objects.filter(bk_tenant_id=self.bk_tenant_id)
            .exclude(plugin_type__in=[PluginType.SNMP_TRAP, PluginType.LOG, PluginType.PROCESS])
            .filter(bk_biz_id=self.bk_biz_id)
            .values_list("plugin_type", "plugin_id")
        )
        if plugin_data.exists():
            # 获取全部的插件下的 ts 数据
            db_name_list = [f"{plugin[0]}_{plugin[1]}".lower() for plugin in plugin_data]
            for name in db_name_list:
                # 插件默认都是全局数据
                group_list: list[dict[str, Any]] = api.metadata.query_time_series_group.request.refresh(
                    bk_tenant_id=self.bk_tenant_id, bk_biz_id=0, time_series_group_name=name
                )
                group_list.extend(
                    api.metadata.query_time_series_group.request.refresh(
                        bk_tenant_id=self.bk_tenant_id, bk_biz_id=self.bk_biz_id, time_series_group_name=name
                    )
                )
                if not group_list:
                    continue
                self.ts_db_name.append(name)

                for group in group_list:
                    group["bk_biz_id"] = self.bk_biz_id
                    yield group

        # 插件类指标
        yield from self.get_plugin_tables()

        # 进程采集插件
        if self.bk_biz_id == 0:
            yield from self.get_process_plugin_tables()

    def get_process_plugin_tables(self):
        """
        获取进程采集相关表数据
        """
        # process.port
        yield {
            "bk_biz_id": 0,
            "table_type": "plugin",
            "table_id": "process.port",
            "data_label": "process",
            "table_name_zh": "进程端口",
            "label": "host_process",
            "source_label": DataSourceLabel.BK_MONITOR_COLLECTOR,
            "type_label": DataTypeLabel.TIME_SERIES,
            "field_list": [
                {
                    "field_name": "alive",
                    "tag": "metric",
                    "description": "端口存活",
                    "alias_name": "端口存活",
                    "unit": "",
                    "unit_conversion": 1.0,
                },
                *[
                    {
                        "field_name": field["id"],
                        "tag": "dimension",
                        "description": "",
                        "alias_name": field["name"],
                        "unit": "",
                        "unit_conversion": 1.0,
                    }
                    for field in PROCESS_PORT_METRIC_DIMENSIONS
                ],
            ],
            "config_json": [],
            "metric_info": {
                "bk_biz_id": 0,
                "collect_interval": 60,
                "related_id": "process",
                "related_name": "进程采集",
                "category_display": "进程采集",
                "plugin_type": "process",
                "collect_config": "进程采集",
                "collect_config_ids": [],
            },
        }

        # process.perf
        yield {
            "bk_biz_id": 0,
            "table_type": "plugin",
            "table_id": "process.perf",
            "data_label": "process",
            "table_name_zh": "进程性能",
            "label": "host_process",
            "source_label": DataSourceLabel.BK_MONITOR_COLLECTOR,
            "type_label": DataTypeLabel.TIME_SERIES,
            "field_list": [
                *[
                    {
                        "field_name": field["metric_field"],
                        "tag": "metric",
                        "description": "",
                        "alias_name": field["metric_field_name"],
                        "unit": field["unit"],
                        "unit_conversion": 1.0,
                    }
                    for field in PROCESS_METRICS
                ],
                *[
                    {
                        "field_name": field["id"],
                        "tag": "dimension",
                        "description": "",
                        "alias_name": field["name"],
                        "unit": "",
                        "unit_conversion": 1.0,
                    }
                    for field in PROCESS_METRIC_DIMENSIONS
                ],
            ],
            "config_json": [],
            "metric_info": {
                "bk_biz_id": 0,
                "collect_interval": 60,
                "related_id": "process",
                "related_name": "进程采集",
                "category_display": "进程采集",
                "plugin_type": "process",
                "collect_config": "进程采集",
                "collect_config_ids": [],
            },
        }

    def get_plugin_tables(self):
        """
        按metadata格式生成插件类表数据
        """
        # 只需要生成监控采集时序型上报的插件指标
        plugins = CollectorPluginMeta.objects.filter(bk_tenant_id=self.bk_tenant_id).exclude(
            plugin_type__in=[PluginType.SNMP_TRAP, PluginType.LOG, PluginType.PROCESS]
        )
        if self.bk_biz_id is not None:
            plugins = plugins.filter(bk_biz_id=self.bk_biz_id)
        plugin_mapping = {plugin.plugin_id: plugin for plugin in plugins}
        plugin_ids = list(plugin_mapping.keys())

        # 批量查询插件的最新release版本
        last_version_ids = [
            version["last_id"]
            for version in PluginVersionHistory.objects.filter(
                bk_tenant_id=self.bk_tenant_id,
                plugin_id__in=plugin_ids,
                stage=PluginVersionHistory.Stage.RELEASE,
            )
            .values("plugin_id")
            .order_by("plugin_id")
            .annotate(last_id=Max("id"))
        ]
        plugin_versions = PluginVersionHistory.objects.filter(bk_tenant_id=self.bk_tenant_id, id__in=last_version_ids)

        # 批量插件关联的采集配置，并按插件进行分组
        collect_configs = CollectConfigMeta.objects.filter(
            bk_tenant_id=self.bk_tenant_id, plugin_id__in=plugin_ids
        ).select_related("deployment_config")
        plugin_collect_configs = defaultdict(list)
        for collect_config in collect_configs:
            plugin_collect_configs[collect_config.plugin_id].append(collect_config)

        for plugin_version in plugin_versions:
            plugin = plugin_version.plugin
            # 如果该插件已经是 timeseriesgroup 的模式了，则过滤掉
            if f"{plugin.plugin_type}_{plugin.plugin_id}".lower() in self.ts_db_name:
                continue
            tables = plugin_version.info.metric_json
            config_json = plugin_version.config.config_json
            related_collects = plugin_collect_configs[plugin.plugin_id]

            # 没有采集配置下发指标不需显示
            if not related_collects:
                continue

            # 计算最小采集周期用作指标采集周期
            min_period = min([config.deployment_config.params["collector"]["period"] for config in related_collects])

            for table in tables:
                yield {
                    "bk_biz_id": plugin.bk_biz_id,
                    "table_type": "plugin",
                    "table_id": plugin_version.get_result_table_id(plugin, table["table_name"]).lower(),
                    "data_label": f"{plugin.plugin_type}_{plugin.plugin_id}".lower(),
                    "table_name_zh": table["table_desc"],
                    "default_storage": "",
                    "label": plugin.label,
                    "source_label": DataSourceLabel.BK_MONITOR_COLLECTOR,
                    "type_label": DataTypeLabel.TIME_SERIES,
                    "field_list": [
                        {
                            "field_name": field["name"],
                            "tag": field["monitor_type"],
                            "description": "",
                            "alias_name": field["description"],
                            "unit": field.get("unit", ""),
                            "unit_conversion": 1.0,
                        }
                        for field in table["fields"]
                    ],
                    "config_json": config_json,
                    "metric_info": {
                        "bk_biz_id": plugin.bk_biz_id,
                        "collect_interval": min_period,
                        "related_id": plugin.plugin_id,
                        "related_name": plugin_version.info.plugin_display_name,
                        "category_display": plugin_version.info.plugin_display_name,
                        "plugin_type": plugin.plugin_type,
                        "collect_config": ";".join([config.name for config in related_collects]),
                        "collect_config_ids": list({config.id for config in related_collects}),
                    },
                }

    def get_metrics_multi_tenant(self) -> Generator[dict, None, None]:
        """
        多租户模式下，使用全新的缓存逻辑，后续单租户模式同样兼容
        """
        if self.bk_biz_id == 0:
            # 主机数据
            result_table_label_name_map = {"os": "操作系统", "host_process": "进程"}
            for result_table_info in copy.deepcopy(SYSTEM_HOST_METRICS):
                # 判断是否需要补充节点类型和节点名称维度
                dimensions = result_table_info["dimensions"]
                if settings.IS_ACCESS_BK_DATA and settings.IS_ENABLE_VIEW_CMDB_LEVEL:
                    dimensions.append({"id": "bk_obj_id", "name": _("节点类型")})
                    dimensions.append({"id": "bk_inst_id", "name": _("节点名称")})

                for metric_info in result_table_info["metrics"]:
                    yield {
                        "bk_biz_id": 0,
                        "result_table_id": result_table_info["result_table_id"],
                        "result_table_name": result_table_info["result_table_name"],
                        "metric_field": metric_info["metric_field"],
                        "metric_field_name": metric_info["metric_field_name"],
                        "unit": metric_info["unit"],
                        "dimensions": result_table_info["dimensions"],
                        "default_dimensions": result_table_info["default_dimensions"],
                        "default_condition": [],
                        "result_table_label": result_table_info["result_table_label"],
                        "result_table_label_name": result_table_label_name_map[result_table_info["result_table_label"]],
                        "data_source_label": DataSourceLabel.BK_MONITOR_COLLECTOR,
                        "data_type_label": DataTypeLabel.TIME_SERIES,
                        "data_target": DataTarget.HOST_TARGET,
                        "data_label": result_table_info["data_label"],
                        "related_id": "system",
                        "related_name": "system",
                    }
            # 拨测数据
            for result_table_info in copy.deepcopy(UPTIMECHECK_METRICS):
                for metric_info in result_table_info["metrics"]:
                    yield {
                        "bk_biz_id": 0,
                        "result_table_id": result_table_info["result_table_id"],
                        "result_table_name": result_table_info["result_table_name"],
                        "metric_field": metric_info["metric_field"],
                        "metric_field_name": metric_info["metric_field_name"],
                        "unit": metric_info["unit"],
                        "dimensions": metric_info["dimensions"],
                        "default_dimensions": ["task_id"],
                        "default_condition": [],
                        "result_table_label": "uptimecheck",
                        "result_table_label_name": "服务拨测",
                        "data_source_label": DataSourceLabel.BK_MONITOR_COLLECTOR,
                        "data_type_label": DataTypeLabel.TIME_SERIES,
                        "data_target": DataTarget.NONE_TARGET,
                        "data_label": result_table_info["data_label"],
                    }

            # 内置进程采集插件
            # 进程性能
            for metric_info in PROCESS_METRICS:
                yield {
                    "bk_biz_id": 0,
                    "result_table_id": "process.perf",
                    "result_table_name": "进程性能",
                    "metric_field": metric_info["metric_field"],
                    "metric_field_name": metric_info["metric_field_name"],
                    "unit": metric_info["unit"],
                    "dimensions": PROCESS_METRIC_DIMENSIONS,
                    "default_dimensions": [],
                    "default_condition": [],
                    "result_table_label": "host_process",
                    "result_table_label_name": "进程",
                    "data_source_label": DataSourceLabel.BK_MONITOR_COLLECTOR,
                    "data_type_label": DataTypeLabel.TIME_SERIES,
                    "data_target": DataTarget.HOST_TARGET,
                    "data_label": "",
                    "related_id": "process",
                    "related_name": "进程采集",
                }
            # 进程端口
            yield {
                "bk_biz_id": 0,
                "result_table_id": "process.port",
                "result_table_name": "进程端口",
                "metric_field": "alive",
                "metric_field_name": "端口存活",
                "unit": "none",
                "dimensions": PROCESS_PORT_METRIC_DIMENSIONS,
                "default_dimensions": [],
                "default_condition": [],
                "result_table_label": "host_process",
                "result_table_label_name": "进程",
                "data_source_label": DataSourceLabel.BK_MONITOR_COLLECTOR,
                "data_type_label": DataTypeLabel.TIME_SERIES,
                "data_target": DataTarget.HOST_TARGET,
                "data_label": "",
                "related_id": "process",
                "related_name": "进程采集",
            }

        # 插件采集
        plugins = CollectorPluginMeta.objects.filter(bk_tenant_id=self.bk_tenant_id, bk_biz_id=self.bk_biz_id).exclude(
            plugin_type__in=CollectorPluginMeta.VIRTUAL_PLUGIN_TYPE
        )
        for plugin in plugins:
            # 刷新插件的metric_json
            plugin.refresh_metric_json()
            for table in plugin.current_version.info.metric_json:
                metric_infos: list[dict[str, Any]] = []
                dimension_infos: list[dict[str, Any]] = []
                for field in table["fields"]:
                    # 字段分类
                    if field["monitor_type"] == "metric":
                        # 跳过非活跃字段
                        if field["is_active"]:
                            metric_infos.append(field)
                    else:
                        dimension_infos.append(field)

                # 维度列表
                dimensions = [
                    {"id": dimension_info["name"], "name": dimension_info["description"] or dimension_info["name"]}
                    for dimension_info in dimension_infos
                ]

                # 判断目标类型
                data_target = DataTargetMapping.get_data_target(
                    result_table_label=plugin.label,
                    data_source_label=DataSourceLabel.BK_MONITOR_COLLECTOR,
                    data_type_label=DataTypeLabel.TIME_SERIES,
                )

                for metric_info in metric_infos:
                    yield {
                        "bk_biz_id": self.bk_biz_id,
                        "result_table_id": PluginVersionHistory.get_result_table_id(
                            plugin, table["table_name"]
                        ).lower(),
                        "result_table_name": table["table_desc"],
                        "metric_field": metric_info["name"],
                        "metric_field_name": metric_info["description"] or metric_info["name"],
                        "unit": metric_info["unit"],
                        "dimensions": dimensions,
                        "default_dimensions": [],
                        "default_condition": [],
                        "result_table_label": plugin.label,
                        "result_table_label_name": self.get_label_name(plugin.label),
                        "data_source_label": DataSourceLabel.BK_MONITOR_COLLECTOR,
                        "data_type_label": DataTypeLabel.TIME_SERIES,
                        "data_target": data_target,
                        "data_label": plugin.plugin_id,
                    }

    def get_metrics_by_table(self, table):
        """
        处理不同类型的表数据， 根据influx_db_name的不同， 进行不同的处理
        """
        # 多租户模式下，直接使用全新的缓存逻辑
        if settings.ENABLE_MULTI_TENANT_MODE:
            yield from self.get_metrics_multi_tenant()
            return

        try:
            result_table_id = table["table_id"]
            influx_db_name = table["table_id"].split(".")[0]

            if "elasticsearch" == table.get("default_storage") or re.match(r"_cmdb_level_split$", result_table_id):
                # 日志和拆分表的结果表不录入
                return
            if influx_db_name in self.ts_db_name:
                yield from self.get_plugin_ts_metric(table)
            elif influx_db_name == "uptimecheck":
                yield from self.get_uptime_check_metric(table)
            elif influx_db_name == "pingserver":
                yield from self.get_pingserver_metric(table)
            elif influx_db_name in ["dbm_system", "system", "devx_system", "perforce_system"]:
                if result_table_id in ["system.proc_port"]:
                    return

                yield from self.get_system_metric(table)
            elif influx_db_name.lower() == "agentmetric":
                yield from self.get_bkci_metric(table)
            elif table.get("table_type") == "plugin":
                yield from self.get_plugin_metric(table)
            elif influx_db_name.startswith("bkprecal_"):
                # 预聚合表
                yield from self.get_pre_calculate_metric(table)
        except BaseException:  # noqa
            logger.exception("get metrics error, table({})".format(table.get("table_id", "")))

    def get_pre_calculate_metric(self, table):
        base_metric = self.get_base_dict(table)
        base_metric.update(
            {"related_name": "bk_pre_cal", "related_id": "bk_pre_cal", "category_display": _("预计算指标")}
        )
        return self.get_field_metric_msg(table, base_metric)

    def get_base_dict(self, table):
        result_table_id = table["table_id"]
        result_table_name = table["table_name_zh"]

        dimensions = []
        for field in table["field_list"]:
            if field["tag"] == "dimension" and field["field_name"] not in FILTER_DIMENSION_LIST:
                dimensions.append(
                    {
                        "id": field["field_name"],
                        "name": field["description"] if field["description"] else field["field_name"],
                    }
                )

        data_target = DataTargetMapping().get_data_target(table["label"], table["source_label"], table["type_label"])

        default_dimensions = list([x["id"] for x in DEFAULT_DIMENSIONS_MAP[data_target]])

        return {
            "bk_biz_id": 0,
            "result_table_id": result_table_id,
            "result_table_name": result_table_name,
            "dimensions": dimensions,
            "default_dimensions": default_dimensions,
            "default_condition": [],
            "result_table_label": table["label"],
            "result_table_label_name": self.get_label_name(table["label"]),
            "data_source_label": table["source_label"],
            "data_type_label": table["type_label"],
            "data_target": data_target,
            "data_label": table.get("data_label", ""),
        }

    def get_field_metric_msg(self, table, base_metric):
        field_list = []
        result_table_id = table["table_id"]
        for field in table["field_list"]:
            field_dict = {}
            field_dict.update(copy.deepcopy(base_metric))
            if field["tag"] == "metric":
                field_dict["metric_field"] = field["field_name"]
                field_dict["metric_field_name"] = field["alias_name"] if field["alias_name"] else field["field_name"]
                field_dict["unit"] = field.get("unit", "")
                field_dict["unit_conversion"] = field.get("unit_conversion", 1.0)
                field_dict["description"] = field.get("description", "")
                if result_table_id in self.dimension_map:
                    field_dict["default_dimensions"].extend(self.dimension_map.get(result_table_id))

                field_list.append(field_dict)
        return field_list

    def get_uptime_check_metric(self, table):
        protocol = table["table_id"].split(".")[1].upper()
        base_metric = self.get_base_dict(table)
        base_metric["data_label"] = f"uptimecheck_{protocol.lower()}"

        if protocol == "ICMP":
            field_metric_list = self.get_field_metric_msg(table, base_metric)
        else:
            field_metric_list = UPTIMECHECK_MAP.get(protocol, [])

        for metric_model in field_metric_list:
            if protocol == "ICMP":
                metric_dict = metric_model
            else:
                metric_dict = base_metric.copy()
                metric_dict.update(metric_model(protocol).__dict__)

            metric_dict["metric_field_name"] = f"{protocol} {_(metric_dict['metric_field_name'])}"

            metric_dict.update(
                {
                    "category_display": _("服务拨测"),
                    "collect_interval": 5,
                    "related_name": "",
                    "related_id": "",
                    "bk_biz_id": 0,
                    "default_dimensions": ["task_id"],
                    # 当前http/tcp/udp类型维度为给定内容
                    # icmp维度与metadata保持一致
                    # 针对拨测服务采集，过滤业务/IP/云区域ID/错误码
                    "dimensions": [
                        dimension
                        for dimension in metric_dict["dimensions"]
                        if dimension["id"] not in ["bk_biz_id", "ip", "bk_cloud_id", "error_code"]
                    ],
                }
            )
            yield metric_dict

    def get_pingserver_metric(self, table):
        base_metric = self.get_base_dict(table)
        base_metric.update(
            {"related_name": "pingserver", "related_id": "pingserver", "category_display": _("PING服务")}
        )
        return self.get_field_metric_msg(table, base_metric)

    def get_bkci_metric(self, table):
        # 蓝盾构建机指标处理
        base_metric = self.get_base_dict(table)
        base_metric.update({"related_name": "bkci", "related_id": "bkci", "category_display": _("构建机")})
        return self.get_field_metric_msg(table, base_metric)

    def get_system_metric(self, table):
        base_metric = self.get_base_dict(table)
        if settings.IS_ACCESS_BK_DATA and settings.IS_ENABLE_VIEW_CMDB_LEVEL:
            base_metric["dimensions"].append({"id": "bk_obj_id", "name": _("节点类型")})
            base_metric["dimensions"].append({"id": "bk_inst_id", "name": _("节点名称")})
        base_metric.update({"related_name": "system", "related_id": "system", "category_display": _("物理机")})
        return self.get_field_metric_msg(table, base_metric)

    def get_plugin_metric(self, table):
        base_metric = self.get_base_dict(table)

        # 根据监控目标类型补充维度
        base_metric["dimensions"].extend(DEFAULT_DIMENSIONS_MAP[base_metric["data_target"]])
        base_metric["dimensions"].extend(
            [
                {"id": "ip", "name": _("采集器IP")},
                {"id": "bk_cloud_id", "name": _("采集器云区域ID")},
                {"id": "bk_collect_config_id", "name": _("采集配置")},
            ]
        )
        # 如果需要支持ipv6则补充bk_host_id维度
        if not self.bk_biz_id or is_ipv6_biz(self.bk_biz_id):
            base_metric["dimensions"].append({"id": "bk_host_id", "name": _("主机ID")})

        for param in table["config_json"]:
            if param["mode"] == ParamMode.DMS_INSERT:
                for dms_key in param["default"].keys():
                    base_metric["dimensions"].append({"id": dms_key, "name": dms_key})
        # 如果开启了节点聚合，则可以补充节点聚合维度
        if settings.IS_ACCESS_BK_DATA and settings.IS_ENABLE_VIEW_CMDB_LEVEL:
            base_metric["dimensions"].extend(
                [{"id": "bk_obj_id", "name": _("节点类型")}, {"id": "bk_inst_id", "name": _("节点名称")}]
            )

        base_metric.update(table["metric_info"])

        return self.get_field_metric_msg(table, base_metric)

    def get_plugin_ts_metric(self, table):
        table_id = f"{table['table_id'].split('.')[0]}.__default__"
        data_target = DataTargetMapping().get_data_target(
            table["label"], DataSourceLabel.BK_MONITOR_COLLECTOR, DataTypeLabel.TIME_SERIES
        )
        base_dict = self.get_ts_basic_dict(table)
        base_dict.update(
            result_table_id=table_id,
            data_source_label=DataSourceLabel.BK_MONITOR_COLLECTOR,
            data_type_label=DataTypeLabel.TIME_SERIES,
            data_target=data_target,
        )
        for metric_msg in table["metric_info_list"]:
            if not metric_msg:
                continue
            metric_detail = self.get_time_series_metric_detail(metric_msg)
            metric_detail.update(base_dict)
            yield metric_detail

    @classmethod
    def get_available_biz_ids(cls, bk_tenant_id: str) -> list[int]:
        """
        获取监控采集的可用biz_id列表

        Note: 默认只刷新bkcc业务，其他业务引导用户自行触发刷新
        """
        spaces: list[Space] = SpaceApi.list_spaces(bk_tenant_id=bk_tenant_id)
        # 默认只刷新bkcc业务，其他业务引导用户自行触发刷新
        return [space.bk_biz_id for space in spaces if space.bk_biz_id > 0] + [0]


class BkmonitorK8sMetricCacheManager(BkmonitorMetricCacheManager):
    """
    监控采集k8s指标缓存
    """

    # 内置k8s指标映射维度，用于重名指标维度合并
    _build_in_metrics = None
    IGNORE_DIMENSIONS = ["bk_instance", "bk_job"]

    @property
    def build_in_metrics(self):
        if self._build_in_metrics is None:
            self._build_in_metrics = {}
            for metric in get_built_in_k8s_metrics():
                self._build_in_metrics[metric["field_name"]] = [
                    tag for tag in metric["tag_list"] if tag["field_name"] not in self.IGNORE_DIMENSIONS
                ]
        return self._build_in_metrics

    def get_metric_pool(self):
        # 指标池限定为table_id为空的k8s指标
        return MetricListCache.objects.filter(
            bk_tenant_id=self.bk_tenant_id,
            data_source_label=DataSourceLabel.BK_MONITOR_COLLECTOR,
            data_type_label=DataTypeLabel.TIME_SERIES,
            result_table_id="",
        )

    def get_tables(self):
        # k8s 相关指标，table_id 设置为空dict
        yield {}

    def get_metrics_by_table(self, table):
        # 按业务获取指标
        # 业务id为Node时，抛出异常（k8s指标仅支持按业务缓存）
        # 业务id为0时，获取全局内置k8s指标
        # 业务id非0时，按业务缓存对应custom_data_id下的指标
        if self.bk_biz_id is None:
            logger.exception("get k8s metrics error, bk_biz_id is None.")
        else:
            yield from self.get_k8s_metric(
                api.metadata.query_bcs_metrics(bk_biz_ids=[self.bk_biz_id], bk_tenant_id=self.bk_tenant_id),
                bk_biz_id=self.bk_biz_id,
            )

    def get_k8s_metric(self, metrics, bk_biz_id):
        def get_base_table_by_metric(k8s_metric):
            # todo 暂时写死table_id 为空
            table_dict = {
                "source_label": DataSourceLabel.BK_MONITOR_COLLECTOR,
                "type_label": DataTypeLabel.TIME_SERIES,
                "label": "kubernetes",
                "table_id": "",
                "table_name_zh": "kubernetes",
                "field_list": [
                    {
                        "field_name": k8s_metric["field_name"],
                        "description": k8s_metric.get("description", k8s_metric["field_name"]),
                        "tag": "metric",
                        "alias_name": "",
                        "unit": k8s_metric.get("unit", ""),
                        "type": k8s_metric.get("type", "float"),
                    }
                ],
            }
            for dimension in k8s_metric["dimensions"]:
                table_dict["field_list"].append(
                    {
                        "field_name": dimension["field_name"],
                        "description": dimension.get("description", ""),
                        "tag": "dimension",
                        "alias_name": "",
                        "type": k8s_metric.get("type", "string"),
                    }
                )
            return table_dict

        # 获取预定义指标信息
        metrics_define = api.kubernetes.fetch_metrics_define()

        for metric in metrics:
            # 获取该k8s指标基础表 及 基础指标结构
            table = get_base_table_by_metric(metric)
            base_metric = self.get_base_dict(table)
            # 解析指标前缀获取db名
            db, result_table_name = get_metric_category(metric["field_name"])
            base_metric.update(
                {
                    "related_name": db,
                    "related_id": db,
                    "category_display": db,
                    "result_table_name": f"{db}_{result_table_name}",
                }
            )
            # 获取field_list中tag为metric的指标列表
            field_metric_list = self.get_field_metric_msg(table, base_metric)
            for field in field_metric_list:
                field["bk_biz_id"] = bk_biz_id
                metric_define = metrics_define.get(field.get("metric_field"))
                if metric_define:
                    for k, v in metric_define.items():
                        field[k] = v

                if bk_biz_id != 0 and field["metric_field"] in self.build_in_metrics:
                    # 合并0业务下重名k8s指标的维度
                    dimensions = field.get("dimensions", [])
                    dimension_names = [dimension["id"] for dimension in dimensions]
                    for built_in_dimension in self.build_in_metrics[field["metric_field"]]:
                        if built_in_dimension["field_name"] in dimension_names:
                            continue
                        dimensions.append(
                            {
                                "id": built_in_dimension["field_name"],
                                "name": built_in_dimension["description"]
                                if built_in_dimension["description"]
                                else built_in_dimension["field_name"],
                            }
                        )
                    # 将该业务下的该重名指标打上标记
                    field["is_duplicate"] = 1
                yield field

    @classmethod
    def get_available_biz_ids(cls, bk_tenant_id: str) -> list[int]:
        """
        获取有K8s指标的业务ID列表

        K8s指标的业务来源有两种：
        1. 有K8s集群的bkcc及关联的bkci业务
        2. 业务0 - 处理内置的K8s指标
        """
        biz_ids: set[int] = set([0])

        # 查询bcs业务关联的bkcc业务
        bkcc_to_bkcis: dict[int, list[int]] = {}
        businesses: list[Space] = SpaceApi.list_spaces(bk_tenant_id=bk_tenant_id)
        for business in businesses:
            if business.space_type_id != SpaceTypeEnum.BKCI.value or not business.space_code:
                continue
            related_space: Space | None = SpaceApi.get_related_space(business.space_uid, SpaceTypeEnum.BKCC.value)
            if related_space:
                bkcc_to_bkcis.setdefault(related_space.bk_biz_id, []).append(business.bk_biz_id)

        # 获取有集群记录的bkcc业务ID
        biz_ids_with_clusters = (
            models.BCSClusterInfo.objects.filter(bk_biz_id__in=bkcc_to_bkcis.keys())
            .values_list("bk_biz_id", flat=True)
            .distinct()
        )
        biz_ids.update(biz_ids_with_clusters)

        # 将bkcc业务关联的bkci业务ID添加到结果集
        for bkcc_biz_id, bkci_biz_ids in bkcc_to_bkcis.items():
            if bkcc_biz_id not in biz_ids_with_clusters:
                continue
            biz_ids.update(bkci_biz_ids)

        return list(biz_ids)


class BkMonitorAlertCacheManager(BaseMetricCacheManager):
    """
    批量缓存监控告警事件指标
    """

    data_sources = ((DataSourceLabel.BK_MONITOR_COLLECTOR, DataTypeLabel.ALERT),)

    @staticmethod
    def is_composite(configs):
        """
        判断是否为关联策略
        :param configs:
        :return:
        """
        for query_config in configs:
            if query_config.data_type_label == DataTypeLabel.ALERT:
                return True
        return False

    @staticmethod
    def get_target_type(strategy, query_configs):
        """
        获取策略的目标类型
        """
        if not query_configs:
            return DataTarget.NONE_TARGET

        query_config = query_configs[0]

        if (
            strategy.scenario in HOST_SCENARIO
            and query_config.data_source_label == DataSourceLabel.BK_MONITOR_COLLECTOR
        ):
            return DataTarget.HOST_TARGET
        elif (
            strategy.scenario in SERVICE_SCENARIO
            and query_config.data_source_label == DataSourceLabel.BK_MONITOR_COLLECTOR
        ):
            return DataTarget.SERVICE_TARGET

        return DataTarget.NONE_TARGET

    def get_tables(self):
        if not self.bk_biz_id:
            return []

        strategies = StrategyModel.objects.filter(bk_biz_id=self.bk_biz_id).only("id", "bk_biz_id", "scenario", "name")
        strategy_ids = [item.id for item in strategies]
        query_configs = QueryConfigModel.objects.filter(strategy_id__in=strategy_ids).only(
            "data_type_label", "data_source_label", "config", "strategy_id"
        )
        strategy_configs = defaultdict(list)
        for query_config in query_configs:
            strategy_configs[query_config.strategy_id].append(query_config)

        for strategy in strategies:
            strategy_config = strategy_configs.get(strategy.id) or []
            strategy.alert_target_type = self.get_target_type(strategy, strategy_config)
            public_dimensions = reduce(
                lambda x, y: x & y, [set(item.config.get("agg_dimension", [])) for item in strategy_config]
            )
            strategy.public_dimensions = list(public_dimensions)
            if not self.is_composite(strategy_config):
                yield strategy

    def get_metrics_by_table(self, strategy):
        # 将策略表转换成缓存表信息

        public_dimensions = strategy.public_dimensions
        target_type = strategy.alert_target_type

        dimensions = []
        if target_type == DataTarget.HOST_TARGET:
            dimensions += [
                {"id": "ip", "name": _("目标IP")},
                {"id": "bk_cloud_id", "name": _("云区域ID")},
            ]
        if target_type == DataTarget.SERVICE_TARGET:
            dimensions += [
                {"id": "bk_service_instance_id", "name": _("目标服务实例ID")},
            ]

        public_dimensions = [dimension for dimension in public_dimensions if dimension not in IGNORED_TAGS]

        for dimension in public_dimensions:
            dimensions.append({"id": f"tags.{dimension}", "name": dimension})

        metric_detail = {
            "result_table_id": "strategy",
            "result_table_name": "",
            "result_table_label": strategy.scenario,
            "result_table_label_name": self.get_label_name(strategy.scenario),
            "data_source_label": DataSourceLabel.BK_MONITOR_COLLECTOR,
            "data_type_label": DataTypeLabel.ALERT,
            "bk_biz_id": strategy.bk_biz_id,
            "data_target": DataTarget.NONE_TARGET,
            "collect_config_ids": [],
            "default_dimensions": [dimension["id"] for dimension in dimensions],
            "default_condition": [],
            "metric_field": str(strategy.id),
            "metric_field_name": strategy.name,
            "dimensions": dimensions,
            "extend_fields": {},
        }

        yield metric_detail

    @classmethod
    def get_available_biz_ids(cls, bk_tenant_id: str) -> list[int]:
        """获取有监控策略的业务ID列表"""
        businesses: list[Space] = SpaceApi.list_spaces(bk_tenant_id=bk_tenant_id)
        # 只处理有策略的业务
        biz_ids = list(StrategyModel.objects.values_list("bk_biz_id", flat=True).distinct())
        # 默认只刷新bkcc业务，其他业务引导用户自行触发刷新
        return [
            business.bk_biz_id for business in businesses if business.bk_biz_id in biz_ids and business.bk_biz_id > 0
        ]


class BkFtaAlertCacheManager(BaseMetricCacheManager):
    """
    批量缓存告警源事件
    """

    data_sources = (
        (DataSourceLabel.BK_FTA, DataTypeLabel.EVENT),
        (DataSourceLabel.BK_FTA, DataTypeLabel.ALERT),
    )

    def search_alerts(self):
        search = AlertDocument.search(all_indices=True).exclude("exists", field="strategy_id")

        if self.bk_biz_id:
            search = search.filter("term", **{"event.bk_biz_id": self.bk_biz_id})

        search.aggs.bucket("alert_name", "terms", field="alert_name.raw", size=1000).bucket(
            "plugins", "terms", field="event.plugin_id"
        ).bucket("target_type", "terms", field="event.target_type").bucket("tags", "nested", path="event.tags").bucket(
            "key", "terms", field="event.tags.key", size=1000
        )

        search_result = search[:0].execute()

        alert_tags = defaultdict(set)
        alert_target_types = defaultdict(set)
        alert_plugins = defaultdict(set)
        if search_result.aggs:
            for alert_bucket in search_result.aggs.alert_name.buckets:
                for plugin_bucket in alert_bucket.plugins:
                    alert_plugins[alert_bucket.key].add(plugin_bucket.key)
                    for target_bucket in plugin_bucket.target_type:
                        alert_target_types[alert_bucket.key].add(target_bucket.key)
                        for tag_bucket in target_bucket.tags.key.buckets:
                            if tag_bucket.key not in IGNORED_TAGS:
                                alert_tags[alert_bucket.key].add(tag_bucket.key)
        return {"alert_tags": alert_tags, "alert_target_types": alert_target_types, "alert_plugins": alert_plugins}

    def get_config_tables(self, bk_biz_id):
        """获取系统内置的告警配置表信息"""
        tables = defaultdict()
        plugins = EventPluginV2.objects.filter(bk_biz_id=bk_biz_id)
        plugin_names = {plugin.plugin_id: plugin.plugin_display_name for plugin in plugins}

        alert_names = set()

        for alert_config in AlertConfig.objects.filter(plugin_id__in=list(plugins.values_list("plugin_id", flat=True))):
            alert_names.add(alert_config.name)

            if alert_config.name in tables:
                tables[alert_config.name]["plugin_ids"].add(alert_config.plugin_id)
            else:
                table = {
                    "dimensions": [],
                    "plugin_ids": {alert_config.plugin_id},
                    "target_type": DataTarget.HOST_TARGET,
                    "result_table_label": OthersResultTableLabel.other_rt,
                    "bk_biz_id": bk_biz_id,
                    "alert_name_alias": f"[{plugin_names[alert_config.plugin_id]}] {alert_config.name}",
                }
                tables[alert_config.name] = table
        return tables

    def get_tables(self):
        tables = default_tables = self.get_config_tables(bk_biz_id=0)
        if self.bk_biz_id:
            tables = self.get_config_tables(bk_biz_id=self.bk_biz_id)
        else:
            tables[ALL_EVENT_PLUGIN_METRIC] = {
                "dimensions": [],
                "plugin_ids": set(),
                "target_type": DataTarget.HOST_TARGET,
                "result_table_label": OthersResultTableLabel.other_rt,
                "bk_biz_id": 0,
                "alert_name_alias": "ALL EVENT PLUGIN",
            }
            plugins = EventPluginV2.objects.filter(bk_biz_id=0)
            for plugin in plugins:
                tables[f"{EVENT_PLUGIN_METRIC_PREFIX}{plugin.plugin_id}"] = {
                    "dimensions": [],
                    "plugin_ids": {plugin.plugin_id},
                    "target_type": DataTarget.HOST_TARGET,
                    "result_table_label": OthersResultTableLabel.other_rt,
                    "bk_biz_id": 0,
                    "alert_name_alias": f"[{plugin.plugin_display_name}] ALL EVENT",
                }

        alerts_info = self.search_alerts()
        alert_tags = alerts_info["alert_tags"]
        alert_target_types = alerts_info["alert_target_types"]
        alert_plugins = alerts_info["alert_plugins"]

        for alert_name, tags in alert_tags.items():
            target_type = (
                list(alert_target_types[alert_name])[0] if alert_target_types[alert_name] else EventTargetType.HOST
            )
            target_type = f"{target_type.lower()}_target"

            dimensions = [
                {"id": "ip", "name": _("目标IP")},
                {"id": "bk_cloud_id", "name": _("云区域ID")},
            ]

            if target_type == DataTarget.SERVICE_TARGET:
                dimensions = [
                    {"id": "bk_service_instance_id", "name": _("目标服务实例ID")},
                ]

            if alert_name in default_tables and self.bk_biz_id:
                # 当告警名称为默认配置的，不做新增
                continue

            if alert_name in tables:
                # 告警名称原本属于当前业务，直接更新
                table = tables[alert_name]
                table["target_type"] = target_type
                table["plugin_ids"].update(alert_plugins[alert_name])
            elif self.bk_biz_id:
                # 不存在的时候，且具体业务自动发现的情况下，则新增
                table = {
                    "dimensions": [],
                    "plugin_ids": alert_plugins[alert_name],
                    "target_type": target_type,
                    "result_table_label": OthersResultTableLabel.other_rt,
                    "bk_biz_id": self.bk_biz_id,
                }
                tables[alert_name] = table
            else:
                continue
            table["dimensions"].extend([{"id": f"tags.{tag}", "name": tag} for tag in tags])
            table["dimensions"] += dimensions

        alerts = []
        for alert_name, table in tables.items():
            new_dimensions = []
            all_dimensions = [
                {"id": "ip", "name": _("目标IP"), "is_dimension": True},
                {"id": "bk_cloud_id", "name": _("云区域ID"), "is_dimension": True},
                {"id": "description", "name": _("事件描述"), "is_dimension": False},
            ] + table["dimensions"]
            exist_keys = set()
            for d in all_dimensions:
                if d["id"] not in exist_keys:
                    new_dimensions.append(d)
                    # 对相同维度去重
                    exist_keys.add(d["id"])

            alerts.append(
                {
                    "alert_name": alert_name,
                    "dimensions": new_dimensions,
                    "plugin_ids": list(table["plugin_ids"]),
                    "target_type": table["target_type"],
                    "result_table_label": table["result_table_label"],
                    "bk_biz_id": self.bk_biz_id,
                    "alert_name_alias": table.get("alert_name_alias", alert_name),
                }
            )

        yield from alerts

    def get_metrics_by_table(self, table):
        # 将自愈告警处理成缓存表信息
        for data_type_label in [DataTypeLabel.ALERT, DataTypeLabel.EVENT]:
            metric_detail = {
                "result_table_id": data_type_label,
                "result_table_name": "",
                "result_table_label": table["result_table_label"],
                "result_table_label_name": self.get_label_name(table["result_table_label"]),
                "data_source_label": DataSourceLabel.BK_FTA,
                "data_type_label": data_type_label,
                "bk_biz_id": table["bk_biz_id"],
                "data_target": table["target_type"],
                "collect_config_ids": [],
                "default_dimensions": [],
                "default_condition": [],
                "metric_field": table["alert_name"],
                "metric_field_name": table.get("alert_name_alias", table["alert_name"]),
                "dimensions": table["dimensions"],
                "extend_fields": {
                    "plugin_ids": table["plugin_ids"],
                },
            }

            yield metric_detail

    @classmethod
    def get_available_biz_ids(cls, bk_tenant_id: str) -> list[int]:
        """
        获取有第三方告警事件的业务ID列表

        返回:
        1. 从告警文档(ES)中提取的有第三方告警的业务ID(大于0)
        2. 业务ID 0(用于系统级告警事件)
        """
        biz_ids = []
        # 排除有策略ID的告警，只统计第三方告警
        search = AlertDocument.search(all_indices=True).exclude("exists", field="strategy_id")
        # 计算每个业务ID出现的文档数量
        search.aggs.bucket("biz_ids", "terms", field="event.bk_biz_id", size=1000)
        search_result = search[:0].execute()
        # 从聚合结果中抽取biz_id
        if search_result.aggs:
            biz_ids = [int(bucket.key) for bucket in search_result.aggs.biz_ids.buckets]

        # 默认只刷新bkcc业务，其他业务引导用户自行触发刷新
        result = [biz_id for biz_id in biz_ids if biz_id > 0]

        # 总是添加业务ID为0，用于系统级告警事件
        if 0 not in result:
            result.append(0)

        return result


# 当前支持的数据来源（监控、计算平台、系统事件）
SOURCE_TYPE: dict[str, type[BaseMetricCacheManager]] = {
    # 按业务，并补0业务
    "BKMONITOR": BkmonitorMetricCacheManager,
    "BKMONITORK8S": BkmonitorK8sMetricCacheManager,
    "CUSTOMEVENT": CustomEventCacheManager,
    "CUSTOMTIMESERIES": CustomMetricCacheManager,
    "BKFTAALERT": BkFtaAlertCacheManager,
    # 按业务
    "BKDATA": BkdataMetricCacheManager,
    "LOGTIMESERIES": BkLogSearchCacheManager,
    "BKMONITORALERT": BkMonitorAlertCacheManager,
    # 全业务
    "BASEALARM": BaseAlarmMetricCacheManager,
    "BKMONITORLOG": BkMonitorLogCacheManager,
}<|MERGE_RESOLUTION|>--- conflicted
+++ resolved
@@ -1524,11 +1524,6 @@
             bk_tenant_id=self.bk_tenant_id,
         ).exclude(result_table_id="")
 
-<<<<<<< HEAD
-        return metric_queryset
-
-=======
->>>>>>> 97b60ed2
     def get_tables(self):
         """
         获取所有需要处理的表数据
