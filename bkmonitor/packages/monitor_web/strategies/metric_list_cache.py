--- conflicted
+++ resolved
@@ -61,11 +61,8 @@
 )
 from core.drf_resource import api
 from core.errors.api import BKAPIError
-<<<<<<< HEAD
 from metadata.models import RecordRule
-=======
 from metadata import models
->>>>>>> 46a0fd51
 from monitor_web.collecting.utils import chunks
 from monitor_web.models import (
     CollectConfigMeta,
@@ -257,21 +254,13 @@
         )
 
     @classmethod
-<<<<<<< HEAD
     def get_available_biz_ids(cls, bk_tenant_id: str) -> list:
-=======
-    def get_available_biz_ids(cls, bk_tenant_id: str) -> list[int]:
->>>>>>> 46a0fd51
         """
         获取当前数据源类型可用的业务ID列表
         默认返回所有的业务ID， 子类根据自己的需求重写此方法， 返回符合要求的biz_id列表
         """
         # 默认返回所有业务ID
-<<<<<<< HEAD
         businesses = SpaceApi.list_spaces(bk_tenant_id=bk_tenant_id)
-=======
-        businesses: list[Space] = SpaceApi.list_spaces(bk_tenant_id=bk_tenant_id)
->>>>>>> 46a0fd51
         return [biz.bk_biz_id for biz in businesses]
 
     def refresh_metric_use_frequency(self):
@@ -958,27 +947,6 @@
         """
         获取当前数据源类型可用的业务ID列表
         1. 有自定义时序指标的业务
-<<<<<<< HEAD
-        2. 全局业务(0业务)
-        """
-        try:
-            custom_ts_result = api.metadata.query_time_series_group(bk_tenant_id=bk_tenant_id)
-        except Exception as e:
-            logger.exception(f"Failed to get available biz_ids for custom metrics: {e}")
-            # 如果API调用失败，确保进程相关的业务0被处理
-            return [0]
-
-        # 从结果中提取业务ID
-        biz_ids = list(
-            set(int(group.get("bk_biz_id")) for group in custom_ts_result if group.get("bk_biz_id") is not None)
-        )
-
-        # 进程采集相关（映射到监控采集+时序）需要处理业务0
-        if 0 not in biz_ids and BuildInProcessMetric.result_table_list():
-            biz_ids.append(0)
-
-        return biz_ids
-=======
         2. 有APM的业务
         3. 全局业务(0业务)
         """
@@ -994,7 +962,6 @@
         biz_ids.add(0)
 
         return list(biz_ids)
->>>>>>> 46a0fd51
 
 
 class BkdataMetricCacheManager(BaseMetricCacheManager):
@@ -1082,17 +1049,6 @@
         获取对于数据平台可用的biz_id集合
         对特殊配置进行判断，返回当前租户的biz_id集合,
         """
-<<<<<<< HEAD
-        if not settings.ENABLE_BKDATA_METRIC_CACHE:
-            return []
-        try:
-            businesses = SpaceApi.list_spaces(bk_tenant_id=bk_tenant_id)
-        except Exception as e:
-            logger.exception(f"Failed to get available biz_ids for bkdata metrics: {e}")
-            # 如果API调用失败，返回空列表
-            return []
-        return [business["bk_biz_id"] for business in businesses if business["bk_biz_id"] > 0]
-=======
         # 如果未开启数据平台指标缓存，则返回空列表
         if not settings.ENABLE_BKDATA_METRIC_CACHE:
             return []
@@ -1101,7 +1057,6 @@
 
         # 数据平台仅支持bkcc业务
         return [business.bk_biz_id for business in businesses if business.bk_biz_id > 0]
->>>>>>> 46a0fd51
 
     def run(self, delay=True):
         super().run(delay)
@@ -1255,19 +1210,9 @@
     @classmethod
     def get_available_biz_ids(cls, bk_tenant_id: str) -> list:
         """日志平台指标缓存仅支持更新大于0业务"""
-<<<<<<< HEAD
-        try:
-            businesses = SpaceApi.list_spaces(bk_tenant_id=bk_tenant_id)
-        except Exception as e:
-            logger.exception(f"Failed to get available biz_ids for bklog metrics: {e}")
-            # 如果API调用失败，返回空列表
-            return []
-        return [business["bk_biz_id"] for business in businesses if business["bk_biz_id"] > 0]
-=======
         businesses: list[Space] = SpaceApi.list_spaces(bk_tenant_id=bk_tenant_id)
         # 默认只刷新bkcc业务，其他业务引导用户自行触发刷新
         return [business.bk_biz_id for business in businesses if business.bk_biz_id > 0]
->>>>>>> 46a0fd51
 
     def run(self, delay=True):
         super().run(delay)
@@ -1485,7 +1430,6 @@
             metric_detail.update(base_dict)
             yield metric_detail
 
-<<<<<<< HEAD
     def get_metrics_by_table_new(self):
         # 1. 处理系统事件
         yield from self._process_system_event_metrics()
@@ -1493,47 +1437,6 @@
         yield from self._process_custom_event_metrics()
         # 3. 处理k8s事件
         yield from self._process_k8s_event_metrics()
-
-    @classmethod
-    def get_available_biz_ids(cls, bk_tenant_id: str) -> list:
-=======
-    @classmethod
-    def get_available_biz_ids(cls, bk_tenant_id: str) -> list[int]:
->>>>>>> 46a0fd51
-        """
-        获取匹配的业务ID列表
-        1. 有自定义事件的业务
-        2. 有k8s集群的业务
-        3. 全局业务(biz_id=0)
-        """
-        biz_ids = set()
-
-        # 1. 获取有自定义事件的业务ID
-        custom_event_biz_ids = list(
-            CustomEventGroup.objects.filter(type="custom_event", bk_tenant_id=bk_tenant_id)
-            .values_list("bk_biz_id", flat=True)
-            .distinct()
-        )
-        biz_ids.update(custom_event_biz_ids)
-
-<<<<<<< HEAD
-        all_clusters = []
-        # 2. 获取有K8s集群的业务ID
-        try:
-            # 一次性获取租户下所有集群
-            all_clusters = api.kubernetes.fetch_k8s_cluster_list(bk_tenant_id=bk_tenant_id)
-        except Exception as e:
-            logger.exception(f"Failed to get k8s clusters: {e}")
-        # 从集群信息中提取业务ID并添加到结果集
-        for cluster in all_clusters:
-            if "bk_biz_id" in cluster:
-                biz_id = cluster["bk_biz_id"]
-                biz_ids.add(biz_id)
-        # 3. 添加业务ID为0（处理系统事件）
-        if 0 not in biz_ids and cls.SYSTEM_EVENTS:
-            biz_ids.add(0)
-
-        return list(biz_ids)
 
     def _process_system_event_metrics(self):
         """
@@ -1782,7 +1685,24 @@
             },
         }
 
-=======
+    @classmethod
+    def get_available_biz_ids(cls, bk_tenant_id: str) -> list[int]:
+        """
+        获取匹配的业务ID列表
+        1. 有自定义事件的业务
+        2. 有k8s集群的业务
+        3. 全局业务(biz_id=0)
+        """
+        biz_ids = set()
+
+        # 1. 获取有自定义事件的业务ID
+        custom_event_biz_ids = list(
+            CustomEventGroup.objects.filter(type="custom_event", bk_tenant_id=bk_tenant_id)
+            .values_list("bk_biz_id", flat=True)
+            .distinct()
+        )
+        biz_ids.update(custom_event_biz_ids)
+
         # 2.添加业务ID为0（处理系统事件）
         biz_ids.add(0)
 
@@ -1801,7 +1721,6 @@
 
         return list(biz_ids)
 
->>>>>>> 46a0fd51
 
 class BkMonitorLogCacheManager(BaseMetricCacheManager):
     """
@@ -1866,7 +1785,6 @@
         metric["dimensions"] = [{"id": dimension_name, "name": dimension_name} for dimension_name in dimensions]
         yield metric
 
-<<<<<<< HEAD
     def get_metrics_by_name_new(self) -> Generator[dict[str, Any], None, None]:
         """
         处理日志和SNMP陷阱采集指标
@@ -1964,36 +1882,11 @@
         return [{"id": dimension_name, "name": dimension_name} for dimension_name in dimensions]
 
     @classmethod
-    def get_available_biz_ids(cls, bk_tenant_id: str) -> list:
-=======
-    @classmethod
     def get_available_biz_ids(cls, bk_tenant_id: str) -> list[int]:
->>>>>>> 46a0fd51
         """
         获取监控日志的可用biz_id列表
         只返回实际配置了日志采集或SNMP Trap的业务ID
         """
-<<<<<<< HEAD
-        # 查询所有日志和SNMP TRAP类型的采集配置
-        collect_configs = CollectConfigMeta.objects.filter(
-            Q(collect_type=CollectConfigMeta.CollectType.SNMP_TRAP) | Q(collect_type=CollectConfigMeta.CollectType.LOG),
-            bk_tenant_id=bk_tenant_id,
-        )
-
-        # 提取不同的业务ID
-        available_biz_ids = set()
-        for config in collect_configs:
-            if config.bk_biz_id is not None and config.bk_biz_id > 0:
-                available_biz_ids.add(config.bk_biz_id)
-
-        # 如果没有配置采集项，需要返回空列表
-        if not available_biz_ids:
-            logger.info("No log or SNMP trap collection configurations found, returning empty list")
-            return []
-
-        logger.info(f"Found {len(available_biz_ids)} business with log monitoring capabilities")
-        return list(available_biz_ids)
-=======
         # 直接查询并获取去重的业务ID列表
         available_biz_ids = list(
             CollectConfigMeta.objects.filter(
@@ -2005,7 +1898,6 @@
             .distinct()
         )
         return available_biz_ids
->>>>>>> 46a0fd51
 
 
 class BaseAlarmMetricCacheManager(BaseMetricCacheManager):
@@ -2118,11 +2010,7 @@
             yield metric
 
     @classmethod
-<<<<<<< HEAD
-    def get_available_biz_ids(cls, bk_tenant_id: str) -> list:
-=======
     def get_available_biz_ids(cls, bk_tenant_id: str) -> list[int]:
->>>>>>> 46a0fd51
         """获取系统事件相关的业务ID列表"""
         # 多租户模式下暂时不内置系统事件
         if settings.ENABLE_MULTI_TENANT_MODE:
@@ -2157,12 +2045,6 @@
             .values_list("result_table_id", "dimension_field")
             .distinct()
         )
-<<<<<<< HEAD
-=======
-        self.ts_db_name = []
-        self.dimension_map = dict()
-        # 将数据库中的表ID格式转化为结果表ID格式
->>>>>>> 46a0fd51
         for result_table_id, dimension_field in default_dimension_list:
             map_key = result_table_id.replace("_", ".", 1)
             dimension_map[map_key] = dimension_field.split(",")
@@ -2188,10 +2070,7 @@
         if settings.ENABLE_MULTI_TENANT_MODE:
             yield {}
             return
-<<<<<<< HEAD
         # 直接返回监控结果表中的数据
-=======
->>>>>>> 46a0fd51
         if self.bk_biz_id is None:
             yield from api.metadata.list_monitor_result_table(with_option=False)
         else:
@@ -2880,14 +2759,15 @@
             yield metric_detail
 
     @classmethod
-<<<<<<< HEAD
-    def get_available_biz_ids(cls, bk_tenant_id: str) -> list:
+    def get_available_biz_ids(cls, bk_tenant_id: str) -> list[int]:
         """
         获取监控采集的可用biz_id列表
-        这个manager负责处理 监控结果表， 插件时序数据， 其他插件表，覆盖所有业务
-        """
-        # 返回全量数据
-        return super().get_available_biz_ids(bk_tenant_id=bk_tenant_id)
+
+        Note: 默认只刷新bkcc业务，其他业务引导用户自行触发刷新
+        """
+        spaces: list[Space] = SpaceApi.list_spaces(bk_tenant_id=bk_tenant_id)
+        # 默认只刷新bkcc业务，其他业务引导用户自行触发刷新
+        return [space.bk_biz_id for space in spaces if space.bk_biz_id > 0]
 
     def _process_biz_plugin_metrics(self) -> Generator[dict[str, Any], None, None]:
         """处理业务特定的插件指标"""
@@ -3019,17 +2899,6 @@
                     metric_info["unit_conversion"] = field.get("unit_conversion", 1.0)
 
                     yield metric_info
-=======
-    def get_available_biz_ids(cls, bk_tenant_id: str) -> list[int]:
-        """
-        获取监控采集的可用biz_id列表
-
-        Note: 默认只刷新bkcc业务，其他业务引导用户自行触发刷新
-        """
-        spaces: list[Space] = SpaceApi.list_spaces(bk_tenant_id=bk_tenant_id)
-        # 默认只刷新bkcc业务，其他业务引导用户自行触发刷新
-        return [space.bk_biz_id for space in spaces if space.bk_biz_id > 0]
->>>>>>> 46a0fd51
 
 
 class BkmonitorK8sMetricCacheManager(BkmonitorMetricCacheManager):
@@ -3154,43 +3023,11 @@
                 yield field
 
     @classmethod
-<<<<<<< HEAD
-    def get_available_biz_ids(cls, bk_tenant_id: str) -> list:
-=======
     def get_available_biz_ids(cls, bk_tenant_id: str) -> list[int]:
->>>>>>> 46a0fd51
         """
         获取有K8s指标的业务ID列表
 
         K8s指标的业务来源有两种：
-<<<<<<< HEAD
-        1. 有K8s集群的业务
-        2. 业务0 - 处理内置的K8s指标
-        """
-        biz_ids = []
-        try:
-            businesses = SpaceApi.list_spaces(bk_tenant_id=bk_tenant_id)
-            for biz in businesses:
-                if not biz.space_code:
-                    # 非容器平台项目，不需要缓存容器指标
-                    continue
-                # 判断当前biz是否存在k8s集群
-                try:
-                    clusters = api.kubernetes.fetch_k8s_cluster_list(bk_biz_id=biz.bk_biz_id, bk_tenant_id=bk_tenant_id)
-                    if clusters:
-                        biz_ids.append(biz.bk_biz_id)
-                except BKAPIError:
-                    # 获取集群信息失败时跳过该业务
-                    continue
-
-        except Exception as e:
-            logger.exception(f"Failed to get K8s biz ids: {e}")
-            # 如果有内置K8s指标，确保返回业务0
-            if get_built_in_k8s_metrics():
-                return [0]
-
-        return biz_ids
-=======
         1. 有K8s集群的bkcc及关联的bkci业务
         2. 业务0 - 处理内置的K8s指标
         """
@@ -3221,7 +3058,6 @@
             biz_ids.update(bkci_biz_ids)
 
         return list(biz_ids)
->>>>>>> 46a0fd51
 
 
 class BkMonitorAlertCacheManager(BaseMetricCacheManager):
@@ -3332,15 +3168,6 @@
         yield metric_detail
 
     @classmethod
-<<<<<<< HEAD
-    def get_available_biz_ids(cls, bk_tenant_id: str) -> list:
-        """获取有监控策略的业务ID列表"""
-        # 只处理有策略的业务， 并且biz_id > 0
-        biz_ids = list(
-            StrategyModel.objects.filter(bk_tenant_id=bk_tenant_id).values_list("bk_biz_id", flat=True).distinct()
-        )
-        return [biz_id for biz_id in biz_ids if biz_id > 0]
-=======
     def get_available_biz_ids(cls, bk_tenant_id: str) -> list[int]:
         """获取有监控策略的业务ID列表"""
         businesses: list[Space] = SpaceApi.list_spaces(bk_tenant_id=bk_tenant_id)
@@ -3350,7 +3177,6 @@
         return [
             business.bk_biz_id for business in businesses if business.bk_biz_id in biz_ids and business.bk_biz_id > 0
         ]
->>>>>>> 46a0fd51
 
 
 class BkFtaAlertCacheManager(BaseMetricCacheManager):
@@ -3540,11 +3366,7 @@
             yield metric_detail
 
     @classmethod
-<<<<<<< HEAD
-    def get_available_biz_ids(cls, bk_tenant_id: str) -> list:
-=======
     def get_available_biz_ids(cls, bk_tenant_id: str) -> list[int]:
->>>>>>> 46a0fd51
         """
         获取有第三方告警事件的业务ID列表
 
@@ -3553,31 +3375,6 @@
         2. 业务ID 0(用于系统级告警事件)
         """
         biz_ids = []
-<<<<<<< HEAD
-        try:
-            # 排除有策略ID的告警，只统计第三方告警
-            search = AlertDocument.search(all_indices=True).exclude("exists", field="strategy_id")
-            # 计算每个业务ID出现的文档数量
-            search.aggs.bucket("biz_ids", "terms", field="event.bk_biz_id", size=1000)
-            # 执行es语句获得返回值[聚合结果]
-            search_result = search[:0].execute()
-            # 从聚合结果中抽取biz_id
-            if search_result.aggs:
-                biz_ids = [bucket.key for bucket in search_result.aggs.biz_ids.buckets]
-
-            # 仅保留大于0的业务ID
-            result = [biz_id for biz_id in biz_ids if biz_id > 0]
-
-            # 总是添加业务ID为0，用于系统级告警事件
-            if 0 not in result:
-                result.append(0)
-
-            return result
-        except Exception as e:
-            logger.exception(f"Failed to get alert biz ids: {e}")
-            # 发生异常时返回业务0，确保基础告警能被处理
-            return [0]
-=======
         # 排除有策略ID的告警，只统计第三方告警
         search = AlertDocument.search(all_indices=True).exclude("exists", field="strategy_id")
         # 计算每个业务ID出现的文档数量
@@ -3595,7 +3392,6 @@
             result.append(0)
 
         return result
->>>>>>> 46a0fd51
 
 
 # 当前支持的数据来源（监控、计算平台、系统事件）
