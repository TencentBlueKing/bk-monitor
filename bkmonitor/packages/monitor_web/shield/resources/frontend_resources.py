"""
Tencent is pleased to support the open source community by making 蓝鲸智云 - 监控平台 (BlueKing - Monitor) available.
Copyright (C) 2017-2021 THL A29 Limited, a Tencent company. All rights reserved.
Licensed under the MIT License (the "License"); you may not use this file except in compliance with the License.
You may obtain a copy of the License at http://opensource.org/licenses/MIT
Unless required by applicable law or agreed to in writing, software distributed under the License is distributed on
an "AS IS" BASIS, WITHOUT WARRANTIES OR CONDITIONS OF ANY KIND, either express or implied. See the License for the
specific language governing permissions and limitations under the License.
"""

import itertools
from concurrent.futures import ThreadPoolExecutor

from rest_framework.exceptions import ValidationError

from bkmonitor.models import StrategyModel
from bkmonitor.utils.time_tools import localtime, now
from bkmonitor.views import serializers
from constants.shield import (
    SHIELD_STATUS_NAME_MAPPING,
    ScopeType,
    ShieldCategory,
    ShieldStatus,
)
from core.drf_resource import resource
from core.drf_resource.base import Resource
from monitor_web.shield.utils import ShieldDisplayManager, SimpleShieldDisplayManager

from .backend_resources import ShieldListSerializer


class FrontendShieldListResource(Resource):
    """
    告警屏蔽列表（前端）
    """

    class RequestSerializer(ShieldListSerializer):
        search = serializers.CharField(required=False, label="查询参数", allow_blank=True)

    @staticmethod
    def get_dimension_config(shield):
        if shield["category"] in [ShieldCategory.STRATEGY, ShieldCategory.EVENT, ShieldCategory.ALERT]:
            return {
                "id": (
                    shield["dimension_config"].get("strategy_id")
                    or shield["dimension_config"].get("_event_id")
                    or shield["dimension_config"].get("_alert_id")
                )
            }
        return {}

    @staticmethod
    def get_status_name(status):
        return SHIELD_STATUS_NAME_MAPPING.get(status)

    def perform_request(self, data):
        page = data.get("page", 0)
        page_size = data.get("page_size", 0)
        bk_biz_id: int | None = data.get("bk_biz_id")
        is_active: bool = data["is_active"]
        search_terms = set()
        conditions = []
        strategy_ids = []
        for condition in data.get("conditions", []):
            if condition["key"] == "query":
                search_terms.add(condition["value"])
            elif condition["key"] == "strategy_id":
                # 查询策略关联的屏蔽配置
                if isinstance(condition["value"], list):
                    strategy_ids.extend(condition["value"])
                else:
                    strategy_ids.append(condition["value"])
            else:
                conditions.append(condition)

        # 策略id必须是数字
        try:
            strategy_ids = [int(strategy_id) for strategy_id in strategy_ids]
        except (ValueError, TypeError):
            raise ValidationError("condition strategy_id must be integer")

        if data.get("search"):
            search_terms.add(data["search"])

        params = {
            "bk_biz_id": bk_biz_id,
            "is_active": is_active,
            "order": data.get("order"),
            "categories": data.get("categories"),
            "conditions": conditions,
            "time_range": data.get("time_range"),
        }
        # 如果不执行模糊搜索，则由后端分页，避免后续多余处理
        if not search_terms and not strategy_ids:
            params.update({"page": page, "page_size": page_size})

        # 获取屏蔽列表
        result = resource.shield.shield_list(**params)
        shields = self.enrich_shields(bk_biz_id, result["shield_list"], strategy_ids)

        # 模糊搜索和分页处理
        if search_terms:
            shields = self.search(search_terms, shields, is_active)

        # 如果执行模糊搜索或过滤策略id，则需要手动分页
        if search_terms or strategy_ids:
            total = len(shields)
            if page and page_size:
                shields = shields[(page - 1) * page_size : page * page_size]
        else:
            total = result["count"]

        return {"count": total, "shield_list": shields}

    @staticmethod
    def search(search_terms: set[str], shields: list, is_active: bool) -> list:
        """模糊搜索屏蔽列表。"""
        active_fields = [
            "id",
            "category_name",
            "content",
            "begin_time",
            "cycle_duration",
            "description",
            "status_name",
            "label",
        ]
        inactive_fields = ["id", "category_name", "content", "failure_time", "description", "status_name", "label"]
        search_fields = active_fields if is_active else inactive_fields

        def match(shield):
            for field, term in itertools.product(search_fields, search_terms):
                if term in str(shield.get(field, "")):
                    return True
            return False

        return [shield for shield in shields if match(shield)]

    def enrich_shields(self, bk_biz_id: int | None, shields: list, strategy_ids: list[int]) -> list:
        """补充屏蔽记录的数据便于展示。"""
        if not shields:
            return []

        manager = SimpleShieldDisplayManager()

        # 过滤策略id
        strategy_ids = set(strategy_ids)
        shields = [
            shield for shield in shields if (set(manager.get_strategy_ids(shield)) & strategy_ids) or not strategy_ids
        ]

        # 获取关联策略名
        shield_strategy_ids = {strategy_id for shield in shields for strategy_id in manager.get_strategy_ids(shield)}

        strategy_id_to_name = {
            strategy.id: strategy.name
            for strategy in StrategyModel.objects.filter(id__in=shield_strategy_ids).only("name")
        }

        with ThreadPoolExecutor(max_workers=20) as executor:
            formatted_shields = list(
                executor.map(
                    lambda shield: {
                        "id": shield["id"],
                        "bk_biz_id": shield["bk_biz_id"],
                        "category": shield["category"],
                        "category_name": manager.get_category_name(shield),
                        "status": shield["status"],
                        "status_name": self.get_status_name(shield["status"]),
                        "dimension_config": self.get_dimension_config(shield),
                        "content": shield["content"] or manager.get_shield_content(shield, strategy_id_to_name),
                        "begin_time": shield["begin_time"],
                        "end_time": shield["end_time"],
                        "current_cycle_ramaining_time": manager.get_current_cycle_ramaining_time(shield),
                        "shield_cycle": manager.get_shield_cycle(shield),
                        "failure_time": shield["failure_time"],
                        "cycle_duration": manager.get_cycle_duration(shield),
                        "description": shield["description"],
                        "source": shield["source"],
                        "update_user": shield["update_user"],
                        "label": shield["label"],
                    },
                    shields,
                )
            )

        return formatted_shields


class FrontendShieldDetailResource(Resource):
    """
    告警屏蔽详情（前端）
    """

    def __init__(self):
        super().__init__()
<<<<<<< HEAD
        self.bk_biz_id: int = 0
=======
        self.bk_biz_id = None
>>>>>>> c13ddedf

    class RequestSerializer(serializers.Serializer):
        id = serializers.IntegerField(required=True, label="屏蔽id")
        bk_biz_id = serializers.IntegerField(required=True, label="业务ID")

    def handle_notice_config(self, notice_config):
        from monitor_web.notice_group.resources.front import NoticeGroupDetailResource

        notice_receivers = []
        for receiver in notice_config["notice_receiver"]:
            receiver_id = receiver.split("#", 1)[1]
            receiver_type = receiver.split("#", 1)[0]
            notice_receivers.append({"id": receiver_id, "type": receiver_type})

        usernames = set()
        for receiver in notice_receivers:
            if receiver["type"] == "user":
                usernames.add(receiver["id"])

        users_info = NoticeGroupDetailResource.get_users_info(list(usernames))
        notify_roles = resource.cc.get_notify_roles()
        for receiver in notice_receivers:
            if receiver["type"] == "user" and receiver["id"] in users_info:
                receiver["display_name"] = users_info[receiver["id"]]["display_name"]
                receiver["logo"] = users_info[receiver["id"]]["logo"] or ""
            elif receiver["type"] == "group" and receiver["id"] in notify_roles:
                receiver["display_name"] = notify_roles[receiver["id"]]
                receiver["logo"] = ""
            else:
                receiver["display_name"] = receiver["id"]

        notice_config["notice_receiver"] = notice_receivers
        return notice_config

    def handle_dimension_config(self, shield):
        dimension_config = {}
        shield_display_manager = ShieldDisplayManager(self.bk_biz_id)
        if shield.get("scope_type"):
            if shield["scope_type"] == ScopeType.INSTANCE:
                target = shield_display_manager.get_service_name_list(
                    self.bk_biz_id, shield["dimension_config"].get("service_instance_id")
                )
            elif shield["scope_type"] == ScopeType.IP:
                target = [ip["bk_target_ip"] for ip in shield["dimension_config"].get("bk_target_ip")]
            elif shield["scope_type"] == ScopeType.NODE:
                target = shield_display_manager.get_node_path_list(
                    self.bk_biz_id, shield["dimension_config"].get("bk_topo_node")
                )
                target = ["/".join(item) for item in target]
            elif shield["scope_type"] == ScopeType.DYNAMIC_GROUP:
                target = shield_display_manager.get_dynamic_group_name_list(
                    self.bk_biz_id, shield["dimension_config"].get("dynamic_group") or []
                )
            else:
                business = shield_display_manager.get_business_name(shield["bk_biz_id"])
                target = [business]

            dimension_config.update({"scope_type": shield["scope_type"], "target": target})

        if "strategy_id" in shield["dimension_config"]:
            strategy_ids = shield["dimension_config"]["strategy_id"]
            if not isinstance(strategy_ids, list):
                strategy_ids = [strategy_ids]
            strategies = list(
                StrategyModel.objects.filter(id__in=strategy_ids, bk_biz_id=self.bk_biz_id).values("id", "name")
            )
            dimension_config.update({"strategies": strategies})

        if shield["category"] == ShieldCategory.STRATEGY:
            dimension_config.update(
                {
                    "level": shield["dimension_config"]["level"],
                    "dimension_conditions": shield["dimension_config"].get("dimension_conditions", []),
                }
            )
        elif shield["category"] == ShieldCategory.EVENT:
            dimension_config.update(
                {
                    "level": shield["dimension_config"]["_level"],
                    "event_message": shield["dimension_config"]["_event_message"],
                    "dimensions": shield["dimension_config"]["_dimensions"],
                }
            )
        elif shield["category"] == ShieldCategory.ALERT:
            dimension_config.update(
                {
                    "level": shield["dimension_config"]["_severity"],
                    "event_message": shield["dimension_config"].get("_alert_message", ""),
                    "dimensions": shield["dimension_config"]["_dimensions"],
                }
            )
        elif shield["category"] == ShieldCategory.DIMENSION:
            dimension_config.update(
                {
                    "dimension_conditions": shield["dimension_config"]["dimension_conditions"],
                    "strategy_id": shield["dimension_config"].get("_strategy_id", 0),
                }
            )
        return dimension_config

    def perform_request(self, data):
        result = resource.shield.shield_detail(**data)
        self.bk_biz_id: int = data["bk_biz_id"]
        dimension_config = self.handle_dimension_config(result)
        notice_config = self.handle_notice_config(result["notice_config"]) if result["notice_config"] else {}
        result.update(dimension_config=dimension_config, notice_config=notice_config)
        return result


class ShieldSnapshotResource(FrontendShieldDetailResource):
    """
    告警屏蔽详情（快照）
    """

    def __init__(self):
        super().__init__()

    class RequestSerializer(serializers.Serializer):
        config = serializers.DictField(required=True, label="屏蔽快照")

    @staticmethod
    def get_shield_status(config):
        now_time = localtime(now())
        end_time = localtime(config["end_time"])
        if config["is_enabled"]:
            if now_time > end_time:
                return ShieldStatus.EXPIRED
            else:
                return ShieldStatus.SHIELDED
        else:
            return ShieldStatus.REMOVED

    def perform_request(self, data):
        config = data["config"]
        self.bk_biz_id = config["bk_biz_id"]
        config["shield_notice"] = True if config["notice_config"] else False
        config["status"] = self.get_shield_status(config)
        config["begin_time"] = config["begin_time"].strftime("%Y-%m-%d %H:%M:%S")
        config["end_time"] = config["end_time"].strftime("%Y-%m-%d %H:%M:%S")
        dimension_config = self.handle_dimension_config(config)
        notice_config = self.handle_notice_config(config["notice_config"]) if config["notice_config"] else {}
        config.update(dimension_config=dimension_config, notice_config=notice_config)
        return config


class FrontendCloneInfoResource(FrontendShieldDetailResource):
    """获取屏蔽克隆信息（前端）"""

    def perform_request(self, data):
        result = resource.shield.shield_detail(**data)
        self.bk_biz_id = data["bk_biz_id"]
        dimension_config = self.handle_dimension_config(result)
        dimension_config.update(result["dimension_config"])

        notice_config = self.handle_notice_config(result["notice_config"]) if result["notice_config"] else {}
        result.update(dimension_config=dimension_config, notice_config=notice_config)
        return result<|MERGE_RESOLUTION|>--- conflicted
+++ resolved
@@ -194,11 +194,7 @@
 
     def __init__(self):
         super().__init__()
-<<<<<<< HEAD
         self.bk_biz_id: int = 0
-=======
-        self.bk_biz_id = None
->>>>>>> c13ddedf
 
     class RequestSerializer(serializers.Serializer):
         id = serializers.IntegerField(required=True, label="屏蔽id")
