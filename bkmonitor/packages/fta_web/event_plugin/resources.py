--- conflicted
+++ resolved
@@ -13,7 +13,6 @@
 import time
 import traceback
 from collections import defaultdict
-from urllib.parse import urlencode
 
 from django.conf import settings
 from django.db import transaction
@@ -49,10 +48,7 @@
 )
 from fta_web.event_plugin.handler import PackageHandler
 from fta_web.event_plugin.kafka import KafkaManager
-<<<<<<< HEAD
-=======
 from monitor_web.custom_report.resources import ProxyHostInfo
->>>>>>> e21bacdd
 
 logger = logging.getLogger("kernel_api")
 
@@ -542,23 +538,12 @@
         ingest_config["push_url"] = f"{settings.INGESTER_HOST}/event/{plugin_info['plugin_id']}/"
         # 取一个代表
         instance = instances[0]
-<<<<<<< HEAD
-        alert_sources = ingest_config.get("alert_source", [])
-        collect_urls = []
-        if not alert_sources:
-            # 如果没有的话，直接塞一个全局字段
-            alert_sources = ["global"]
-        for alert_source in alert_sources:
-            path_params = urlencode(dict(source=alert_source, token=instance.token))
-            collect_urls.append(f"{settings.COLLOCTOR_HOST}?{path_params}")
-=======
         alert_sources = ingest_config.get("alert_sources", [])
         if alert_sources:
             collect_url = "${PROXY_IP}:4318/fta/v1/event/?source=${source}&token=${token}"
         else:
             # 没有区分告警推送来源
             collect_url = "${PROXY_IP}:4318/fta/v1/event/?token=${token}"
->>>>>>> e21bacdd
 
         if instances[0].bk_biz_id:
             # 不是全局的，需要单独配置
@@ -569,14 +554,9 @@
                 "id": inst_data["id"],
                 "params_schema": inst_data["params_schema"],
                 "updatable": inst_data["version"] != plugin_info["version"],
-<<<<<<< HEAD
-                "push_url": ingest_config["push_url"],
-                "collect_urls": collect_urls,
-=======
                 "push_url": collect_url,
                 "alert_sources": alert_sources,
                 "proxy_hosts": CollectorProxyHostInfo().request(bk_biz_id=instance.bk_biz_id),
->>>>>>> e21bacdd
             }
             for inst_data in serializer_data
         ]
