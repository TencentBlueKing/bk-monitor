# -*- coding: utf-8 -*-
"""
Tencent is pleased to support the open source community by making 蓝鲸智云 - 监控平台 (BlueKing - Monitor) available.
Copyright (C) 2017-2021 THL A29 Limited, a Tencent company. All rights reserved.
Licensed under the MIT License (the "License"); you may not use this file except in compliance with the License.
You may obtain a copy of the License at http://opensource.org/licenses/MIT
Unless required by applicable law or agreed to in writing, software distributed under the License is distributed on
an "AS IS" BASIS, WITHOUT WARRANTIES OR CONDITIONS OF ANY KIND, either express or implied. See the License for the
specific language governing permissions and limitations under the License.
"""
import bisect
import copy
import csv
import json
import logging
import time
from abc import ABCMeta
from collections import defaultdict, namedtuple
from concurrent.futures import ThreadPoolExecutor
from datetime import datetime, timedelta
from functools import reduce
from io import StringIO
from typing import Any, Dict, List, Tuple

from django.conf import settings
from django.core.cache import cache
from django.db.models import Count
from django.db.models import Q as DQ
from django.http import HttpResponse, HttpResponseRedirect
from django.utils.translation import ugettext as _
from elasticsearch_dsl import Q
from rest_framework import serializers
from rest_framework.exceptions import ValidationError

from api.cmdb.define import Host, ServiceInstance
from bkmonitor.aiops.alert.utils import (
    AIOPSManager,
    DimensionDrillManager,
    RecommendMetricManager,
    parse_anomaly,
)
from bkmonitor.data_source import load_data_source
from bkmonitor.documents import (
    ActionInstanceDocument,
    AlertDocument,
    AlertLog,
    EventDocument,
)
from bkmonitor.documents.base import BulkActionType
from bkmonitor.iam import ActionEnum, Permission
from bkmonitor.models import (
    ActionInstance,
    AlertAssignGroup,
    AlgorithmModel,
    MetricListCache,
    StrategyModel,
)
from bkmonitor.share.api_auth_resource import ApiAuthResource
from bkmonitor.strategy.new_strategy import Strategy, parse_metric_id
from bkmonitor.utils.common_utils import count_md5
from bkmonitor.utils.event_related_info import get_alert_relation_info
from bkmonitor.utils.range import load_agg_condition_instance
from bkmonitor.utils.request import get_request
from bkmonitor.utils.time_tools import (
    datetime2timestamp,
    now,
    utc2datetime,
    utc2localtime,
)
from bkmonitor.utils.user import get_global_user, get_request_username
from constants.action import (
    ACTION_DISPLAY_STATUS_DICT,
    ActionPluginType,
    ActionSignal,
    NoticeWay,
)
from constants.alert import (
    EVENT_STATUS_DICT,
    AlertFieldDisplay,
    EventStatus,
    EventTargetType,
)
from constants.data_source import DataSourceLabel, DataTypeLabel, UnifyQueryDataSources
from core.drf_resource import Resource, api, resource
from core.drf_resource.exceptions import CustomException
from core.errors.alert import AIOpsMultiAnomlayDetectError, AlertNotFoundError
from core.unit import load_unit
from fta_web import constants
from fta_web.alert.handlers.action import ActionQueryHandler
from fta_web.alert.handlers.alert import AlertQueryHandler
from fta_web.alert.handlers.alert_log import AlertLogHandler
from fta_web.alert.handlers.base import BaseQueryHandler, query_cache
from fta_web.alert.handlers.event import EventQueryHandler
from fta_web.alert.handlers.translator import PluginTranslator
from fta_web.alert.serializers import (
    ActionIDField,
    ActionSearchSerializer,
    AlertFeedbackSerializer,
    AlertIDField,
    AlertSearchSerializer,
    AlertSuggestionSerializer,
    EventSearchSerializer,
)
from fta_web.alert.utils import (
    generate_date_ranges,
    get_day_range_unix,
    get_previous_month_range_unix,
    get_previous_week_range_unix,
    slice_time_interval,
    get_previous_week_range_unix,
    generate_date_ranges,
    get_day_range_unix,
)
from fta_web.models.alert import (
    SEARCH_TYPE_CHOICES,
    AlertFeedback,
    AlertSuggestion,
    MetricRecommendationFeedback,
    SearchHistory,
    SearchType,
)
from monitor_web.aiops.metric_recommend.constant import (
    METRIC_RECOMMAND_SCENE_SERVICE_TEMPLATE,
)
from monitor_web.constants import AlgorithmType
from monitor_web.models import CustomEventGroup

logger = logging.getLogger("root")


class GetFtaData(Resource):
<<<<<<< HEAD

=======
>>>>>>> 06e81e64
    def perform_request(self, validated_request_data):
        results_format = validated_request_data.get("results", "json")
        thedate = validated_request_data.get("thedate", None)
        # 获取日期
        biz_list = api.cmdb.get_business()
        target_biz_ids = []
        # 如果有预期的业务 id 则取预期的业务内容
        if target_biz_ids:
            biz_info = {biz.bk_biz_id: biz for biz in biz_list if biz.bk_biz_id in target_biz_ids}
        else:
            biz_info = {biz.bk_biz_id: biz for biz in biz_list}
<<<<<<< HEAD
    
=======

>>>>>>> 06e81e64
        if not thedate:
            # 如果没有传入指定日期 则获取上一周的日期
            start_time, end_time = get_previous_week_range_unix()
        else:
            start_time, end_time = get_day_range_unix()
<<<<<<< HEAD
        
=======

>>>>>>> 06e81e64
        ret = []
        scenario = constants.QuickSolutionsConfig.SCENARIO
        # 日期为第一层 再分业务获取对应的告警数量
        for day_start, day_end in generate_date_ranges(start_time, end_time):
<<<<<<< HEAD
                # 初始化存储映射 告警名称/业务
                scenario_totals = {scenario_name: {biz: 0 for biz in biz_info} for scenario_name in scenario.keys()}
                for scenario_name, scenario_list in scenario.items():
                    page, page_size, fetched, total = 1, 1000, 0, 1
                    # 分页处理
                    conditions = ' OR '.join(f'告警名称 : "{item}"' for item in scenario_list)
                    # 将生成的条件括在括号内
                    query_string = f'({conditions})'
                    # 查询条件
                    while fetched < total:
                        request_body = {
                            "bk_biz_ids": list(biz_info.keys()),
                            "status": [],
                            "conditions": [],
                            "query_string": query_string,
                            "start_time": int(day_start.timestamp()),
                            "end_time": int(day_end.timestamp()),
                            "page": page,
                            "page_size": page_size,
                        }
                        handler = AlertQueryHandler(**request_body)
                        result = handler.search()
                        total = result['total']
                        fetched += len(result['alerts'])
                        page += 1
                        # 更新结果总数 供后面判断
                        for alert in result['alerts']:
                            scenario_totals[scenario_name][alert['bk_biz_id']] += 1
                            # 日期 业务 告警指标
                for biz_id, biz in biz_info.items():
                    # 最后按业务插入当天的告警数据统计
                    ret.append({
                        "日期": day_start.date(),
                        "业务": biz.display_name,
                        **{scenario_name: scenario_totals[scenario_name].get(biz_id, 0) for scenario_name in scenario.keys()}
                    })
        if results_format == "file":
            
=======
            # 初始化存储映射 告警名称/业务
            scenario_totals = {scenario_name: {biz: 0 for biz in biz_info} for scenario_name in scenario.keys()}
            for scenario_name, scenario_list in scenario.items():
                page, page_size, fetched, total = 1, 1000, 0, 1
                # 分页处理
                conditions = ' OR '.join(f'告警名称 : "{item}"' for item in scenario_list)
                # 将生成的条件括在括号内
                query_string = f'({conditions})'
                # 查询条件
                while fetched < total:
                    request_body = {
                        "bk_biz_ids": list(biz_info.keys()),
                        "status": [],
                        "conditions": [],
                        "query_string": query_string,
                        "start_time": int(day_start.timestamp()),
                        "end_time": int(day_end.timestamp()),
                        "page": page,
                        "page_size": page_size,
                    }
                    handler = AlertQueryHandler(**request_body)
                    result = handler.search()
                    total = result['total']
                    fetched += len(result['alerts'])
                    page += 1
                    # 更新结果总数 供后面判断
                    for alert in result['alerts']:
                        scenario_totals[scenario_name][alert['bk_biz_id']] += 1
                        # 日期 业务 告警指标
            for biz_id, biz in biz_info.items():
                # 最后按业务插入当天的告警数据统计
                ret.append(
                    {
                        "日期": day_start.date(),
                        "业务": biz.display_name,
                        **{
                            scenario_name: scenario_totals[scenario_name].get(biz_id, 0)
                            for scenario_name in scenario.keys()
                        },
                    }
                )
        if results_format == "file":
>>>>>>> 06e81e64
            timestamp = datetime.now().strftime("%Y-%m-%d %H-%M-%S")
            filename = f"data_{timestamp}.csv"
            output = StringIO()
            # 在内存读写文件 避免污染 Pod 的 OS 文件
            output.write('\ufeff')
            # 写入 utf-8 bom 避免纯文本乱码
            fieldnames = ["日期", "业务"] + list(scenario.keys())
            writer = csv.DictWriter(output, fieldnames=fieldnames)
            writer.writeheader()
            for row in ret:
                writer.writerow(row)
            output.seek(0)
            response = HttpResponse(output.getvalue().encode("utf-8"), content_type='text/csv; charset=utf-8')
            response['Content-Disposition'] = f'attachment; filename={filename}'
            return response
        else:
            return ret

<<<<<<< HEAD
=======

>>>>>>> 06e81e64
class GetTmpData(Resource):
    def perform_request(self, validated_request_data):
        results_format = validated_request_data.get("results", "json")
        start_time, end_time = validated_request_data.get("start_time", None), validated_request_data.get(
            "end_time", None
        )
        biz_list = api.cmdb.get_business()
        target_biz_ids = []
        if target_biz_ids:
            biz_info = {biz.bk_biz_id: biz for biz in biz_list if biz.bk_biz_id in target_biz_ids}
        else:
            biz_info = {biz.bk_biz_id: biz for biz in biz_list}
        # 如果都没未指定时间，则默认为上一个月 且必须以 unix 时间传入为准
        if not start_time and not end_time:
            start_time, end_time = get_previous_month_range_unix()

        ret = {}
        results = []
        # 时间范围需要调整
        for biz in biz_info:
            params = {
                'bk_biz_ids': [biz],
                'status': [],
                'conditions': constants.QuickSolutionsConfig.CONDITIONS_REQ,
                'query_string': "",
                'start_time': start_time,
                'end_time': end_time,
                'fields': ['plugin_id'],
                'size': 10,
                'bk_biz_id': biz,
            }
            ret[biz] = {i["id"]: i["count"] for i in resource.alert.alert_top_n(params)["fields"][0]["buckets"]}
        for biz, alert in ret.items():
            if biz not in biz_info or not alert:
                continue
            tmp = alert.get('"tnm"', 0)
            bkmonitor = alert.get('"bkmonitor"', 0)
            row = {
                "biz": biz,
                "biz_name": biz_info[biz].display_name,
                "tmp": tmp,
                "tmp_bk": bkmonitor + tmp,
                "tmp_bk_ratio": tmp / (tmp + bkmonitor) if tmp != 0 else 0,
            }
            results.append(row)
        if results_format == "file":
            timestamp = datetime.now().strftime("%Y-%m-%d %H-%M-%S")
            filename = f"data_{timestamp}.csv"
            output = StringIO()
            # 在内存读写文件 避免污染 Pod 的 OS 文件
            output.write('\ufeff')
            # 写入 utf-8 bom 避免纯文本乱码
            fieldnames = constants.QuickSolutionsConfig.TMP_HEADERS
            writer = csv.DictWriter(output, fieldnames=fieldnames)
            writer.writeheader()
            for row in results:
                writer.writerow(row)
            output.seek(0)
            response = HttpResponse(output.getvalue().encode("utf-8"), content_type='text/csv; charset=utf-8')
            response['Content-Disposition'] = f'attachment; filename={filename}'
            return response
        else:
            return results


class GetFtaStrategy(Resource):
    """
    游戏业务下统计业务相关策略数据接口
    """

    def perform_request(self, validated_request_data):
        """
        在线： 在线 或 online
        登录： 登录 或 登陆 或 login
        注册： 注册 或 registation 或 reg
        对局： 对局 或 排队 或 battle 或 bat
        """
        # 策略业务统计
        results_format = validated_request_data.get("results", "json")
        biz_list = api.cmdb.get_business()
        scenario = constants.QuickSolutionsConfig.SCENARIO
        to_be_deleted = set()
        Biz = namedtuple("Biz", ["name", "info"])
        biz_map = {biz.bk_biz_id: Biz(biz.display_name, defaultdict(int)) for biz in biz_list if biz.bk_biz_id > 0}

        for sce, key_words in scenario.items():
            query = StrategyModel.objects.filter(
                reduce(lambda x, y: x | y, (DQ(name__icontains=key) for key in key_words))
            )
            query = query.filter(is_enabled=True)
            # 使用 values 和 annotate 来按 bk_biz_id 分组，然后计算每组的数量
            result = query.values("bk_biz_id").annotate(count=Count('id'))
            # 整理结果
            for item in result:
                bk_biz_id = int(item["bk_biz_id"])
                if bk_biz_id < 0:
                    continue
                if bk_biz_id not in biz_map:
                    to_be_deleted.add(bk_biz_id)
                    continue
                biz_map[bk_biz_id].info[sce] = item["count"]
        results = []
        for biz in biz_map.values():
            row = {"业务": biz.name}
            for key in scenario.keys():
                row[key] = biz.info.get(key, 0)
            results.append(row)
        if results_format == "file":
            timestamp = datetime.now().strftime("%Y-%m-%d %H-%M-%S")
            filename = f"data_{timestamp}.csv"
            output = StringIO()
            # 在内存读写文件 避免污染 Pod 的 OS 文件
            output.write('\ufeff')
            # 写入 utf-8 bom 避免纯文本乱码
            fieldnames = ["业务"] + list(scenario.keys())
            writer = csv.DictWriter(output, fieldnames=fieldnames)
            writer.writeheader()
            for row in results:
                writer.writerow(row)
            output.seek(0)
            response = HttpResponse(output.getvalue().encode("utf-8"), content_type='text/csv; charset=utf-8')
            response['Content-Disposition'] = f'attachment; filename={filename}'
            return response
        else:
            return results


class AlertPermissionResource(Resource):
    @classmethod
    def has_biz_permission(cls):
        """
        业务鉴权
        """
        client = Permission()
        request = get_request(peaceful=True)
        try:
            is_allowed = client.is_allowed_by_biz(request.biz_id, ActionEnum.VIEW_EVENT, raise_exception=False)
        except Exception:
            logger.warning(
                "user(%s) permission validate failed, request path(%s), request.user(%s),"
                " user.type(%s), current request meta %s",
                client.username,
                request.path_info,
                request.user.__dict__,
                type(request.user),
                request.META,
            )
            raise
        return is_allowed

    @classmethod
    def has_alert_permission(cls, alert_id: int):
        """
        事件鉴权
        """
        try:
            alert = AlertDocument.get(alert_id)
            username = get_request().user.username
            bk_biz_id = int(get_request().biz_id)
            if int(alert.event.bk_biz_id) == bk_biz_id and username in alert.assignee:
                # 业务ID能对上
                # 是当前告警的负责人
                return True
        except Exception:
            pass
        return False

    @classmethod
    def filter_alert_ids(cls, alert_ids: List[int]):
        """
        过滤出有权限的事件ID
        """

        search = (
            AlertDocument.search(all_indices=True)
            .filter("terms", id=alert_ids)
            .filter("term", assignee=get_request().user.username)
            .source(fields=["id"])
        )

        return [hit.id for hit in search.scan()]

    @classmethod
    def has_alert_collect_permission(cls, alert_collect_id: int):
        """
        通知汇总鉴权
        """
        try:
            action = ActionInstance.objects.get(id=str(alert_collect_id)[10:])
            for alert in action.alerts:
                if not cls.has_alert_permission(alert):
                    # 只要其中有告警没权限，返回没权限
                    return False
        except Exception:
            pass

        return False

    def request(self, request_data=None, **kwargs):
        """
        执行请求，并对请求数据和返回数据进行数据校验
        """
        request_data = request_data or kwargs
        validated_request_data = self.validate_request_data(request_data)

        if not self.has_biz_permission():
            if "id" in validated_request_data and not self.has_alert_permission(validated_request_data["id"]):
                raise ValidationError(_("无该告警查看权限"))
            if "event_id" in validated_request_data and not self.has_alert_permission(
                validated_request_data["event_id"]
            ):
                raise ValidationError(_("无该告警查看权限"))
            elif "ids" in validated_request_data:
                validated_request_data["ids"] = self.filter_alert_ids(validated_request_data["ids"])
            elif "alert_collect_id" in validated_request_data:
                if not self.has_alert_collect_permission(validated_request_data["alert_collect_id"]):
                    raise ValidationError(_("无该告警查看权限"))
            elif "action_id" in validated_request_data:
                if not self.has_alert_collect_permission(validated_request_data["action_id"]):
                    raise ValidationError(_("无该告警查看权限"))
            else:
                validated_request_data["receiver"] = get_request().user.username

        response_data = self.perform_request(validated_request_data)
        validated_response_data = self.validate_response_data(response_data)
        return validated_response_data


class QuickActionTokenResource(AlertPermissionResource):
    def validate_request_data(self, request_data):
        validated_data = super(QuickActionTokenResource, self).validate_request_data(request_data)
        validated_data["alert_ids"] = self.validate_token(str(validated_data["action_id"]), validated_data["token"])
        return validated_data

    def validate_token(self, action_id, token):
        try:
            action = ActionInstance.objects.get(id=action_id[10:])
            create_timestamp = int(action.create_time.timestamp())
            alert_ids = action.alerts
        except ActionInstance.DoesNotExist:
            action_doc = ActionInstanceDocument.get(action_id)
            if not action_doc:
                raise CustomException(_("Resource[{}] 请求参数格式错误, 请求的通知ID不存在").format(self.get_resource_name()))
            create_timestamp = action_doc.create_time
            alert_ids = action_doc.alert_id
        if count_md5([action_id, create_timestamp]) != token:
            raise CustomException(_("Resource[{}] 请求参数格式错误, 请求的token不正确").format(self.get_resource_name()))
        return alert_ids

    @staticmethod
    def redirect(bk_biz_id, action_id):
        request = get_request()
        mobile_url = f"/weixin/?bizId={bk_biz_id}&collectId={action_id}"
        pc_url = f"/?bizId={bk_biz_id}&routeHash=event-center/?collectId={action_id}#/"
        redirect_url = mobile_url if request.is_mobile() else pc_url
        return HttpResponseRedirect(redirect_url)


class ListAllowedBizResource(Resource):
    """
    获取用户有某个操作权限的业务
    """

    class RequestSerializer(serializers.Serializer):
        action_id = serializers.CharField(label="动作ID")

    def perform_request(self, validated_request_data):
        permission = Permission()
        spaces = permission.filter_space_list_by_action(validated_request_data["action_id"])
        return [{"id": s["bk_biz_id"], "name": s["bk_biz_name"]} for s in spaces]


class ListSearchHistoryResource(Resource):
    """
    获取检索历史
    """

    class RequestSerializer(serializers.Serializer):
        search_type = serializers.ChoiceField(label="检索类型", choices=SEARCH_TYPE_CHOICES, default=SearchType.ALERT)
        count = serializers.IntegerField(label="返回条数", default=10, min_value=1)

    def perform_request(self, validated_request_data):
        username = get_request_username()
        histories = SearchHistory.objects.filter(
            create_user=username, search_type=validated_request_data["search_type"]
        ).order_by("-create_time")

        result: List[SearchHistory] = []
        params_set = set()
        for history in histories.iterator():
            query_string = history.params.get("query_string")
            if not query_string or query_string in params_set:
                continue
            result.append(history)
            params_set.add(query_string)
            if len(result) >= validated_request_data["count"]:
                break

        return [
            {
                "create_user": history.create_user,
                "create_time": history.create_time,
                "params": history.params,
                "duration": history.duration,
                "search_type": history.search_type,
            }
            for history in result
        ]


class AlertDateHistogramResource(Resource):
    """
    查询告警分布直方图
    """

    class RequestSerializer(AlertSearchSerializer):
        interval = serializers.CharField(label="聚合周期", default="auto")

    def perform_request(self, validated_request_data):
        start_time = validated_request_data.pop("start_time")
        end_time = validated_request_data.pop("end_time")
        interval = validated_request_data.pop("interval")
        interval = BaseQueryHandler.calculate_agg_interval(start_time, end_time, interval)
        if validated_request_data["bk_biz_ids"] is not None:
            authorized_bizs, unauthorized_bizs = AlertQueryHandler.parse_biz_item(validated_request_data["bk_biz_ids"])
            validated_request_data["authorized_bizs"] = authorized_bizs
            validated_request_data["unauthorized_bizs"] = unauthorized_bizs
        results = resource.alert.alert_date_histogram_result.bulk_request(
            [
                {
                    "start_time": sliced_start_time,
                    "end_time": sliced_end_time,
                    "interval": interval,
                    **validated_request_data,
                }
                for sliced_start_time, sliced_end_time in slice_time_interval(start_time, end_time)
            ]
        )
        query_cache.clear()

        data = {status: {} for status in EVENT_STATUS_DICT}
        for result in results:
            for status, series in result.items():
                if status == "default_time_series":
                    interval = series["interval"]
                    start_time = series["start_time"] // interval * interval
                    end_time = series["end_time"] // interval * interval + interval
                    default_time_series = {ts * 1000: 0 for ts in range(start_time, end_time, interval)}
                    for sta in EVENT_STATUS_DICT:
                        data[sta].update(default_time_series)
                    continue

                data[status].update(series)
        return {
            "series": [
                {"data": list(series.items()), "name": status, "display_name": EVENT_STATUS_DICT[status]}
                for status, series in data.items()
            ],
            "unit": "",
        }


class AlertDateHistogramResultResource(Resource):
    def perform_request(self, validated_request_data):
        interval = validated_request_data.pop("interval")
        start_time = validated_request_data.get("start_time")
        end_time = validated_request_data.get("end_time")
        handler = AlertQueryHandler(**validated_request_data)
        datas = list(handler.date_histogram(interval=interval).values())
        if not datas:
            data = {"default_time_series": {"start_time": start_time, "end_time": end_time, "interval": interval}}
            return data
        return datas[0]


class AlertDetailResource(Resource):
    """
    根据ID获取告警
    """

    class RequestSerializer(serializers.Serializer):
        id = AlertIDField(required=True, label="告警ID")

    @classmethod
    def get_relation_info(cls, alert: AlertDocument):
        """
        获取告警最近的日志
        """
        return get_alert_relation_info(alert)

    def perform_request(self, validated_request_data):
        alert_id = validated_request_data["id"]

        alert = AlertDocument.get(alert_id)

        graph_panel = AIOPSManager.get_graph_panel(alert)
        relation_info = self.get_relation_info(alert)

        result = AlertQueryHandler.clean_document(alert)
        result["plugin_display_name"] = PluginTranslator().translate([result["plugin_id"]])[result["plugin_id"]]
        result["extend_info"] = resource.alert.alert_related_info(ids=[alert_id]).get(alert_id, {})
        result["graph_panel"] = graph_panel

        topo_info = result["extend_info"].get("topo_info", "")
        result["relation_info"] = f"{topo_info} {relation_info}"

        return result


class GetExperienceResource(ApiAuthResource):
    """
    获取告警处理经验
    """

    class RequestSerializer(serializers.Serializer):
        bk_biz_id = serializers.IntegerField()
        alert_id = AlertIDField(required=False, label="告警ID")
        metric_id = serializers.CharField(label="指标", required=False)

        def validate(self, attrs):
            if "alert_id" not in attrs and "metric_id" not in attrs:
                raise ValidationError("alert_id and metric_id cannot be empty at the same time")
            return attrs

    def perform_request(self, params):
        if "alert_id" in params:
            alert_id = params["alert_id"]
            alert = AlertDocument.get(alert_id)
            metric = list(alert.event_document.metric)
            bk_biz_id = alert.event_document.bk_biz_id or 0

            if not metric:
                alert_name = alert.alert_name
            else:
                alert_name = ""

            dimensions = {dimension.key: dimension.value for dimension in alert.dimensions}
            if alert.origin_alarm:
                dimensions.update(alert.origin_alarm.get("data", {}).get("dimensions", {}))
        else:
            bk_biz_id = params["bk_biz_id"]
            metric = params["metric_id"].split(",")
            dimensions = {}
            alert_name = ""

        suggestions = []

        for suggestion in AlertSuggestion.objects.filter(bk_biz_id=bk_biz_id).order_by("-update_time"):
            if suggestion.alert_name == alert_name and suggestion.metric == metric:
                data = AlertSuggestionSerializer(instance=suggestion).data
                if suggestion.type == AlertSuggestion.Type.METRIC:
                    data["is_match"] = True
                else:
                    condition_obj = load_agg_condition_instance(suggestion.conditions)
                    data["is_match"] = condition_obj.is_match(dimensions)
                suggestions.append(data)

        # 匹配的排在前头
        suggestions.sort(key=lambda x: x["is_match"], reverse=True)

        # metric 排在前头
        suggestions.sort(key=lambda x: x["type"] == AlertSuggestion.Type.METRIC, reverse=True)
        return suggestions


class SaveExperienceResource(Resource):
    """
    保存告警处理经验
    """

    class RequestSerializer(serializers.Serializer):
        bk_biz_id = serializers.IntegerField(label="业务ID")
        alert_id = AlertIDField(required=False, label="告警ID")
        metric_id = serializers.CharField(required=False, label="指标ID")

        description = serializers.CharField(required=True, label="处理描述")
        type = serializers.ChoiceField(label="类型", choices=AlertSuggestion.TYPE_CHOICES)
        conditions = serializers.ListField(default=[], label="查询条件", allow_empty=True, child=serializers.DictField())

        def validate(self, attrs):
            if "alert_id" not in attrs and "metric_id" not in attrs:
                raise ValidationError("alert_id and metric_id cannot be empty at the same time")
            return attrs

    def perform_request(self, params):
        if "alert_id" in params:
            alert_id = params["alert_id"]

            alert = AlertDocument.get(alert_id)
            metric = list(alert.event_document.metric)
            bk_biz_id = alert.event_document.bk_biz_id or 0

            if not metric:
                alert_name = alert.alert_name
            else:
                alert_name = ""
        else:
            alert_name = ""
            bk_biz_id = params["bk_biz_id"]
            metric = params["metric_id"].split(",")
        if params["type"] == AlertSuggestion.Type.METRIC:
            params["conditions"] = []

        suggestion_id = AlertSuggestion.generate_id(
            bk_biz_id=bk_biz_id,
            type=params["type"],
            metric=metric,
            alert_name=alert_name,
            conditions=params["conditions"],
        )

        try:
            suggestion = AlertSuggestion.objects.get(id=suggestion_id)
        except AlertSuggestion.DoesNotExist:
            suggestion = AlertSuggestion(
                id=suggestion_id,
                create_user=get_global_user(),
                bk_biz_id=bk_biz_id,
                type=params["type"],
                metric=metric,
                alert_name=alert_name,
                conditions=params["conditions"],
            )

        suggestion.description = params["description"]
        suggestion.save()

        return AlertSuggestionSerializer(instance=suggestion).data


class DeleteExperienceResource(Resource):
    """
    删除处理经验
    """

    class RequestSerializer(serializers.Serializer):
        id = serializers.CharField(label="处理建议ID")

    def perform_request(self, validated_request_data):
        try:
            suggestion = AlertSuggestion.objects.get(id=validated_request_data["id"])
        except AlertSuggestion.DoesNotExist:
            pass
        else:
            # 进行硬删除
            suggestion.delete(hard=True)


class AlertEventCountResource(Resource):
    """
    获取告警关联的事件数量
    """

    class RequestSerializer(serializers.Serializer):
        ids = serializers.ListField(label="告警ID", child=AlertIDField())

    @classmethod
    def cal_simple_event_count(cls, simple_alerts):
        # 计算简单告警的事件数量
        if not simple_alerts:
            return {}

        now_time = int(time.time())
        alert_mapping = {}
        for alert in simple_alerts:
            alert_mapping[alert.id] = {
                "dedupe_md5": alert.dedupe_md5,
                "query": (
                    Q("range", time={"gte": alert.begin_time, "lte": alert.latest_time or now_time})
                    & Q("term", dedupe_md5=alert.dedupe_md5)
                ),
            }

        event_count = {}
        # Step 2: 根据时间范围和MD5去查询告警信息
        search = EventDocument.search(all_indices=True)
        search = search.filter("terms", dedupe_md5=[alert["dedupe_md5"] for alert in alert_mapping.values()])

        for alert_id, alert in alert_mapping.items():
            # 为每个告警条件设置一个桶
            search.aggs.bucket(alert_id, "filter", alert["query"])

        search = search.extra(size=0)
        search_result = search.execute()

        for alert_id in alert_mapping:
            if not search_result.aggs:
                continue
            bucket = getattr(search_result.aggs, alert_id, None)
            if not bucket:
                continue
            event_count[alert_id] = bucket.doc_count
        return event_count

    @classmethod
    def cal_composite_event_count(cls, composite_alerts):
        """
        计算关联告警的事件数量
        """
        if not composite_alerts:
            return {}

        event_count = {}
        results = resource.alert.search_event.bulk_request(
            [{"alert_id": alert.id, "page_size": 1} for alert in composite_alerts], ignore_exceptions=True
        )
        for index, result in enumerate(results):
            if result:
                event_count[composite_alerts[index].id] = result["total"]
        return event_count

    def perform_request(self, validated_request_data):
        alert_ids = validated_request_data["ids"]

        # Step 1: 先根据告警ID，查询对应的告警，将开始结束时间和md5字段拿出来
        alerts = AlertDocument.mget(
            alert_ids, fields=["id", "begin_time", "end_time", "latest_time", "dedupe_md5", "extra_info"]
        )

        simple_alerts = []
        composite_alerts = []
        for alert in alerts:
            if alert.is_composite_strategy or alert.is_fta_event_strategy:
                composite_alerts.append(alert)
            else:
                simple_alerts.append(alert)

        event_count = {}
        for alert_id in alert_ids:
            event_count.setdefault(alert_id, 0)
        event_count.update(self.cal_simple_event_count(simple_alerts))
        event_count.update(self.cal_composite_event_count(composite_alerts))
        return event_count


class AlertRelatedInfoResource(Resource):
    """
    事件关联信息查询
    """

    class RequestSerializer(serializers.Serializer):
        ids = serializers.ListField(label="告警ID", child=AlertIDField(), required=False)
        alerts = serializers.ListField(label="告警文档", required=False)

        def validate(self, attrs):
            if "ids" not in attrs and "alerts" not in attrs:
                raise serializers.ValidationError("Either 'ids' or 'alerts' must be provided.")
            return attrs

    @staticmethod
    def get_cmdb_related_info(alerts: List[AlertDocument]) -> Dict[str, Dict]:
        """
        查询事件拓扑信息

        {
            "type": "host",
            "ip"： "",
            "bk_cloud_id": "",
            "hostname": "",
            "topo_info": ""
        }
        """
        related_infos = defaultdict(dict)

        # 提取事件的主机IP和服务实例ID，按业务分组
        instances_by_biz = defaultdict(lambda: {"ips": {}, "service_instance_ids": {}, "host_ids": {}})
        for alert in alerts:
            event = alert.event
            dimensions_dict = {d["key"]: d["value"] for d in alert.dimensions}
            if not dimensions_dict:
                continue
            try:
                if event.target_type == EventTargetType.HOST:
                    if hasattr(event, "bk_host_id"):
                        instances_by_biz[event.bk_biz_id]["host_ids"][alert.id] = int(event.bk_host_id)
                    else:
                        instances_by_biz[event.bk_biz_id]["ips"][alert.id] = {
                            "ip": event.ip,
                            "bk_cloud_id": int(event.bk_cloud_id),
                        }
                    related_infos[alert.id]["ip"] = event.ip
                    related_infos[alert.id]["bk_cloud_id"] = getattr(event, "bk_cloud_id", "")
                    related_infos[alert.id]["type"] = "host"
                elif dimensions_dict.get("ip"):
                    bk_cloud_id = dimensions_dict.get("bk_cloud_id", 0)
                    if dimensions_dict.get("bk_host_id"):
                        instances_by_biz[event.bk_biz_id]["host_ids"][alert.id] = int(dimensions_dict["bk_host_id"])
                    else:
                        instances_by_biz[event.bk_biz_id]["ips"][alert.id] = {
                            "ip": dimensions_dict["ip"],
                            "bk_cloud_id": bk_cloud_id,
                        }

                    related_infos[alert.id]["ip"] = dimensions_dict["ip"]
                    related_infos[alert.id]["bk_cloud_id"] = bk_cloud_id
                    related_infos[alert.id]["type"] = dimensions_dict.get("target_type", "")
                elif event.target_type == EventTargetType.SERVICE:
                    instances_by_biz[event.bk_biz_id]["service_instance_ids"][alert.id] = event.bk_service_instance_id
            except AttributeError:
                continue

        set_template = _("集群({}) ")
        module_template = _("模块({})")

        def enrich_related_infos(bk_biz_id, instances):
            ips = instances["ips"]
            service_instance_ids = instances["service_instance_ids"]
            host_ids = instances["host_ids"]
            # 查询主机和服务实例信息
            hosts: List[Host] = api.cmdb.get_host_by_ip(bk_biz_id=bk_biz_id, ips=list(ips.values()))
            hosts.extend(api.cmdb.get_host_by_id(bk_biz_id=bk_biz_id, bk_host_ids=list(host_ids.values())))
            service_instances: List[ServiceInstance] = api.cmdb.get_service_instance_by_id(
                bk_biz_id=bk_biz_id, service_instance_ids=list(service_instance_ids.values())
            )

            # 将主机和服务实例转为模块ID
            host_to_module_id = {(host.bk_host_innerip, host.bk_cloud_id): host.bk_module_ids for host in hosts}
            host_to_hostname = {(host.bk_host_innerip, host.bk_cloud_id): host.bk_host_name for host in hosts}
            host_id_to_module_id = {host.bk_host_id: host.bk_module_ids for host in hosts}
            host_id_to_hostname = {host.bk_host_id: host.bk_host_name for host in hosts}
            service_to_module_id = {service.service_instance_id: service.bk_module_id for service in service_instances}

            all_bk_module_ids = set()
            for host in hosts:
                all_bk_module_ids.update(host.bk_module_ids)
            for service_instance in service_instances:
                all_bk_module_ids.add(service_instance.bk_module_id)

            # 查询模块和集群信息
            modules = api.cmdb.get_module(bk_biz_id=bk_biz_id, bk_module_ids=all_bk_module_ids)
            module_to_set = {module.bk_module_id: module.bk_set_id for module in modules}
            sets = api.cmdb.get_set(bk_biz_id=bk_biz_id, bk_set_ids=list(module_to_set.values()))
            module_names = {module.bk_module_id: module.bk_module_name for module in modules}
            set_names = {s.bk_set_id: s.bk_set_name for s in sets}

            # 事件对应到模块ID
            alert_to_module_ids = {}
            for alert_id, ip in ips.items():
                alert_to_module_ids[alert_id] = host_to_module_id.get((ip["ip"], ip["bk_cloud_id"]), [])
                related_infos[alert_id]["hostname"] = host_to_hostname.get((ip["ip"], ip["bk_cloud_id"]), "")

            for alert_id, host_id in host_ids.items():
                alert_to_module_ids[alert_id] = host_id_to_module_id.get(host_id, [])
                related_infos[alert_id]["hostname"] = host_id_to_hostname.get(host_id, "")

            for alert_id, service_instance_id in service_instance_ids.items():
                if service_instance_id in service_to_module_id:
                    alert_to_module_ids[alert_id] = [service_to_module_id[service_instance_id]]

            # 记录事件集群模块描述信息
            for alert_id, bk_module_ids in alert_to_module_ids.items():
                topo_info = ""
                if not bk_module_ids:
                    related_infos[alert_id]["topo_info"] = topo_info
                    continue

                bk_set_ids = [
                    module_to_set[bk_module_id] for bk_module_id in bk_module_ids if bk_module_id in module_to_set
                ]

                if bk_set_ids:
                    topo_info += set_template.format(
                        ",".join([set_names[bk_set_id] for bk_set_id in bk_set_ids if bk_set_id in set_names])
                    )

                topo_info += module_template.format(
                    ",".join(
                        [module_names[bk_module_id] for bk_module_id in bk_module_ids if bk_module_id in module_names]
                    )
                )
                related_infos[alert_id]["topo_info"] = topo_info

        # 多线程处理每个业务的主机和服务实例信息
        with ThreadPoolExecutor(max_workers=8) as executor:
            executor.map(enrich_related_infos, instances_by_biz.keys(), instances_by_biz.values())

        return related_infos

    @staticmethod
    def get_log_related_info(alerts: List[AlertDocument]) -> Dict[str, Dict]:
        """
        日志平台关联信息

        {
            "type": "log_search",
            "index_set_id": "",
            "query_string": "",
            "agg_condition": []
        }
        """

        related_infos = defaultdict(dict)

        for alert in alerts:
            if not alert.strategy:
                continue
            item = alert.strategy["items"][0]
            query_config = item["query_configs"][0]
            if query_config["data_source_label"] != DataSourceLabel.BK_LOG_SEARCH:
                continue

            if not query_config.get("index_set_id"):
                continue

            related_infos[alert.id] = {
                "type": "log_search",
                "index_set_id": query_config["index_set_id"],
                "query_string": query_config.get("query_string", "*"),
                "agg_condition": query_config["agg_condition"],
            }

        return related_infos

    @staticmethod
    def get_custom_event_related_info(alerts: List[AlertDocument]) -> Dict[str, Dict]:
        """
        自定义事件关联信息

        {
            "type": "custom_event",
            "bk_event_group_id": 1
        }
        """
        related_infos = defaultdict(dict)

        event_groups = CustomEventGroup.objects.filter(
            bk_biz_id__in=[alert.event.bk_biz_id for alert in alerts if alert.event.bk_biz_id]
        )
        table_id_to_group_ids = {event_group.table_id: event_group.bk_event_group_id for event_group in event_groups}

        for alert in alerts:
            if not alert.strategy:
                continue
            item = alert.strategy["items"][0]
            query_config = item["query_configs"][0]

            related_infos[alert.id]["result_table_id"] = query_config.get("result_table_id")
            related_infos[alert.id]["data_label"] = query_config.get("data_label", "")

            if (query_config["data_source_label"], query_config["data_type_label"]) != (
                DataSourceLabel.CUSTOM,
                DataTypeLabel.EVENT,
            ):
                continue

            if query_config["result_table_id"] in table_id_to_group_ids:
                related_infos[alert.id]["type"] = "custom_event"
                related_infos[alert.id]["bk_event_group_id"] = table_id_to_group_ids[query_config["result_table_id"]]

        return related_infos

    @staticmethod
    def get_bkdata_related_info(alerts: List[AlertDocument]) -> Dict[str, Dict]:
        """
        数据平台关联信息
        {
            "type": "bkdata",
            "metric_field": "",
            "group_by": "",
            "result_table_id": "",
            "method": "",
            "where": "",
            "interval": "",
        }
        """
        related_infos = defaultdict(dict)

        for alert in alerts:
            if not alert.strategy:
                continue
            strategy = alert.strategy

            if not strategy["items"]:
                continue

            item = strategy["items"][0]
            query_config = item["query_configs"][0]

            raw_query_config = query_config.get("raw_query_config", {})
            query_config.update(raw_query_config)

            if query_config["data_source_label"] != DataSourceLabel.BK_DATA:
                continue

            related_infos[alert.id] = {
                "type": "bkdata",
                "query_configs": [
                    {
                        "data_type_label": query_config["data_type_label"],
                        "data_source_label": query_config["data_source_label"],
                        "metric_field": query_config["metric_field"],
                        "group_by": query_config["agg_dimension"],
                        "result_table_id": query_config["result_table_id"],
                        "method": query_config["agg_method"],
                        "where": query_config["agg_condition"],
                        "interval": query_config["agg_interval"],
                    }
                ],
            }

        return related_infos

    def perform_request(self, validated_request_data):
        if "ids" in validated_request_data:
            alerts = AlertDocument.mget(validated_request_data["ids"])
        else:
            alerts = validated_request_data["alerts"]

        related_infos = defaultdict(dict)

        for func in [
            self.get_cmdb_related_info,
            self.get_custom_event_related_info,
            self.get_bkdata_related_info,
            self.get_log_related_info,
        ]:
            infos = func(alerts)
            for alert_id, info in infos.items():
                related_infos[alert_id].update(info)

        return related_infos


class AckAlertResource(Resource):
    """
    告警确认
    """

    class RequestSerializer(serializers.Serializer):
        ids = serializers.ListField(label="告警ID", child=AlertIDField())
        message = serializers.CharField(required=True, allow_blank=True, label="确认信息")

    def perform_request(self, validated_request_data):
        alert_ids = validated_request_data["ids"]

        alerts_should_ack = set()
        alerts_already_ack = set()
        alerts_not_abnormal = set()

        alerts = AlertDocument.mget(alert_ids)

        for alert in alerts:
            if alert.status != EventStatus.ABNORMAL:
                alerts_not_abnormal.add(alert.id)
            elif alert.is_ack:
                alerts_already_ack.add(alert.id)
            else:
                alerts_should_ack.add(alert.id)

        alerts_not_exist = set(alert_ids) - alerts_should_ack - alerts_already_ack - alerts_not_abnormal

        now_time = int(time.time())
        # 保存流水日志
        AlertLog(
            alert_id=list(alerts_should_ack),
            op_type=AlertLog.OpType.ACK,
            create_time=now_time,
            description=validated_request_data["message"],
            operator=get_request_username(),
        ).save()

        # 更新告警确认状态
        alert_documents = [
            AlertDocument(
                id=alert_id,
                is_ack=True,
                is_ack_noticed=False,
                ack_operator=get_request_username(),
                update_time=now_time,
            )
            for alert_id in alerts_should_ack
        ]
        AlertDocument.bulk_create(alert_documents, action=BulkActionType.UPDATE)
        return {
            "alerts_ack_success": list(alerts_should_ack),
            "alerts_not_exist": list(alerts_not_exist),
            "alerts_already_ack": list(alerts_already_ack),
            "alerts_not_abnormal": list(alerts_not_abnormal),
        }


class AlertGraphQueryResource(ApiAuthResource):
    """
    告警图表接口
    """

    class RequestSerializer(serializers.Serializer):
        class QueryConfigSerializer(serializers.Serializer):
            class MetricSerializer(serializers.Serializer):
                field = serializers.CharField()
                method = serializers.CharField(allow_blank=True)
                alias = serializers.CharField(required=False)
                display = serializers.BooleanField(default=False)

            data_source_label = serializers.CharField(label="数据来源")
            data_type_label = serializers.CharField(
                label="数据类型", default="time_series", allow_null=True, allow_blank=True
            )
            metrics = serializers.ListField(label="查询指标", allow_empty=True, child=MetricSerializer(), default=[])
            table = serializers.CharField(label="结果表名", allow_blank=True, default="")
            data_label = serializers.CharField(label="db标识", allow_blank=True, default="")
            promql = serializers.CharField(label="PromQL", allow_blank=True, required=False)
            where = serializers.ListField(label="过滤条件", default=[])
            group_by = serializers.ListField(label="聚合字段", default=[])
            interval = serializers.IntegerField(default=60, label="时间间隔")
            filter_dict = serializers.DictField(default={}, label="过滤条件")
            time_field = serializers.CharField(label="时间字段", allow_blank=True, allow_null=True, required=False)

            # 日志平台配置
            query_string = serializers.CharField(default="", allow_blank=True, label="日志查询语句")
            index_set_id = serializers.IntegerField(required=False, label="索引集ID")
            functions = serializers.ListField(label="查询函数", default=[])

            def validate(self, attrs: Dict) -> Dict:
                if attrs["data_source_label"] == DataSourceLabel.BK_LOG_SEARCH and not attrs.get("index_set_id"):
                    raise ValidationError("index_set_id can not be empty.")
                return attrs

        id = serializers.IntegerField(label="事件ID")
        bk_biz_id = serializers.IntegerField(label="业务ID")
        query_configs = serializers.ListField(label="查询配置列表", default=[], child=QueryConfigSerializer())
        function = serializers.DictField(label="功能函数", default={})
        functions = serializers.ListField(label="计算函数", default=[])
        expression = serializers.CharField(label="查询表达式", allow_blank=True)
        start_time = serializers.IntegerField(required=False, label="开始时间")
        end_time = serializers.IntegerField(required=False, label="结束时间")

    def perform_request(self, params: Dict):
        alert = AlertDocument.get(params["id"])
        if not params.get("query_configs"):
            graph_query_config = AIOPSManager.get_graph_panel(alert, compare_function={})
            params.update(graph_query_config["targets"][0]["data"])

        if alert.strategy:
            item = alert.strategy["items"][0]
            query_config = item["query_configs"][0]
            if (
                query_config["data_source_label"],
                query_config["data_type_label"],
            ) not in AIOPSManager.AVAILABLE_DATA_LABEL:
                return []
        else:
            # 第三方告警的情况
            item = None
            query_config = {}

        threshold_band = {"from": alert.first_anomaly_time * 1000, "to": None}

        # 1. 时间的起始时间，当刚发生时是发生时间段往前60个周期的图。
        # 2. 当发生的时间一直往后延，起始时间变成 初次异常+5个周期前数据
        # 3. 结束时间一直到事件结束的后的5个周期 ，或者超过1440个周期 最多到1440个周期数据
        if not params.get("start_time") or not params.get("end_time"):
            start_time = alert.begin_time
            if alert.end_time:
                threshold_band["to"] = alert.end_time * 1000
                end_time = alert.end_time
            else:
                end_time = datetime2timestamp(now())
            interval = params["query_configs"][0]["interval"]
            end_time = min(end_time + interval * 5, start_time + 1440 * interval)
            diff = 1440 * interval - (end_time - start_time)
            if diff < interval * 5:
                diff = interval * 5
            elif diff > interval * 60:
                diff = interval * 60
            start_time -= diff
            params["start_time"] = int(start_time)
            params["end_time"] = int(end_time)
        else:
            start_time = params["start_time"]
            end_time = params["end_time"]
        for q_config in params["query_configs"]:
            q_config["bk_biz_id"] = params["bk_biz_id"]

        logger.info("alert graph query params %s", dict(params))
        result = resource.grafana.graph_unify_query(params)

        result["trace_series"] = []
        if (
            query_config
            and (query_config["data_source_label"], query_config["data_type_label"]) in UnifyQueryDataSources
        ):
            # 数据源是蓝鲸监控和自定义上报的时序数据才支持trace信息查找
            try:
                result["trace_series"] = resource.grafana.graph_trace_query(params).get("series", [])
            except BaseException as error:
                logger.warning("alert trace value query failed %s", str(error))
        data = result["series"]
        if not data or not item:
            return result

        unit = load_unit(data[0].get("unit", ""))
        # 暂时只支持静态阈值,以后显示同比环比
        # 用列表是因为同一level下,可以既有静态阈值,又有同比策略
        alert_algorithm_list = [algorithm for algorithm in item["algorithms"] if algorithm["level"] == alert.severity]
        threshold_line = []
        if len(alert_algorithm_list) == 1 and alert_algorithm_list[0]["type"] == AlgorithmType.Threshold:
            threshold_config = alert_algorithm_list[0]["config"]
            if len(threshold_config) == 1 and len(threshold_config[0]) == 1:
                # 算法的值转换为数值单位
                algorithm_unit = alert_algorithm_list[0].get("unit_prefix", "")
                threshold_value = float(threshold_config[0][0]["threshold"])
                threshold_value = unit.convert(threshold_value, unit.unit, algorithm_unit)

                threshold_line.append({"yAxis": threshold_value, "name": _("阈值算法")})

        # 取出首次异常点，保证首次异常点在图表中
        point = None
        try:
            # 针对时序预测进行特殊处理，将未来时间的点标记出来
            for series in data:
                if series["metric_field"] != "predict":
                    continue
                # 尝试取出预测点
                anomaly = alert.event.extra_info.origin_alarm.anomaly.to_dict()
                predict_point = list(anomaly.values())[0]["context"]["predict_point"]
                point = [predict_point[0], predict_point[1] * 1000]
                series["markPoints"] = [point]
                break
        except Exception:
            pass

        if point:
            return result

        point = [alert.origin_alarm["data"]["value"], threshold_band["from"]]
        point_time_list = [point[1] for point in data[0]["datapoints"]]
        first_anomaly_in_time_range = start_time <= threshold_band["from"] <= end_time
        if threshold_band["from"] not in point_time_list and first_anomaly_in_time_range:
            position = bisect.bisect(point_time_list, threshold_band["from"])
            data[0]["datapoints"].insert(position, point)

        mark_points = [point]

        # 离群检测算法特殊处理
        if (
            len(alert_algorithm_list) == 1
            and alert_algorithm_list[0]["type"] == AlgorithmModel.AlgorithmChoices.AbnormalCluster
        ):
            # 离群检测算法不需要异常点
            mark_points = []

            # 离群检测所有维度都需要区域
            for data_item in data:
                data_item["markTimeRange"] = [threshold_band]

        data[0]["markTimeRange"] = [threshold_band]
        data[0]["markPoints"] = mark_points
        data[0]["thresholds"] = threshold_line

        return result


class EventDateHistogramResource(Resource):
    class RequestSerializer(serializers.Serializer):
        alert_id = AlertIDField(required=True, label="告警ID")
        start_time = serializers.IntegerField(label="开始时间", required=False)
        end_time = serializers.IntegerField(label="结束时间", required=False)
        interval = serializers.CharField(label="聚合周期", default="auto")

    def perform_request(self, validated_request_data):
        alert_id = validated_request_data["alert_id"]
        alert = AlertDocument.get(alert_id)
        handler = EventQueryHandler(
            dedupe_md5=alert.dedupe_md5,
            start_time=validated_request_data.get("start_time") or alert.begin_time,
            end_time=validated_request_data.get("end_time") or alert.end_time or int(time.time()),
        )
        return handler.date_histogram(interval=validated_request_data["interval"])


class SearchAlertResource(Resource):
    """
    查询告警数据
    """

    class RequestSerializer(AlertSearchSerializer):
        ordering = serializers.ListField(label="排序", child=serializers.CharField(), default=[])
        page = serializers.IntegerField(label="页数", min_value=1, default=1)
        page_size = serializers.IntegerField(label="每页大小", min_value=0, max_value=5000, default=10)
        show_overview = serializers.BooleanField(label="展示总览统计信息", default=True)
        show_aggs = serializers.BooleanField(label="展示聚合统计信息", default=True)
        show_dsl = serializers.BooleanField(label="展示DSL", default=False)
        record_history = serializers.BooleanField(label="是否保存收藏历史", default=False)
        must_exists_fields = serializers.ListField(label="必要字段", child=serializers.CharField(), default=[])

    def perform_request(self, validated_request_data):
        show_overview = validated_request_data.pop("show_overview")
        show_aggs = validated_request_data.pop("show_aggs")
        show_dsl = validated_request_data.pop("show_dsl")
        record_history = validated_request_data.pop("record_history")

        handler = AlertQueryHandler(**validated_request_data)

        with SearchHistory.record(
            SearchType.ALERT,
            validated_request_data,
            enabled=record_history and validated_request_data.get("query_string"),
        ):
            result = handler.search(show_overview=show_overview, show_aggs=show_aggs, show_dsl=show_dsl)

        return result


class ExportAlertResource(Resource):
    """
    导出告警数据
    """

    class RequestSerializer(AlertSearchSerializer):
        ordering = serializers.ListField(label="排序", child=serializers.CharField(), default=[])

    def perform_request(self, validated_request_data):
        handler = AlertQueryHandler(**validated_request_data)
        alert_docs, alerts = handler.export_with_docs()

        related_infos = resource.alert.alert_related_info(alerts=alert_docs)
        id_key = AlertFieldDisplay.ID
        for alert in alerts:
            # 更新关联信息
            alert.update({AlertFieldDisplay.RELATED_INFO: related_infos.get(alert[id_key], {})})

        return resource.export_import.export_package(list_data=alerts)


class SearchEventResource(ApiAuthResource):
    """
    搜索告警关联的事件数据
    """

    class RequestSerializer(EventSearchSerializer):
        page = serializers.IntegerField(label="页数", min_value=1, default=1)
        page_size = serializers.IntegerField(label="每页大小", min_value=0, max_value=1000, default=10)
        show_dsl = serializers.BooleanField(label="展示DSL", default=False)
        record_history = serializers.BooleanField(label="是否保存收藏历史", default=False)
        show_raw = serializers.BooleanField(label="是否展示原始事件", default=False)

    @staticmethod
    def get_dedupe_md5_set(alert, start_time, end_time, interval):
        dedupe_md5_set = set()
        for query_config in alert.strategy["items"][0]["query_configs"]:
            query_config["agg_dimension"] = ["dedupe_md5"]
            ds_cls = load_data_source(query_config["data_source_label"], query_config["data_type_label"])
            ds = ds_cls.init_by_query_config(query_config, bk_biz_id=alert.event.bk_biz_id)
            ds.interval = interval
            records = ds.query_data(start_time=start_time * 1000, end_time=end_time * 1000, limit=10000)
            for record in records:
                dedupe_md5_set.add(record["dedupe_md5"])
        return dedupe_md5_set

    @classmethod
    def search_composite_alerts(cls, alert, validated_request_data, show_dsl=False):
        # 如果是关联告警，需要找出其关联的告警内容，并将其适配为事件
        start_time = alert.begin_time
        end_time = alert.end_time if alert.end_time else int(time.time())
        interval = AlertQueryHandler.calculate_agg_interval(start_time, end_time)
        dedupe_md5_set = cls.get_dedupe_md5_set(alert, start_time, end_time, interval)
        conditions = [
            {
                "key": dim["key"],
                "value": [dim["value"]],
                "method": "eq",
                "condition": "and",
            }
            for dim in alert.dimensions or []
        ]

        handler = AlertQueryHandler(
            start_time=start_time,
            end_time=end_time,
            conditions=[
                {
                    "key": "dedupe_md5",
                    "value": list(dedupe_md5_set),
                    "method": "eq",
                }
            ]
            + conditions,
            **validated_request_data,
        )
        alert_result, _ = handler.search_raw()

        result = {
            "total": min(alert_result.hits.total.value, 10000),
            "events": EventQueryHandler.handle_hit_list(
                [AlertQueryHandler.adapt_to_event(alert.to_dict()) for alert in alert_result]
            ),
        }

        return result

    @classmethod
    def search_fta_alerts(cls, alert, validated_request_data, show_dsl=False):
        # todo 如果是关联告警，需要找出其关联的告警内容，并将其适配为事件
        start_time = alert.begin_time
        end_time = alert.end_time if alert.end_time else int(time.time())
        interval = EventQueryHandler.calculate_agg_interval(start_time, end_time)
        dedupe_md5_set = cls.get_dedupe_md5_set(alert, start_time, end_time, interval)
        conditions = [
            {
                "key": dim["key"],
                "value": [dim["value"]],
                "method": "eq",
                "condition": "and",
            }
            for dim in alert.dimensions or []
        ]

        handler = EventQueryHandler(
            start_time=start_time,
            end_time=end_time,
            conditions=[
                {
                    "key": "dedupe_md5",
                    "value": list(dedupe_md5_set),
                    "method": "eq",
                }
            ]
            + conditions,
            **validated_request_data,
        )
        result = handler.search(show_dsl=show_dsl)
        return result

    def perform_request(self, validated_request_data):
        alert_id = validated_request_data["alert_id"]
        record_history = validated_request_data.pop("record_history")
        show_dsl = validated_request_data.pop("show_dsl")

        alert = AlertDocument.get(alert_id)

        with SearchHistory.record(
            SearchType.EVENT,
            validated_request_data,
            enabled=record_history and validated_request_data.get("query_string"),
        ):
            if alert.is_composite_strategy and not validated_request_data["show_raw"]:
                result = self.search_composite_alerts(alert, validated_request_data, show_dsl)
            elif alert.is_fta_event_strategy and not validated_request_data["show_raw"]:
                result = self.search_fta_alerts(alert, validated_request_data, show_dsl)
            else:
                handler = EventQueryHandler(
                    dedupe_md5=alert.dedupe_md5,
                    start_time=alert.begin_time,
                    end_time=alert.latest_time or int(time.time()),
                    **validated_request_data,
                )
                result = handler.search(show_dsl=show_dsl)

        return result


class SearchActionResource(ApiAuthResource):
    """
    查询处理记录数据
    """

    class RequestSerializer(ActionSearchSerializer):
        ordering = serializers.ListField(label="排序", child=serializers.CharField(), default=[])
        page = serializers.IntegerField(label="页数", min_value=1, default=1)
        page_size = serializers.IntegerField(label="每页大小", min_value=0, max_value=1000, default=10)

        show_overview = serializers.BooleanField(label="展示总览统计信息", default=True)
        show_aggs = serializers.BooleanField(label="展示聚合统计信息", default=True)
        show_dsl = serializers.BooleanField(label="展示DSL", default=False)
        record_history = serializers.BooleanField(label="是否保存收藏历史", default=False)

    def perform_request(self, validated_request_data):
        show_overview = validated_request_data.pop("show_overview")
        show_aggs = validated_request_data.pop("show_aggs")
        show_dsl = validated_request_data.pop("show_dsl")
        record_history = validated_request_data.pop("record_history")
        if validated_request_data["bk_biz_ids"] is not None:
            authorized_bizs, unauthorized_bizs = AlertQueryHandler.parse_biz_item(validated_request_data["bk_biz_ids"])
            validated_request_data["authorized_bizs"] = authorized_bizs
            validated_request_data["unauthorized_bizs"] = unauthorized_bizs

        handler = ActionQueryHandler(**validated_request_data)

        with SearchHistory.record(
            SearchType.ACTION,
            validated_request_data,
            enabled=record_history and validated_request_data.get("query_string"),
        ):
            result = handler.search(show_overview=show_overview, show_aggs=show_aggs, show_dsl=show_dsl)

        return result


class SubActionDetailResource(ApiAuthResource):
    """
    查询子任务执行详情
    """

    class RequestSerializer(serializers.Serializer):
        bk_biz_id = serializers.IntegerField(label="业务ID", required=True)
        parent_action_id = serializers.CharField(label="父任务ID", required=True)

    def perform_request(self, validated_request_data):
        validated_request_data["page_size"] = 500
        handler = ActionQueryHandler(**validated_request_data)
        resp_data = {}
        if handler.raw_id is None and handler.search_parent_action_id is None:
            # 如果当前告警处理ID记录不存在并且没有主任务直接返回空
            return resp_data
        actions = handler.search()["actions"]
        sub_actions = []
        action_relation = {}
        for action in actions:
            if action["signal"] != ActionSignal.COLLECT or action["id"] == validated_request_data["parent_action_id"]:
                sub_actions.append(action)
                continue
            for action_id in action["outputs"].get("related_actions", []):
                notice_way, notice_receiver = self.get_action_notice_info(action)
                action_relation["{}_{}_{}".format(str(action_id), notice_way, notice_receiver)] = action

        for action in sub_actions:
            notice_way, notice_receiver = self.get_action_notice_info(action)
            if not (notice_way and notice_receiver):
                continue

            real_action = (
                action_relation.get("{}_{}_{}".format(str(str(action["raw_id"])), notice_way, notice_receiver))
                or action
            )
            action_status = real_action["status"]
            status_display = ACTION_DISPLAY_STATUS_DICT.get(action_status, "--")
            try:
                # 解析notice_way, 保持前端只有一个notice_way的呈现，比如蓝鲸信息流，统一显示为蓝鲸信息流
                notice_way_display, _ = notice_way.split("|")
            except ValueError:
                # 如果解析不出来，表示是内置的通知方式
                notice_way_display = notice_way
            notice_result = {
                notice_way_display: {
                    "status": action_status,
                    "action_id": action["id"],
                    "status_display": status_display,
                    "status_tips": real_action["status_tips"] or status_display,
                }
            }
            if notice_receiver in resp_data:
                resp_data[notice_receiver].update(notice_result)
                continue
            resp_data[notice_receiver] = notice_result
        return resp_data

    @staticmethod
    def get_action_notice_info(action):
        """
        获取通知方式和通知人员
        """
        notice_way = action["inputs"].get("notice_way")
        notice_receiver = action["inputs"].get("notice_receiver")
        notice_way = notice_way[0] if isinstance(notice_way, list) else notice_way
        notice_receiver = ",".join(notice_receiver) if isinstance(notice_receiver, list) else notice_receiver
        return notice_way, notice_receiver


class ExportActionResource(Resource):
    """
    导出处理记录数据
    """

    class RequestSerializer(ActionSearchSerializer):
        ordering = serializers.ListField(label="排序", child=serializers.CharField(), default=[])

    def perform_request(self, validated_request_data):
        handler = ActionQueryHandler(**validated_request_data)
        return resource.export_import.export_package(list_data=handler.export())


class AlertExtendFields(Resource):
    """
    获取告警列表所有的扩展字段
    """

    class RequestSerializer(serializers.Serializer):
        ids = serializers.ListField(label="告警ID", child=AlertIDField())

    def perform_request(self, validated_request_data):
        extend_info = resource.alert.alert_related_info(validated_request_data)
        event_count = resource.alert.alert_event_count(validated_request_data)

        result = defaultdict(lambda: {"extend_info": {}, "event_count": 0})

        for alert_id, item in extend_info.items():
            result[alert_id]["extend_info"] = item

        for alert_id, item in event_count.items():
            result[alert_id]["event_count"] = item

        return result


class ActionDetailResource(Resource):
    """
    根据ID获取处理记录详情
    """

    class RequestSerializer(serializers.Serializer):
        id = ActionIDField(required=True, label="处理记录ID")

    def perform_request(self, validated_request_data):
        action_id = validated_request_data["id"]
        action = ActionInstanceDocument.get(action_id)
        result = ActionQueryHandler.handle_hit_list([action])[0]
        return result


class ActionDateHistogramResource(Resource):
    """
    查询告警分布直方图
    """

    class RequestSerializer(ActionSearchSerializer):
        interval = serializers.CharField(label="聚合周期", default="auto")

    def perform_request(self, validated_request_data):
        interval = validated_request_data.pop("interval")
        handler = ActionQueryHandler(**validated_request_data)
        return handler.date_histogram(interval=interval)


class ListAlertLogResource(ApiAuthResource):
    """
    获取告警流水记录
    """

    class RequestSerializer(serializers.Serializer):
        id = AlertIDField(required=True, label="告警ID")
        offset = serializers.IntegerField(required=False, label="偏移")
        limit = serializers.IntegerField(default=10, label="获取的条数")
        operate = serializers.ListField(default=[], label="记录类型")

    def perform_request(self, validated_request_data):
        alert_id = validated_request_data["id"]
        operate_list = validated_request_data["operate"]
        offset = validated_request_data.get("offset")
        limit = validated_request_data["limit"]

        handler = AlertLogHandler(alert_id)
        result_data = handler.search(operate_list=operate_list, offset=offset, limit=limit)
        return result_data


class ValidateQueryString(Resource):
    """
    校验 query_string 是否合法
    """

    class RequestSerializer(serializers.Serializer):
        search_type = serializers.ChoiceField(label="检索类型", choices=SEARCH_TYPE_CHOICES, default=SearchType.ALERT)
        query_string = serializers.CharField(label="查询字符串", allow_blank=True)

    def perform_request(self, validated_request_data):
        if not validated_request_data["query_string"]:
            return ""
        transformer_cls = {
            SearchType.ALERT: AlertQueryHandler.query_transformer,
            SearchType.ACTION: ActionQueryHandler.query_transformer,
            SearchType.EVENT: EventQueryHandler.query_transformer,
        }
        search_type = validated_request_data["search_type"]
        return transformer_cls[search_type].transform_query_string(query_string=validated_request_data["query_string"])


class BaseTopNResource(Resource):
    """
    统计告警TOP N
    """

    handler_cls = None

    class RequestSerializer(serializers.Serializer):
        fields = serializers.ListField(label="查询字段列表", child=serializers.CharField(), default=[])
        size = serializers.IntegerField(label="获取的桶数量", default=10)

    def perform_request(self, validated_request_data):
        handler = self.handler_cls(**validated_request_data)
        return handler.top_n(fields=validated_request_data["fields"], size=validated_request_data["size"])


class AlertTopNResultResource(BaseTopNResource):
    handler_cls = AlertQueryHandler

    class RequestSerializer(AlertSearchSerializer, BaseTopNResource.RequestSerializer):
        is_time_partitioned = serializers.BooleanField(required=False, default=False, label="是否按时间分片")
        is_finaly_partition = serializers.BooleanField(required=False, default=False, label="是否是最后一个分片")
        authorized_bizs = serializers.ListField(child=serializers.IntegerField(), default=None)
        unauthorized_bizs = serializers.ListField(child=serializers.IntegerField(), default=None)


class AlertTopNResource(Resource):
    handler_cls = AlertQueryHandler

    class RequestSerializer(AlertSearchSerializer, BaseTopNResource.RequestSerializer):
        pass

    def perform_request(self, validated_request_data):
        start_time = validated_request_data.pop("start_time")
        end_time = validated_request_data.pop("end_time")
        slice_times = slice_time_interval(start_time, end_time)
        if validated_request_data["bk_biz_ids"] is not None:
            authorized_bizs, unauthorized_bizs = self.handler_cls.parse_biz_item(validated_request_data["bk_biz_ids"])
            validated_request_data["authorized_bizs"] = authorized_bizs
            validated_request_data["unauthorized_bizs"] = unauthorized_bizs

        results = resource.alert.alert_top_n_result.bulk_request(
            [
                {
                    "start_time": sliced_start_time,
                    "end_time": sliced_end_time,
                    "is_finaly_partition": True if index == len(slice_times) - 1 else False,
                    "is_time_partitioned": True,
                    **validated_request_data,
                }
                for index, (sliced_start_time, sliced_end_time) in enumerate(slice_times)
            ]
        )
        query_cache.clear()

        result = {
            "doc_count": 0,
            "fields": [],
        }

        # 创建字段映射和ID映射
        field_map = {}
        id_map = {}

        # 处理每个部分结果
        for sliced_result in results:
            result["doc_count"] += sliced_result["doc_count"]

            for field in sliced_result["fields"]:
                if field["field"] not in field_map:
                    new_field = copy.deepcopy(field)
                    new_field["buckets"] = []  # 清空buckets
                    new_field["bucket_count"] = 0  # 初始化bucket_count
                    result["fields"].append(new_field)
                    field_index = len(result["fields"]) - 1
                    field_map[field["field"]] = field_index
                    id_map[field["field"]] = {}
                else:
                    field_index = field_map[field["field"]]

                for bucket in field["buckets"]:
                    if bucket["id"] not in id_map[field["field"]]:
                        new_bucket = copy.deepcopy(bucket)
                        result["fields"][field_index]["buckets"].append(new_bucket)
                        bucket_index = len(result["fields"][field_index]["buckets"]) - 1
                        id_map[field["field"]][bucket["id"]] = bucket_index
                        result["fields"][field_index]["bucket_count"] += 1
                    else:
                        bucket_index = id_map[field["field"]][bucket["id"]]
                        result["fields"][field_index]["buckets"][bucket_index]["count"] += bucket["count"]
        return result


class ActionTopNResource(BaseTopNResource):
    handler_cls = ActionQueryHandler

    class RequestSerializer(ActionSearchSerializer, BaseTopNResource.RequestSerializer):
        pass


class EventTopNResource(BaseTopNResource, ApiAuthResource):
    handler_cls = EventQueryHandler

    class RequestSerializer(EventSearchSerializer, BaseTopNResource.RequestSerializer):
        pass

    def perform_request(self, validated_request_data):
        alert = AlertDocument.get(validated_request_data["alert_id"])

        handler = EventQueryHandler(
            dedupe_md5=alert.dedupe_md5,
            start_time=alert.begin_time,
            end_time=alert.latest_time or int(time.time()),
            **validated_request_data,
        )
        return handler.top_n(fields=validated_request_data["fields"], size=validated_request_data["size"])


class ListAlertTagsResultResource(Resource):
    """
    获取告警标签
    """

    class RequestSerializer(AlertSearchSerializer):
        is_time_partitioned = serializers.BooleanField(required=False, default=False, label="是否按时间分片")
        is_finaly_partition = serializers.BooleanField(required=False, default=False, label="是否是最后一个分片")
        authorized_bizs = serializers.ListField(child=serializers.IntegerField(), default=None)
        unauthorized_bizs = serializers.ListField(child=serializers.IntegerField(), default=None)

    def perform_request(self, validated_request_data):
        handler = AlertQueryHandler(**validated_request_data)
        return handler.list_tags()


class ListAlertTagsResource(Resource):
    """
    获取告警标签
    """

    class RequestSerializer(AlertSearchSerializer):
        pass

    def perform_request(self, validated_request_data):
        start_time = validated_request_data.pop("start_time")
        end_time = validated_request_data.pop("end_time")
        slice_times = slice_time_interval(start_time, end_time)
        if validated_request_data["bk_biz_ids"] is not None:
            authorized_bizs, unauthorized_bizs = AlertQueryHandler.parse_biz_item(validated_request_data["bk_biz_ids"])
            validated_request_data["authorized_bizs"] = authorized_bizs
            validated_request_data["unauthorized_bizs"] = unauthorized_bizs

        results = resource.alert.list_alert_tags_result.bulk_request(
            [
                {
                    "start_time": sliced_start_time,
                    "end_time": sliced_end_time,
                    "is_finaly_partition": True if index == len(slice_times) - 1 else False,
                    "is_time_partitioned": True,
                    **validated_request_data,
                }
                for index, (sliced_start_time, sliced_end_time) in enumerate(slice_times)
            ]
        )

        result = []
        id_map = {}
        for sliced_result in results:
            for tag in sliced_result:
                if tag['id'] not in id_map:
                    result.append(copy.deepcopy(tag))
                    id_map[tag['id']] = len(result) - 1
                else:
                    index = id_map[tag["id"]]
                    result[index]["count"] += tag["count"]
        return result


class StrategySnapshotResource(Resource):
    """
    获取策略快照
    """

    class ConfigChangedStatus(object):
        """
        策略配置变更状态
        """

        UNCHANGED = "UNCHANGED"
        UPDATED = "UPDATED"
        DELETED = "DELETED"

    class RequestSerializer(serializers.Serializer):
        id = serializers.IntegerField(required=True, label="事件ID")

    def perform_request(self, validated_request_data):
        alert_id = validated_request_data["id"]
        is_enabled = False
        alert = AlertDocument.get(alert_id)
        strategy_config = alert.strategy
        if not strategy_config:
            return None

        # 策略更新状态
        changed_status = self.ConfigChangedStatus.UNCHANGED
        current_strategy = None
        try:
            strategy = StrategyModel.objects.get(id=strategy_config["id"])
            is_enabled = strategy.is_enabled
            current_strategy = Strategy.from_models([strategy])[0]
        except StrategyModel.DoesNotExist:
            changed_status = self.ConfigChangedStatus.DELETED
        else:
            if int(strategy.update_time.timestamp()) != strategy_config["update_time"]:
                changed_status = self.ConfigChangedStatus.UPDATED

        if current_strategy and "intelligent_detect" in strategy_config["items"][0]["query_configs"][0]:
            # AIOPS算法在告警检测时会对query_config本身进行修改导致查询配置无法还原，此时直接使用最新的query_config
            strategy_config["items"][0]["query_configs"][0] = current_strategy.items[0].query_configs[0].to_dict()

        strategy_config.update(strategy_status=changed_status)
        strategy_config["create_time"] = utc2datetime(strategy_config["create_time"])
        strategy_config["update_time"] = utc2datetime(strategy_config["update_time"])
        strategy_config["is_enabled"] = is_enabled
        Strategy.fill_user_groups([strategy_config])
        return strategy_config


class SearchAlertByEventResource(Resource):
    """
    TODO: 搜索告警关联的事件数据
    """

    class RequestSerializer(serializers.Serializer):
        """
        请求参数
        """

        event_id = serializers.CharField(label="事件ID", required=True)

    def perform_request(self, validated_request_data):
        # 对应的事件ID
        event_id = validated_request_data.get("event_id")

        # 根据event_id获取对应的event
        event = EventDocument.get_by_event_id(event_id)

        # 根据event 的去重md5获取到对应的告警
        try:
            alert = AlertDocument.get_by_dedupe_md5(event.dedupe_md5, event.time)
        except AlertNotFoundError:
            return {}
        if alert.strategy_id is None:
            # 如果策略ID不存在，通过target， create_time, 告警名称事件查询
            # 告警ID不存在的，都是通过fta接入
            metric_id = ["bk_fta.event.{}".format(alert.alert_name), "bk_fta.alert.{}".format(alert.alert_name)]
            new_event = None
            try:
                new_event = EventDocument.get_by_metric_id_and_target(metric_id, event.target, event.time)
            except BaseException as error:  # NOCC:broad-except(设计如此:)
                logger.info("get event failed %s, alert(%s)", str(error), alert.id)
            if new_event:
                try:
                    alert = AlertDocument.get_by_dedupe_md5(new_event.dedupe_md5, new_event.time)
                except AlertNotFoundError:
                    logger.info("no handle alert for event(%s)" % event.event_id)

        all_actions = ActionInstanceDocument.mget_by_alert(alert_ids=[alert.id])

        # 根据告警ID获取对应的处理信息
        handle_actions = [
            {
                "status": action.status,
                "action_plugin_type": action.action_plugin_type,
            }
            for action in all_actions
            if action.action_plugin_type != ActionPluginType.NOTICE
        ]
        notice_display_mapping = {msg["type"]: msg["label"] for msg in api.cmsi.get_msg_type()}
        voice_target_string = notice_display_mapping.get(NoticeWay.VOICE)

        voice_notice_actions = [
            {"status": action.status, "failure_type": action.failure_type}
            for action in all_actions
            if action.operate_target_string == voice_target_string
            and action.action_plugin_type == ActionPluginType.NOTICE
        ]

        event_info = {
            "id": event.id,
            "event_id": event.event_id,
            "create_time": utc2localtime(event.create_time),
            "ip": getattr(event, "ip", ""),
            "bk_biz_id": event.bk_biz_id,
            "bk_cloud_id": getattr(event, "bk_cloud_id", ""),
            "target_type": event.target_type,
            "target": event.target,
        }

        is_builtin_assign = AlertAssignGroup.objects.filter(
            id=alert.assign_group.get("group_id"), is_builtin=True
        ).exists()
        result = {
            "id": alert.id,
            "create_time": utc2localtime(alert.create_time),
            "begin_time": utc2localtime(alert.begin_time),
            "end_time": utc2localtime(alert.end_time) if alert.end_time else None,
            "bk_biz_id": event.bk_biz_id,
            "strategy_id": alert.strategy_id,
            "level": alert.severity,
            "status": alert.status,
            "plugin_id": getattr(alert.event, "plugin_id", None),
            "is_builtin_assign": is_builtin_assign,
            "target_key": "{}|{}".format(event.target_type.lower(), event.target),
            "assignee": [assignee for assignee in alert.assignee],
            "event": event_info,
            "is_shielded": alert.is_shielded is True,
            "is_handled": alert.is_handled is True,
            "is_ack": alert.is_ack is True,
            "handle_actions": handle_actions,
            "voice_notice_actions": voice_notice_actions,
        }
        return result


class ListIndexByHost(Resource):
    class RequestSerializer(serializers.Serializer):
        ip = serializers.CharField(required=True, label="主机IP")
        bk_cloud_id = serializers.IntegerField(required=False, label="云区域ID", default=0, allow_null=True)
        bk_biz_id = serializers.IntegerField(required=True, help_text="业务ID")

    def perform_request(self, validated_request_data):
        params = {}
        params.update(validated_request_data)
        params["bk_host_innerip"] = params.pop("ip")
        try:
            result = api.log_search.list_collectors_by_host(params)
        except Exception:
            result = []
        return result


class FeedbackAlertResource(Resource):
    """
    告警反馈
    """

    class RequestSerializer(serializers.Serializer):
        alert_id = AlertIDField(required=True, label="告警ID")
        is_anomaly = serializers.BooleanField(label="是否为异常")
        description = serializers.CharField(label="反馈说明", allow_blank=True, default="")

    def feedback_to_bkdata(self, alert: AlertDocument, is_anomaly: bool, description: str):
        if not settings.IS_ACCESS_BK_DATA:
            # 没接入计算平台的，忽略
            return

        if not alert.strategy:
            # 没有策略的，忽略
            return

        query_config = None
        for item in alert.strategy["items"]:
            for qc in item["query_configs"]:
                if qc.get("intelligent_detect", {}).get("result_table_id"):
                    query_config = qc

        if not query_config:
            # 没有智能异常检测的，忽略
            return

        origin_data = alert.origin_alarm.get("data") if alert.origin_alarm else None
        if not origin_data:
            # 拿不到异常数据，忽略
            return

        dimensions = {
            key: value
            for key, value in origin_data["dimensions"].items()
            if key in query_config.get("agg_dimension", [])
        }

        feedback_data = {
            "dtEventTimeStamp": origin_data["time"] * 1000,
            "is_anomaly": origin_data["values"].get("is_anomaly"),
            "label": 1 if is_anomaly else 0,
            "label_description": description,
            "value": origin_data["value"],
            "extra_info": origin_data["values"].get("extra_info"),
        }

        feedback_data.update(dimensions)

        api.bkdata.sample_set_feedback(
            rt_id=query_config["intelligent_detect"]["result_table_id"],
            feedback_data=[feedback_data],
        )

    def perform_request(self, params):
        alert = AlertDocument.get(params["alert_id"])
        AlertFeedback.objects.create(
            alert_id=params["alert_id"],
            is_anomaly=params["is_anomaly"],
            description=params["description"],
        )

        self.feedback_to_bkdata(alert=alert, is_anomaly=params["is_anomaly"], description=params["description"])


class ListAlertFeedbackResource(ApiAuthResource):
    """
    获取告警反馈
    """

    class RequestSerializer(serializers.Serializer):
        alert_id = AlertIDField(required=True, label="告警ID")

    def perform_request(self, validated_request_data):
        feedback = AlertFeedback.objects.filter(alert_id=validated_request_data["alert_id"])
        return AlertFeedbackSerializer(feedback, many=True).data


class AIOpsBaseResource(Resource, metaclass=ABCMeta):
    """
    AIOps基础资源配置
    """

    CACHE_SCOPE = None

    class RequestSerializer(serializers.Serializer):
        alert_id = AlertIDField(required=True, label="告警ID")

    def get_cache_results(self, alert_id: str) -> Dict:
        """获取缓存的AIOps类数据的缓存.

        :param alert_id: 告警ID
        """
        cache_key = f"{alert_id}_{self.CACHE_SCOPE}_cache"
        return cache.get(cache_key)

    def set_cache_results(self, alert_id: str, cache_result: Dict, timeout: int = 86400) -> Dict:
        """把AIOps类数据缓存到cache中.

        :param alert_id: 告警ID
        """
        cache_key = f"{alert_id}_{self.CACHE_SCOPE}_cache"
        return cache.set(cache_key, cache_result, timeout=timeout)

    def cache_valid(self, alert: AlertDocument, cache_result: Dict) -> bool:
        """判断当前cache是否还在有效期内.

        :param alert: 告警详情
        :param cache_result: 缓存的内容
        """
        return True

    def perform_request(self, validated_request_data):
        alert = AlertDocument.get(validated_request_data["alert_id"])
        cache_result = self.get_cache_results(alert.id)

        if not cache_result or not self.cache_valid(alert, cache_result):
            request_result = self.fetch_aiops_result(alert)
            self.set_cache_results(alert.id, request_result)
            cache_result = request_result

        return cache_result

    def fetch_aiops_result(self, alert):
        """各种场景下获取AIOps算法结果.

        :param alert: 告警详情
        """
        pass


class DimensionDrillDownResource(AIOpsBaseResource):
    """
    维度下钻详情
    """

    CACHE_SCOPE = 'drill_down'

    def cache_valid(self, alert: AlertDocument, cache_result: Dict) -> bool:
        """判断当前cache是否还在有效期内.

        :param cache_result: 缓存的内容
        """
        return cache_result["alert_latest_time"] == alert.latest_time

    def fetch_aiops_result(self, alert):
        return DimensionDrillManager(alert).fetch_aiops_result()


class MetricRecommendationResource(AIOpsBaseResource):
    """
    指标推荐详情
    """

    CACHE_SCOPE = 'metric_recommend'

    def fetch_aiops_result(self, alert: AlertDocument) -> Dict:
        return RecommendMetricManager(alert).fetch_aiops_result()

    def perform_request(self, validated_request_data):
        result = super(MetricRecommendationResource, self).perform_request(validated_request_data)

        # 参数列表,每个列表同位置的元素一一对应，共同组成一对查询参数
        alert_metric_ids = []
        rec_metric_hashs = []
        bk_biz_ids = []
        usernames = []

        username = get_request_username()

        # 收集需要查询的参数
        query_params = {}
        for label_info in result.get("recommended_metrics", []):
            for metric_info in label_info["metrics"]:
                for recommend_panel in metric_info["panels"]:
                    recommend_info = recommend_panel["recommend_info"]
                    alert_metric_id = recommend_info["src_metric_id"]
                    recommendation_metric = recommend_panel["id"]
                    bk_biz_id = recommend_panel["bk_biz_id"]

                    # 将参数放入列表
                    alert_metric_ids.append(alert_metric_id)
                    rec_metric_hashs.append(
                        MetricRecommendationFeedback.generate_recommendation_metric_hash(recommendation_metric)
                    )
                    bk_biz_ids.append(bk_biz_id)
                    usernames.append(username)

                    # 收集查询参数,并保留对应的recommend_panel
                    query_params[(alert_metric_id, recommendation_metric, bk_biz_id, username)] = recommend_panel

        # 批量查询反馈信息
        feedback_results = MetricRecommendationFeedbackResource.get_feedback_batch(
            alert_metric_ids, rec_metric_hashs, bk_biz_ids, usernames
        )

        for (alert_metric_id, recommendation_metric, bk_biz_id, username), recommend_panel in query_params.items():
            try:
                recommend_panel["feedback"] = feedback_results[
                    (alert_metric_id, recommendation_metric, bk_biz_id, username)
                ]
            except KeyError:
                recommend_panel["feedback"] = {
                    {
                        "good": 0,
                        "bad": 0,
                        "self": None,
                    }
                }

        return result


class MetricRecommendationFeedbackResource(Resource):
    class RequestSerializer(serializers.Serializer):
        bk_biz_id = serializers.IntegerField(required=True, label="业务ID")
        alert_metric_id = serializers.CharField(required=True, label="告警指标ID")
        recommendation_metric_id = serializers.CharField(required=True, label="推荐指标")
        recommendation_metric_class = serializers.CharField(required=True, label="指标分类标签")
        feedback = serializers.ChoiceField(required=True, label="指标推荐反馈", choices=["good", "bad"])

    @staticmethod
    def get_feedback_count(alert_metric_id, recommendation_metric, bk_biz_id):
        """获取业务下，告警指标,被推荐指标关系下的点赞和点踩数

        :param alert_metric_id: 告警指标名
        :param recommendation_metric: 被推荐指标
        :param bk_biz_id: 业务id
        :return: (点赞数,点踩数)
        """
        feedback_annotate = (
            MetricRecommendationFeedback.objects.filter(
                alert_metric_id=alert_metric_id,
                recommendation_metric_hash=MetricRecommendationFeedback.generate_recommendation_metric_hash(
                    recommendation_metric
                ),
                bk_biz_id=bk_biz_id,
            )
            .values("feedback")
            .annotate(Count("feedback"))
        )

        good_count = 0
        bad_count = 0
        for feedback_annotate_item in feedback_annotate:
            if feedback_annotate_item["feedback"] == MetricRecommendationFeedback.FeedBackChoices.GOOD:
                good_count = feedback_annotate_item["feedback__count"]
            elif feedback_annotate_item["feedback"] == MetricRecommendationFeedback.FeedBackChoices.BAD:
                bad_count = feedback_annotate_item["feedback__count"]
        return good_count, bad_count

    @staticmethod
    def get_feedback_count_batch(alert_metric_ids: List, rec_metric_hashs: List, bk_biz_ids: List) -> Dict:
        """批量获取业务下，告警指标,被推荐指标关系下的点赞和点踩数
        每个参数列表同位置的元素一一对应，共同组成一对查询参数。
        非批量查询时，model.objects.filter(alert_metric_id=alert_metric_ids[0],
        recommendation_metric_hash=rec_metric_hashs[0], bk_biz_id=bk_biz_ids[0])

        :param alert_metric_ids: 告警指标名列表
        :param rec_metric_hashs: 被推荐指标的hash列表
        :param bk_biz_ids: 业务id列表
        :return: {(alert_metric_id, recommendation_metric, bk_biz_id): (点赞数,点踩数), ...}
        """
        # 提取所有的参数组合
        params = list(zip(alert_metric_ids, rec_metric_hashs, bk_biz_ids))

        # 用于存储最终结果
        result = {}
        # 存储每个组合的具体点赞和点踩数
        feedback_count = defaultdict(lambda: {"good_count": 0, "bad_count": 0})

        # 一次性获取所有需要的数据
        feedback_data = MetricRecommendationFeedback.objects.filter(
            DQ(alert_metric_id__in=alert_metric_ids)
            & DQ(bk_biz_id__in=bk_biz_ids)
            & DQ(recommendation_metric_hash__in=rec_metric_hashs)
        ).values_list('alert_metric_id', 'recommendation_metric_hash', 'bk_biz_id', 'feedback')

        # 统计每个组合的点赞和点踩数
        for alert_id, rec_metric_hash, bk_biz_id, feedback in feedback_data:
            feedback_count[(alert_id, rec_metric_hash, bk_biz_id)][feedback + "_count"] += 1

        # 将最终统计结果存入result
        for alert_id, rec_metric_hash, bk_biz_id in params:
            result[(alert_id, rec_metric_hash, bk_biz_id)] = list(
                feedback_count[(alert_id, rec_metric_hash, bk_biz_id)].values()
            )

        return result

    @classmethod
    def get_feedback(cls, alert_metric_id, recommendation_metric, bk_biz_id, username):
        """获取用户的反馈

        :param alert_metric_id: 告警指标名
        :param recommendation_metric: 被推荐指标
        :param bk_biz_id: 业务id
        :param username: 用户名
        :return: 业务下对应告警指标和被推荐指标的点赞数和点踩数，以及用户的反馈
        """
        good_count, bad_count = cls.get_feedback_count(alert_metric_id, recommendation_metric, bk_biz_id)

        username_feedback = MetricRecommendationFeedback.objects.filter(
            alert_metric_id=alert_metric_id,
            recommendation_metric_hash=MetricRecommendationFeedback.generate_recommendation_metric_hash(
                recommendation_metric
            ),
            bk_biz_id=bk_biz_id,
            create_user=username,
        ).first()

        return {
            "good": good_count,
            "bad": bad_count,
            "self": username_feedback.feedback if username_feedback else None,
        }

    @classmethod
    def get_feedback_batch(
        cls, alert_metric_ids: List, rec_metric_hashs: List, bk_biz_ids: List, usernames: List
    ) -> Dict:
        """批量获取用户的反馈
        每个参数列表同位置的元素一一对应，共同组成一对查询参数。
        非批量查询时，model.objects.filter(alert_metric_id=alert_metric_ids[0],
        recommendation_metric_hash=rec_metric_hashs[0], bk_biz_id=bk_biz_ids[0], create_user=usernames[0])

        :param alert_metric_ids: 告警指标名列表
        :param rec_metric_hashs: 被推荐指标的hash列表
        :param bk_biz_ids: 业务id列表
        :param usernames: 用户名列表

        :return: result: {(alert_metric_id, recommendation_metric, bk_biz_id, username): (点赞数,点踩数,用户反馈), ...}
        """

        # 批量查询点赞数和点踩数
        feedback_counts = cls.get_feedback_count_batch(alert_metric_ids, rec_metric_hashs, bk_biz_ids)

        # 批量查询用户反馈
        feedback_objects = MetricRecommendationFeedback.objects.filter(
            DQ(alert_metric_id__in=alert_metric_ids)
            & DQ(recommendation_metric_hash__in=rec_metric_hashs)
            & DQ(bk_biz_id__in=bk_biz_ids)
            & DQ(create_user__in=usernames)
        ).values('alert_metric_id', 'recommendation_metric_hash', 'bk_biz_id', 'create_user', 'feedback')

        # 构建字典，用于快速查找反馈对象
        feedback_dict = {
            (fo['alert_metric_id'], fo['recommendation_metric_hash'], fo['bk_biz_id'], fo['create_user']): fo[
                'feedback'
            ]
            for fo in feedback_objects
        }

        result = {}
        params_list = list(zip(alert_metric_ids, rec_metric_hashs, bk_biz_ids, usernames))
        for alert_metric_id, rec_metric_hash, bk_biz_id, username in params_list:
            # 从之前获取的点赞数和点踩数字典中获取当前组合的点赞数和点踩数
            good_count, bad_count = feedback_counts[(alert_metric_id, rec_metric_hash, bk_biz_id)]
            # 从反馈字典中获取当前用户的反馈信息
            feedback = feedback_dict.get((alert_metric_id, rec_metric_hash, bk_biz_id, username))

            # 将获取到的点赞数、点踩数和用户反馈信息组合成一个新的字典项，并添加到结果字典中
            result[(alert_metric_id, rec_metric_hash, bk_biz_id, username)] = {
                "good": good_count,
                "bad": bad_count,
                "self": feedback,
            }

        return result

    @staticmethod
    def get_recommend_metric_bkdata_rt_id(bk_biz_id):
        """获取被推荐指标的计算平台结果表id

        :param recommend_metric: 被推荐的指标(附带维度,并且使用|(竖线)分割)
        :return: 被推荐指标所在的计算平台结果表
        """
        # 从接入表中找到对应对象，使用统一的属性获取该结果表在计算平台的out_table_name
        return METRIC_RECOMMAND_SCENE_SERVICE_TEMPLATE(bk_biz_id=bk_biz_id)

    @classmethod
    def feedback_to_bkdata(cls, request_user, feedback_obj, good_count, bad_count, recommendation_metric_class):
        """反馈到计算平台

        :param request_user: 反馈用户
        :param feedback_obj: 反馈orm对象()
        :param good_count: 点赞数
        :param bad_count: 点踩数
        :param recommendation_metric_class: 被推荐指标标签
        """
        feedback_info = {
            "user": request_user,
            "good_num": good_count,
            "bad_num": bad_count,
            "class": recommendation_metric_class,
            "target_metric_name": feedback_obj.alert_metric_id,
            "target_series_json": [],
        }

        feedback_data = {
            "series_json": json.dumps([]),
            "metric_name": feedback_obj.recommendation_metric,
            "feedback_info": feedback_info,
        }

        try:
            rt_id = cls.get_recommend_metric_bkdata_rt_id(feedback_obj.bk_biz_id)

            api.bkdata.sample_set_feedback(
                rt_id=rt_id,
                feedback_data=[feedback_data],
            )
        except Exception as e:
            logger.exception(f"metric: [{feedback_obj.recommendation_metric}] feedback failed. exception: {e}")

    def perform_request(self, validated_request_data):
        alert_metric_id = validated_request_data["alert_metric_id"]
        recommendation_metric = validated_request_data["recommendation_metric_id"]
        bk_biz_id = validated_request_data["bk_biz_id"]
        feedback = validated_request_data["feedback"]
        recommendation_metric_class = validated_request_data["recommendation_metric_class"]

        request_user = get_request_username()

        feedback_obj, _ = MetricRecommendationFeedback.objects.update_or_create(
            alert_metric_id=alert_metric_id,
            recommendation_metric_hash=MetricRecommendationFeedback.generate_recommendation_metric_hash(
                recommendation_metric
            ),
            bk_biz_id=bk_biz_id,
            create_user=request_user,
            defaults={"feedback": feedback, "recommendation_metric": recommendation_metric},
        )

        good_count, bad_count = self.get_feedback_count(alert_metric_id, recommendation_metric, bk_biz_id)

        self.feedback_to_bkdata(
            request_user=request_user,
            feedback_obj=feedback_obj,
            good_count=good_count,
            bad_count=bad_count,
            recommendation_metric_class=recommendation_metric_class,
        )

        result = {"feedback": {"good": good_count, "bad": bad_count, "self": feedback}}

        return result


class MultiAnomalyDetectGraphResource(AIOpsBaseResource):
    """提供主机智能异常检测告警详情的图表配置."""

    def perform_request(self, validated_request_data):
        alert = AlertDocument.get(validated_request_data["alert_id"])

        graph_panels = []
        try:
            strategy_algorithm = alert.strategy["items"][0]["algorithms"][0]
            if strategy_algorithm["type"] == AlgorithmModel.AlgorithmChoices.HostAnomalyDetection:
                anomaly_sort = alert.event.extra_info["origin_alarm"]["data"]["values"]["anomaly_sort"]
                anomaly_metrics = parse_anomaly(anomaly_sort, strategy_algorithm["config"])

                base_graph_panel = AIOPSManager.get_graph_panel(alert, use_raw_query_config=True)
                base_graph_panel["type"] = "performance-chart"
                for anomaly_metric in anomaly_metrics:
                    graph_panel = self.generate_metric_graph_panel(
                        copy.deepcopy(base_graph_panel),
                        anomaly_metric,
                    )
                    if graph_panel:
                        graph_panels.append(graph_panel)
        except (KeyError, IndexError):
            raise AIOpsMultiAnomlayDetectError()

        return graph_panels

    def generate_metric_graph_panel(self, base_graph_panel: Dict, anomaly_metric: List) -> Dict:
        """根据图表基础配置和指标ID生成指标图表配置

        :param base_graph_panel: 基础图表配置
        :param anomaly_metric: 异常指标
            格式: [指标名, 数值, 异常得分, 带单位的数值, 指标中文名]
            参考: ["bk_monitor.system.net.speed_recv", 2812154.0, 0.9799, "2812154.0Kbs", "网卡入流量"]
        :return: 指标图表配置
        """
        graph_panel = copy.deepcopy(base_graph_panel)

        # 获取当前异常指标的详情
        metric_info = parse_metric_id(anomaly_metric[0])
        if not metric_info:
            return {}

        metric = MetricListCache.objects.filter(**metric_info).first()
        if not metric:
            return {}

        anomaly_info = {
            "metric_id": anomaly_metric[0],
            "anomaly_point": anomaly_metric[1],
            "anomaly_score": anomaly_metric[2],
            "anomaly_point_with_unit": anomaly_metric[3],
            "metric_name": _(anomaly_metric[4]),
        }

        graph_panel["id"] = anomaly_metric[0]
        graph_panel["title"] = _(anomaly_metric[4])
        graph_panel["subTitle"] = anomaly_metric[0]
        graph_panel["anomaly_info"] = anomaly_info
        graph_panel["result_table_label"] = metric.result_table_label
        graph_panel["result_table_label_name"] = _(metric.result_table_label_name)
        graph_panel["metric_name_alias"] = _(metric.metric_field_name)
        graph_panel["targets"][0]["api"] = "alert.alertGraphQuery"
        graph_panel["targets"][0]["alias"] = ""

        # 因为推荐指标不一定具有告警相同的维度，因此这里不对维度进行任何聚合，只做指标的推荐
        query_configs = graph_panel["targets"][0]["data"]["query_configs"]
        for query_config in query_configs:
            query_config["where"] = [item for item in query_config["where"] if item["key"] != "is_anomaly"]
            query_config["data_source_label"] = metric.data_source_label
            query_config["data_type_label"] = metric.data_type_label
            query_config["table"] = metric.result_table_id
            query_config["metrics"] = [{"field": metric.metric_field, "method": "AVG", "alias": "a"}]

        return graph_panel


class QuickAlertShield(QuickActionTokenResource):
    class RequestSerializer(serializers.Serializer):
        action_id = serializers.IntegerField(label="告警ID")
        token = serializers.CharField(label="通知token")
        bk_biz_id = serializers.IntegerField(label="业务ID")
        shield_hours = serializers.IntegerField(label="屏蔽时间", default=3)

    def handle(self, params, alert_id):
        shield_params = {
            "end_time": params["end_time"].strftime("%Y-%m-%d %H:%M:%S"),
            "begin_time": datetime.now().strftime("%Y-%m-%d %H:%M:%S"),
            "description": params["description"],
            "bk_biz_id": params["bk_biz_id"],
            "shield_notice": False,
            "cycle_config": {"begin_time": "", "type": 1, "end_time": ""},
            "is_quick": True,
        }

        shield_params.update({"category": "event", "dimension_config": {"id": alert_id}})
        return shield_params

    def perform_request(self, validated_data):
        alert_ids = validated_data.pop("alert_ids", [])
        bk_biz_id = validated_data["bk_biz_id"]
        shield_hours = validated_data.get("shield_hours", 3)
        shield_end_time = datetime.now() + timedelta(hours=shield_hours)
        success_alerts = []
        failed_alerts = []
        for alert_id in alert_ids:
            params = {
                "type": "event",
                "event_id": alert_id,
                "end_time": shield_end_time,
                "bk_biz_id": bk_biz_id,
                "description": _("快捷屏蔽3小时"),
            }
            try:
                resource.shield.add_shield(self.handle(params, alert_id))
                success_alerts.append(alert_id)
            except BaseException:
                failed_alerts.append(alert_id)
                logger.exception("quick shield alert(%s) error %s", alert_id)
        if not failed_alerts:
            return self.redirect(bk_biz_id, validated_data["action_id"])

        return _("完成快捷屏蔽{shield_hours}小时, 成功({success_alerts})， 失败({failed_alerts})").format(
            shield_hours=shield_hours, success_alerts=len(success_alerts), failed_alerts=len(failed_alerts)
        )


class QuickAlertAck(QuickActionTokenResource):
    """
    基于告警汇总对事件进行批量确认
    """

    class RequestSerializer(serializers.Serializer):
        action_id = serializers.IntegerField(label="处理记录ID")
        token = serializers.CharField(label="通知token")
        bk_biz_id = serializers.IntegerField(label="业务ID")

    def perform_request(self, validated_data):
        result = resource.alert.ack_alert(ids=validated_data["alert_ids"], message=_("移动端通知快捷确认"))

        if not (result["alerts_not_exist"]):
            return self.redirect(validated_data["bk_biz_id"], validated_data["action_id"])

        return _(
            "完成快捷确认, 成功({success_alerts})，失败({failed_alerts})，" "已确认({alerts_already_ack})，已结束({alerts_not_abnormal})"
        ).format(
            success_alerts=len(result["alerts_ack_success"]),
            failed_alerts=len(result["alerts_not_exist"]),
            alerts_already_ack=len(result["alerts_already_ack"]),
            alerts_not_abnormal=len(result["alerts_not_abnormal"]),
        )


class GetAlertDataRetrievalResource(Resource):
    """
    获取告警数据检索配置
    """

    EVENT_DATASOURCES = [
        (DataSourceLabel.BK_MONITOR_COLLECTOR, DataTypeLabel.EVENT),
        (DataSourceLabel.BK_MONITOR_COLLECTOR, DataTypeLabel.LOG),
        (DataSourceLabel.CUSTOM, DataTypeLabel.EVENT),
    ]

    METRIC_DATASOURCES = [
        (DataSourceLabel.BK_MONITOR_COLLECTOR, DataTypeLabel.TIME_SERIES),
        (DataSourceLabel.CUSTOM, DataTypeLabel.TIME_SERIES),
        (DataSourceLabel.PROMETHEUS, DataTypeLabel.TIME_SERIES),
        (DataSourceLabel.BK_DATA, DataTypeLabel.TIME_SERIES),
        (DataSourceLabel.BK_LOG_SEARCH, DataTypeLabel.TIME_SERIES),
    ]

    class RequestSerializer(serializers.Serializer):
        alert_id = AlertIDField(required=True, label="告警ID")

    @classmethod
    def metric_query_config_to_query(cls, query_config: Dict, filter_dict: Dict) -> Dict:
        """
        将query_config转换为图标查询配置
        """
        # 如果存在raw_query_config，直接使用
        if query_config.get("raw_query_config"):
            query_config = query_config["raw_query_config"]

        query = {
            "data_source_label": query_config["data_source_label"],
            "data_type_label": query_config["data_type_label"],
            "functions": query_config.get("functions", []),
            "refId": query_config["alias"],
            "index_set_id": query_config.get("index_set_id"),
            "result_table_id": query_config.get("result_table_id", ""),
            "data_label": query_config.get("data_label"),
            "query_string": query_config.get("query_string", ""),
            "method": query_config.get("agg_method", "COUNT"),
            "interval": query_config.get("agg_interval", 60),
            "group_by": query_config.get("agg_dimension", []),
            "where": query_config.get("agg_condition", []),
            "time_field": query_config.get("time_field"),
        }

        if filter_dict:
            where = AIOPSManager.create_where_with_dimensions(query_config["agg_condition"], filter_dict)
            group_by = list(set(query["group_by"]) & set(filter_dict.keys()))
            if "le" in query_config.get("agg_dimension", []):
                # 针对le做特殊处理
                group_by.append("le")
            query["where"] = where
            query["group_by"] = group_by

        return query

    @classmethod
    def generate_event_query_params(cls, item: Dict, filter_dict: Dict) -> Dict:
        """
        TODO: 事件检索跳转参数
        """
        return {}

    @classmethod
    def generate_metric_query_params(cls, item: Dict, filter_dict: Dict) -> List[Dict]:
        """
        指标检索跳转参数
        """
        query_configs = item["query_configs"]
        data_source = (query_configs[0]["data_source_label"], query_configs[0]["data_type_label"])

        # promql模式查询
        if data_source == (DataSourceLabel.PROMETHEUS, DataTypeLabel.TIME_SERIES):
            query_config = query_configs[0]
            return [
                {
                    "data": {
                        "mode": "code",
                        "source": query_config["promql"],
                        "format": "time_series",
                        "type": "range",
                        "step": query_config["agg_interval"],
                        "filter_dict": filter_dict,
                    }
                }
            ]

        # UI模式查询
        # 查询配置处理
        queries = []
        for query_config in query_configs:
            query = cls.metric_query_config_to_query(query_config, filter_dict)
            queries.append(query)

        # 表达式处理
        expressions = []
        expression = item["expression"] or "a"
        functions = item.get("functions", [])
        if expression != "a" or functions:
            # 如果添加了表达式，需要将子查询隐藏
            for query in queries:
                query["display"] = False

            expressions.append(
                {
                    "expression": expression,
                    "functions": functions,
                    "alias": chr(ord("a") + len(queries)),
                    "active": True,
                }
            )

        return [{"data": {"mode": "ui", "query_configs": queries, "expressionList": expressions}}]

    def perform_request(self, params: Dict[str, Any]):
        alert_id = params["alert_id"]
        alert = AlertDocument.get(alert_id)
        if not alert.strategy:
            return []

        item = alert.strategy["items"][0]
        query_configs = item["query_configs"]
        if not query_configs:
            return []

        data_source: Tuple[str, str] = (query_configs[0]["data_source_label"], query_configs[0]["data_type_label"])

        # 根据告警维度生成过滤条件
        filter_dict = {}
        try:
            dimensions = alert.event.extra_info.origin_alarm.data.dimensions.to_dict()
            dimension_fields = alert.event.extra_info.origin_alarm.data.dimension_fields
            dimension_fields = [field for field in dimension_fields if not field.startswith("bk_task_index_")]
            filter_dict = {
                key: value
                for key, value in dimensions.items()
                if key in dimension_fields and not (key == "le" and value is None)
            }
        except Exception:  # noqa
            pass

        # 事件检索
        if data_source in self.EVENT_DATASOURCES:
            result = {"type": "event", "params": self.generate_event_query_params(item, filter_dict)}
        # 指标检索
        elif data_source in self.METRIC_DATASOURCES:
            result = {"type": "metric", "params": self.generate_metric_query_params(item, filter_dict)}
        else:
            result = {}

        return result<|MERGE_RESOLUTION|>--- conflicted
+++ resolved
@@ -129,10 +129,6 @@
 
 
 class GetFtaData(Resource):
-<<<<<<< HEAD
-
-=======
->>>>>>> 06e81e64
     def perform_request(self, validated_request_data):
         results_format = validated_request_data.get("results", "json")
         thedate = validated_request_data.get("thedate", None)
@@ -144,65 +140,15 @@
             biz_info = {biz.bk_biz_id: biz for biz in biz_list if biz.bk_biz_id in target_biz_ids}
         else:
             biz_info = {biz.bk_biz_id: biz for biz in biz_list}
-<<<<<<< HEAD
-    
-=======
-
->>>>>>> 06e81e64
         if not thedate:
             # 如果没有传入指定日期 则获取上一周的日期
             start_time, end_time = get_previous_week_range_unix()
         else:
             start_time, end_time = get_day_range_unix()
-<<<<<<< HEAD
-        
-=======
-
->>>>>>> 06e81e64
         ret = []
         scenario = constants.QuickSolutionsConfig.SCENARIO
         # 日期为第一层 再分业务获取对应的告警数量
         for day_start, day_end in generate_date_ranges(start_time, end_time):
-<<<<<<< HEAD
-                # 初始化存储映射 告警名称/业务
-                scenario_totals = {scenario_name: {biz: 0 for biz in biz_info} for scenario_name in scenario.keys()}
-                for scenario_name, scenario_list in scenario.items():
-                    page, page_size, fetched, total = 1, 1000, 0, 1
-                    # 分页处理
-                    conditions = ' OR '.join(f'告警名称 : "{item}"' for item in scenario_list)
-                    # 将生成的条件括在括号内
-                    query_string = f'({conditions})'
-                    # 查询条件
-                    while fetched < total:
-                        request_body = {
-                            "bk_biz_ids": list(biz_info.keys()),
-                            "status": [],
-                            "conditions": [],
-                            "query_string": query_string,
-                            "start_time": int(day_start.timestamp()),
-                            "end_time": int(day_end.timestamp()),
-                            "page": page,
-                            "page_size": page_size,
-                        }
-                        handler = AlertQueryHandler(**request_body)
-                        result = handler.search()
-                        total = result['total']
-                        fetched += len(result['alerts'])
-                        page += 1
-                        # 更新结果总数 供后面判断
-                        for alert in result['alerts']:
-                            scenario_totals[scenario_name][alert['bk_biz_id']] += 1
-                            # 日期 业务 告警指标
-                for biz_id, biz in biz_info.items():
-                    # 最后按业务插入当天的告警数据统计
-                    ret.append({
-                        "日期": day_start.date(),
-                        "业务": biz.display_name,
-                        **{scenario_name: scenario_totals[scenario_name].get(biz_id, 0) for scenario_name in scenario.keys()}
-                    })
-        if results_format == "file":
-            
-=======
             # 初始化存储映射 告警名称/业务
             scenario_totals = {scenario_name: {biz: 0 for biz in biz_info} for scenario_name in scenario.keys()}
             for scenario_name, scenario_list in scenario.items():
@@ -245,7 +191,6 @@
                     }
                 )
         if results_format == "file":
->>>>>>> 06e81e64
             timestamp = datetime.now().strftime("%Y-%m-%d %H-%M-%S")
             filename = f"data_{timestamp}.csv"
             output = StringIO()
@@ -264,10 +209,6 @@
         else:
             return ret
 
-<<<<<<< HEAD
-=======
-
->>>>>>> 06e81e64
 class GetTmpData(Resource):
     def perform_request(self, validated_request_data):
         results_format = validated_request_data.get("results", "json")
