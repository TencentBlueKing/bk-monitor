# -*- coding: utf-8 -*-
"""
Tencent is pleased to support the open source community by making 蓝鲸智云 - 监控平台 (BlueKing - Monitor) available.
Copyright (C) 2017-2021 THL A29 Limited, a Tencent company. All rights reserved.
Licensed under the MIT License (the "License"); you may not use this file except in compliance with the License.
You may obtain a copy of the License at http://opensource.org/licenses/MIT
Unless required by applicable law or agreed to in writing, software distributed under the License is distributed on
an "AS IS" BASIS, WITHOUT WARRANTIES OR CONDITIONS OF ANY KIND, either express or implied. See the License for the
specific language governing permissions and limitations under the License.
"""
import bisect
import copy
import csv
import json
import logging
import time
from abc import ABCMeta
from collections import defaultdict, namedtuple
from concurrent.futures import ThreadPoolExecutor
from datetime import datetime, timedelta
from functools import reduce
from io import StringIO
from typing import Any, Dict, List, Tuple

from django.conf import settings
from django.core.cache import cache
from django.db.models import Count
from django.db.models import Q as DQ
from django.http import HttpResponse, HttpResponseRedirect
from django.utils.translation import ugettext as _
from elasticsearch_dsl import Q
from rest_framework import serializers
from rest_framework.exceptions import ValidationError

from api.cmdb.define import Host, ServiceInstance
from bkmonitor.aiops.alert.utils import (
    AIOPSManager,
    DimensionDrillManager,
    RecommendMetricManager,
    parse_anomaly,
)
from bkmonitor.data_source import load_data_source
from bkmonitor.documents import (
    ActionInstanceDocument,
    AlertDocument,
    AlertLog,
    EventDocument,
)
from bkmonitor.documents.base import BulkActionType
from bkmonitor.iam import ActionEnum, Permission
from bkmonitor.models import (
    ActionInstance,
    AlertAssignGroup,
    AlgorithmModel,
    MetricListCache,
    StrategyModel,
)
from bkmonitor.share.api_auth_resource import ApiAuthResource
from bkmonitor.strategy.new_strategy import Strategy, parse_metric_id
from bkmonitor.utils.common_utils import count_md5
from bkmonitor.utils.event_related_info import get_alert_relation_info
from bkmonitor.utils.range import load_agg_condition_instance
from bkmonitor.utils.request import get_request
from bkmonitor.utils.time_tools import (
    datetime2timestamp,
    now,
    utc2datetime,
    utc2localtime,
)
from bkmonitor.utils.user import get_global_user, get_request_username
from constants.action import (
    ACTION_DISPLAY_STATUS_DICT,
    ActionPluginType,
    ActionSignal,
    NoticeWay,
)
from constants.alert import (
    EVENT_STATUS_DICT,
    AlertFieldDisplay,
    EventStatus,
    EventTargetType,
)
from constants.data_source import DataSourceLabel, DataTypeLabel, UnifyQueryDataSources
from core.drf_resource import Resource, api, resource
from core.drf_resource.exceptions import CustomException
from core.errors.alert import AIOpsMultiAnomlayDetectError, AlertNotFoundError
from core.unit import load_unit
from fta_web import constants
from fta_web.alert.handlers.action import ActionQueryHandler
from fta_web.alert.handlers.alert import AlertQueryHandler
from fta_web.alert.handlers.alert_log import AlertLogHandler
from fta_web.alert.handlers.base import BaseQueryHandler
from fta_web.alert.handlers.event import EventQueryHandler
from fta_web.alert.handlers.translator import PluginTranslator
from fta_web.alert.serializers import (
    ActionIDField,
    ActionSearchSerializer,
    AlertFeedbackSerializer,
    AlertIDField,
    AlertSearchSerializer,
    AlertSuggestionSerializer,
    EventSearchSerializer,
)
<<<<<<< HEAD
from fta_web.alert.utils import (
    add_aggs,
    add_overview,
    get_previous_month_range_unix,
    slice_time_interval,
    get_previous_week_range_unix,
    generate_date_ranges,
)
=======
from fta_web.alert.utils import get_previous_month_range_unix, slice_time_interval
>>>>>>> 02f311fc
from fta_web.models.alert import (
    SEARCH_TYPE_CHOICES,
    AlertFeedback,
    AlertSuggestion,
    MetricRecommendationFeedback,
    SearchHistory,
    SearchType,
)
from monitor_web.aiops.metric_recommend.constant import (
    METRIC_RECOMMAND_SCENE_SERVICE_TEMPLATE,
)
from monitor_web.constants import AlgorithmType
from monitor_web.models import CustomEventGroup

logger = logging.getLogger("root")


class GetFtaData(Resource):

    def perform_request(self, validated_request_data):
        results_format = validated_request_data.get("results", "json")
        start_time, end_time = validated_request_data.get("start_time", None), validated_request_data.get(
            "end_time", None
        )
        biz_list = api.cmdb.get_business()
        target_biz_ids = []
        # 如果有预期的业务 id 则取预期的业务内容
        if target_biz_ids:
            biz_info = {biz.bk_biz_id: biz for biz in biz_list if biz.bk_biz_id in target_biz_ids}
        else:
            biz_info = {biz.bk_biz_id: biz for biz in biz_list}
    
        if not start_time or not end_time:
            start_time, end_time = get_previous_week_range_unix()
        
        ret = []
        scenario = constants.QuickSolutionsConfig.SCENARIO

        # 日期为第一层 再分业务获取对应的告警数量
        for day_start, day_end in generate_date_ranges(start_time, end_time):
            for biz in biz_list:
                scenario_totals = {scenario_name: 0 for scenario_name in scenario.keys()}
                for scenario_name, scenario_list in scenario.items():
                    request_body = {
                        "bk_biz_ids": [biz.bk_biz_id],
                        "status": [],
                        "conditions": [],
                        "query_string": "",
                        "start_time": int(day_start.timestamp()),
                        "end_time": int(day_end.timestamp())
                    }
                
                    conditions = ' OR '.join(f'告警名称 : "{item}"' for item in scenario_list)
                    # 将生成的条件括在括号内
                    query_string = f'({conditions})'
                    request_body['query_string'] = query_string
                    handler = AlertQueryHandler(**request_body)
                    result = handler.search()
                    scenario_totals[scenario_name] = result['total']
                ret.append({
                "日期": day_start.date(),
                "业务": biz.display_name,
                **scenario_totals
                })
        if results_format == "file":
            
            timestamp = datetime.now().strftime("%Y-%m-%d %H-%M-%S")
            filename = f"data_{timestamp}.csv"
            output = StringIO()
            # 在内存读写文件 避免污染 Pod 的 OS 文件
            output.write('\ufeff')
            # 写入 utf-8 bom 避免纯文本乱码
            fieldnames = ["日期", "业务"] + list(scenario.keys())
            writer = csv.DictWriter(output, fieldnames=fieldnames)
            writer.writeheader()
            for row in ret:
                writer.writerow(row)
            output.seek(0)
            response = HttpResponse(output.getvalue().encode("utf-8"), content_type='text/csv; charset=utf-8')
            response['Content-Disposition'] = f'attachment; filename={filename}'
            return response
        else:
            return ret

class GetTmpData(Resource):
    def perform_request(self, validated_request_data):
        results_format = validated_request_data.get("results", "json")
        start_time, end_time = validated_request_data.get("start_time", None), validated_request_data.get(
            "end_time", None
        )
        biz_list = api.cmdb.get_business()
        target_biz_ids = []
        if target_biz_ids:
            biz_info = {biz.bk_biz_id: biz for biz in biz_list if biz.bk_biz_id in target_biz_ids}
        else:
            biz_info = {biz.bk_biz_id: biz for biz in biz_list}
        # 如果都没未指定时间，则默认为上一个月 且必须以 unix 时间传入为准
        if not start_time and not end_time:
            start_time, end_time = get_previous_month_range_unix()

        ret = {}
        results = []
        # 时间范围需要调整
        for biz in biz_info:
            params = {
                'bk_biz_ids': [biz],
                'status': [],
                'conditions': [],
                'query_string': '告警来源 : "tnm" AND -告警名称 : "Ping告警" AND -告警名称 : "上报超时告警" AND -告警名称 : "服务器系统时间偏移告警"',
                'start_time': start_time,
                'end_time': end_time,
                'fields': ['plugin_id'],
                'size': 10,
                'bk_biz_id': biz,
            }
            ret[biz] = {i["id"]: i["count"] for i in resource.alert.alert_top_n(params)["fields"][0]["buckets"]}
        for biz, alert in ret.items():
            if biz not in biz_info or not alert:
                continue
            tmp = alert['"tnm"']
            bkmonitor = alert.get('"bkmonitor"', 0)
            row = {
                "biz": biz,
                "biz_name": biz_info[biz].display_name,
                "tmp": tmp,
                "tmp_bk": bkmonitor + tmp,
                "tmp_bk_ratio": tmp / (tmp + bkmonitor),
            }
            results.append(row)
        if results_format == "file":
            timestamp = datetime.now().strftime("%Y-%m-%d %H-%M-%S")
            filename = f"data_{timestamp}.csv"
            output = StringIO()
            # 在内存读写文件 避免污染 Pod 的 OS 文件
            output.write('\ufeff')
            # 写入 utf-8 bom 避免纯文本乱码
            fieldnames = constants.QuickSolutionsConfig.TMP_HEADERS
            writer = csv.DictWriter(output, fieldnames=fieldnames)
            writer.writeheader()
            for row in results:
                writer.writerow(row)
            output.seek(0)
            response = HttpResponse(output.getvalue().encode("utf-8"), content_type='text/csv; charset=utf-8')
            response['Content-Disposition'] = f'attachment; filename={filename}'
            return response
        else:
            return results


class GetFtaStrategy(Resource):
    """
    游戏业务下统计业务相关策略数据接口
    """

    def perform_request(self, validated_request_data):
        """
        在线： 在线 或 online
        登录： 登录 或 登陆 或 login
        注册： 注册 或 registation 或 reg
        对局： 对局 或 排队 或 battle 或 bat
        """
        # 策略业务统计
        results_format = validated_request_data.get("results", "json")
        biz_list = api.cmdb.get_business()
        scenario = constants.QuickSolutionsConfig.SCENARIO
        to_be_deleted = set()
        Biz = namedtuple("Biz", ["name", "info"])
        biz_map = {biz.bk_biz_id: Biz(biz.display_name, defaultdict(int)) for biz in biz_list if biz.bk_biz_id > 0}

        for sce, key_words in scenario.items():
            query = StrategyModel.objects.filter(
                reduce(lambda x, y: x | y, (DQ(name__icontains=key) for key in key_words))
            )
            query = query.filter(is_enabled=True)
            # 使用 values 和 annotate 来按 bk_biz_id 分组，然后计算每组的数量
            result = query.values("bk_biz_id").annotate(count=Count('id'))
            # 整理结果
            for item in result:
                bk_biz_id = int(item["bk_biz_id"])
                if bk_biz_id < 0:
                    continue
                if bk_biz_id not in biz_map:
                    to_be_deleted.add(bk_biz_id)
                    continue
                biz_map[bk_biz_id].info[sce] = item["count"]
        results = []
        for biz in biz_map.values():
            row = {"业务": biz.name}
            for key in scenario.keys():
                row[key] = biz.info.get(key, 0)
            results.append(row)
        if results_format == "file":
            timestamp = datetime.now().strftime("%Y-%m-%d %H-%M-%S")
            filename = f"data_{timestamp}.csv"
            output = StringIO()
            # 在内存读写文件 避免污染 Pod 的 OS 文件
            output.write('\ufeff')
            # 写入 utf-8 bom 避免纯文本乱码
            fieldnames = ["业务"] + list(scenario.keys())
            writer = csv.DictWriter(output, fieldnames=fieldnames)
            writer.writeheader()
            for row in results:
                writer.writerow(row)
            output.seek(0)
            response = HttpResponse(output.getvalue().encode("utf-8"), content_type='text/csv; charset=utf-8')
            response['Content-Disposition'] = f'attachment; filename={filename}'
            return response
        else:
            return results


class AlertPermissionResource(Resource):
    @classmethod
    def has_biz_permission(cls):
        """
        业务鉴权
        """
        client = Permission()
        request = get_request(peaceful=True)
        try:
            is_allowed = client.is_allowed_by_biz(request.biz_id, ActionEnum.VIEW_EVENT, raise_exception=False)
        except Exception:
            logger.warning(
                "user(%s) permission validate failed, request path(%s), request.user(%s),"
                " user.type(%s), current request meta %s",
                client.username,
                request.path_info,
                request.user.__dict__,
                type(request.user),
                request.META,
            )
            raise
        return is_allowed

    @classmethod
    def has_alert_permission(cls, alert_id: int):
        """
        事件鉴权
        """
        try:
            alert = AlertDocument.get(alert_id)
            username = get_request().user.username
            bk_biz_id = int(get_request().biz_id)
            if int(alert.event.bk_biz_id) == bk_biz_id and username in alert.assignee:
                # 业务ID能对上
                # 是当前告警的负责人
                return True
        except Exception:
            pass
        return False

    @classmethod
    def filter_alert_ids(cls, alert_ids: List[int]):
        """
        过滤出有权限的事件ID
        """

        search = (
            AlertDocument.search(all_indices=True)
            .filter("terms", id=alert_ids)
            .filter("term", assignee=get_request().user.username)
            .source(fields=["id"])
        )

        return [hit.id for hit in search.scan()]

    @classmethod
    def has_alert_collect_permission(cls, alert_collect_id: int):
        """
        通知汇总鉴权
        """
        try:
            action = ActionInstance.objects.get(id=str(alert_collect_id)[10:])
            for alert in action.alerts:
                if not cls.has_alert_permission(alert):
                    # 只要其中有告警没权限，返回没权限
                    return False
        except Exception:
            pass

        return False

    def request(self, request_data=None, **kwargs):
        """
        执行请求，并对请求数据和返回数据进行数据校验
        """
        request_data = request_data or kwargs
        validated_request_data = self.validate_request_data(request_data)

        if not self.has_biz_permission():
            if "id" in validated_request_data and not self.has_alert_permission(validated_request_data["id"]):
                raise ValidationError(_("无该告警查看权限"))
            if "event_id" in validated_request_data and not self.has_alert_permission(
                validated_request_data["event_id"]
            ):
                raise ValidationError(_("无该告警查看权限"))
            elif "ids" in validated_request_data:
                validated_request_data["ids"] = self.filter_alert_ids(validated_request_data["ids"])
            elif "alert_collect_id" in validated_request_data:
                if not self.has_alert_collect_permission(validated_request_data["alert_collect_id"]):
                    raise ValidationError(_("无该告警查看权限"))
            elif "action_id" in validated_request_data:
                if not self.has_alert_collect_permission(validated_request_data["action_id"]):
                    raise ValidationError(_("无该告警查看权限"))
            else:
                validated_request_data["receiver"] = get_request().user.username

        response_data = self.perform_request(validated_request_data)
        validated_response_data = self.validate_response_data(response_data)
        return validated_response_data


class QuickActionTokenResource(AlertPermissionResource):
    def validate_request_data(self, request_data):
        validated_data = super(QuickActionTokenResource, self).validate_request_data(request_data)
        validated_data["alert_ids"] = self.validate_token(str(validated_data["action_id"]), validated_data["token"])
        return validated_data

    def validate_token(self, action_id, token):
        try:
            action = ActionInstance.objects.get(id=action_id[10:])
            create_timestamp = int(action.create_time.timestamp())
            alert_ids = action.alerts
        except ActionInstance.DoesNotExist:
            action_doc = ActionInstanceDocument.get(action_id)
            if not action_doc:
                raise CustomException(_("Resource[{}] 请求参数格式错误, 请求的通知ID不存在").format(self.get_resource_name()))
            create_timestamp = action_doc.create_time
            alert_ids = action_doc.alert_id
        if count_md5([action_id, create_timestamp]) != token:
            raise CustomException(_("Resource[{}] 请求参数格式错误, 请求的token不正确").format(self.get_resource_name()))
        return alert_ids

    @staticmethod
    def redirect(bk_biz_id, action_id):
        request = get_request()
        mobile_url = f"/weixin/?bizId={bk_biz_id}&collectId={action_id}"
        pc_url = f"/?bizId={bk_biz_id}&routeHash=event-center/?collectId={action_id}#/"
        redirect_url = mobile_url if request.is_mobile() else pc_url
        return HttpResponseRedirect(redirect_url)


class ListAllowedBizResource(Resource):
    """
    获取用户有某个操作权限的业务
    """

    class RequestSerializer(serializers.Serializer):
        action_id = serializers.CharField(label="动作ID")

    def perform_request(self, validated_request_data):
        permission = Permission()
        spaces = permission.filter_space_list_by_action(validated_request_data["action_id"])
        return [{"id": s["bk_biz_id"], "name": s["bk_biz_name"]} for s in spaces]


class ListSearchHistoryResource(Resource):
    """
    获取检索历史
    """

    class RequestSerializer(serializers.Serializer):
        search_type = serializers.ChoiceField(label="检索类型", choices=SEARCH_TYPE_CHOICES, default=SearchType.ALERT)
        count = serializers.IntegerField(label="返回条数", default=10, min_value=1)

    def perform_request(self, validated_request_data):
        username = get_request_username()
        histories = SearchHistory.objects.filter(
            create_user=username, search_type=validated_request_data["search_type"]
        ).order_by("-create_time")

        result: List[SearchHistory] = []
        params_set = set()
        for history in histories.iterator():
            query_string = history.params.get("query_string")
            if not query_string or query_string in params_set:
                continue
            result.append(history)
            params_set.add(query_string)
            if len(result) >= validated_request_data["count"]:
                break

        return [
            {
                "create_user": history.create_user,
                "create_time": history.create_time,
                "params": history.params,
                "duration": history.duration,
                "search_type": history.search_type,
            }
            for history in result
        ]


class AlertDateHistogramResource(Resource):
    """
    查询告警分布直方图
    """

    class RequestSerializer(AlertSearchSerializer):
        interval = serializers.CharField(label="聚合周期", default="auto")

    def perform_request(self, validated_request_data):
        start_time = validated_request_data.pop("start_time")
        end_time = validated_request_data.pop("end_time")
        interval = validated_request_data.pop("interval")
        interval = BaseQueryHandler.calculate_agg_interval(start_time, end_time, interval)
        if validated_request_data["bk_biz_ids"] is not None:
            authorized_bizs, unauthorized_bizs = AlertQueryHandler.parse_biz_item(validated_request_data["bk_biz_ids"])
            validated_request_data["authorized_bizs"] = authorized_bizs
            validated_request_data["unauthorized_bizs"] = unauthorized_bizs
        results = resource.alert.alert_date_histogram_result.bulk_request(
            [
                {
                    "start_time": sliced_start_time,
                    "end_time": sliced_end_time,
                    "interval": interval,
                    **validated_request_data,
                }
                for sliced_start_time, sliced_end_time in slice_time_interval(start_time, end_time)
            ]
        )

        data = {status: {} for status in EVENT_STATUS_DICT}
        for result in results:
            for status, series in result.items():
                if status == "default_time_series":
                    interval = series["interval"]
                    start_time = series["start_time"] // interval * interval
                    end_time = series["end_time"] // interval * interval + interval
                    default_time_series = {ts * 1000: 0 for ts in range(start_time, end_time, interval)}
                    for sta in EVENT_STATUS_DICT:
                        data[sta].update(default_time_series)
                    continue

                data[status].update(series)
        return {
            "series": [
                {"data": list(series.items()), "name": status, "display_name": EVENT_STATUS_DICT[status]}
                for status, series in data.items()
            ],
            "unit": "",
        }


class AlertDateHistogramResultResource(Resource):
    def perform_request(self, validated_request_data):
        interval = validated_request_data.pop("interval")
        start_time = validated_request_data.get("start_time")
        end_time = validated_request_data.get("end_time")
        handler = AlertQueryHandler(**validated_request_data)
        datas = list(handler.date_histogram(interval=interval).values())
        if not datas:
            data = {"default_time_series": {"start_time": start_time, "end_time": end_time, "interval": interval}}
            return data
        return datas[0]


class AlertDetailResource(Resource):
    """
    根据ID获取告警
    """

    class RequestSerializer(serializers.Serializer):
        id = AlertIDField(required=True, label="告警ID")

    @classmethod
    def get_relation_info(cls, alert: AlertDocument):
        """
        获取告警最近的日志
        """
        return get_alert_relation_info(alert)

    def perform_request(self, validated_request_data):
        alert_id = validated_request_data["id"]

        alert = AlertDocument.get(alert_id)

        graph_panel = AIOPSManager.get_graph_panel(alert)
        relation_info = self.get_relation_info(alert)

        result = AlertQueryHandler.clean_document(alert)
        result["plugin_display_name"] = PluginTranslator().translate([result["plugin_id"]])[result["plugin_id"]]
        result["extend_info"] = resource.alert.alert_related_info(ids=[alert_id]).get(alert_id, {})
        result["graph_panel"] = graph_panel

        topo_info = result["extend_info"].get("topo_info", "")
        result["relation_info"] = f"{topo_info} {relation_info}"

        return result


class GetExperienceResource(ApiAuthResource):
    """
    获取告警处理经验
    """

    class RequestSerializer(serializers.Serializer):
        bk_biz_id = serializers.IntegerField()
        alert_id = AlertIDField(required=False, label="告警ID")
        metric_id = serializers.CharField(label="指标", required=False)

        def validate(self, attrs):
            if "alert_id" not in attrs and "metric_id" not in attrs:
                raise ValidationError("alert_id and metric_id cannot be empty at the same time")
            return attrs

    def perform_request(self, params):
        if "alert_id" in params:
            alert_id = params["alert_id"]
            alert = AlertDocument.get(alert_id)
            metric = list(alert.event_document.metric)
            bk_biz_id = alert.event_document.bk_biz_id or 0

            if not metric:
                alert_name = alert.alert_name
            else:
                alert_name = ""

            dimensions = {dimension.key: dimension.value for dimension in alert.dimensions}
            if alert.origin_alarm:
                dimensions.update(alert.origin_alarm.get("data", {}).get("dimensions", {}))
        else:
            bk_biz_id = params["bk_biz_id"]
            metric = params["metric_id"].split(",")
            dimensions = {}
            alert_name = ""

        suggestions = []

        for suggestion in AlertSuggestion.objects.filter(bk_biz_id=bk_biz_id).order_by("-update_time"):
            if suggestion.alert_name == alert_name and suggestion.metric == metric:
                data = AlertSuggestionSerializer(instance=suggestion).data
                if suggestion.type == AlertSuggestion.Type.METRIC:
                    data["is_match"] = True
                else:
                    condition_obj = load_agg_condition_instance(suggestion.conditions)
                    data["is_match"] = condition_obj.is_match(dimensions)
                suggestions.append(data)

        # 匹配的排在前头
        suggestions.sort(key=lambda x: x["is_match"], reverse=True)

        # metric 排在前头
        suggestions.sort(key=lambda x: x["type"] == AlertSuggestion.Type.METRIC, reverse=True)
        return suggestions


class SaveExperienceResource(Resource):
    """
    保存告警处理经验
    """

    class RequestSerializer(serializers.Serializer):
        bk_biz_id = serializers.IntegerField(label="业务ID")
        alert_id = AlertIDField(required=False, label="告警ID")
        metric_id = serializers.CharField(required=False, label="指标ID")

        description = serializers.CharField(required=True, label="处理描述")
        type = serializers.ChoiceField(label="类型", choices=AlertSuggestion.TYPE_CHOICES)
        conditions = serializers.ListField(default=[], label="查询条件", allow_empty=True, child=serializers.DictField())

        def validate(self, attrs):
            if "alert_id" not in attrs and "metric_id" not in attrs:
                raise ValidationError("alert_id and metric_id cannot be empty at the same time")
            return attrs

    def perform_request(self, params):
        if "alert_id" in params:
            alert_id = params["alert_id"]

            alert = AlertDocument.get(alert_id)
            metric = list(alert.event_document.metric)
            bk_biz_id = alert.event_document.bk_biz_id or 0

            if not metric:
                alert_name = alert.alert_name
            else:
                alert_name = ""
        else:
            alert_name = ""
            bk_biz_id = params["bk_biz_id"]
            metric = params["metric_id"].split(",")
        if params["type"] == AlertSuggestion.Type.METRIC:
            params["conditions"] = []

        suggestion_id = AlertSuggestion.generate_id(
            bk_biz_id=bk_biz_id,
            type=params["type"],
            metric=metric,
            alert_name=alert_name,
            conditions=params["conditions"],
        )

        try:
            suggestion = AlertSuggestion.objects.get(id=suggestion_id)
        except AlertSuggestion.DoesNotExist:
            suggestion = AlertSuggestion(
                id=suggestion_id,
                create_user=get_global_user(),
                bk_biz_id=bk_biz_id,
                type=params["type"],
                metric=metric,
                alert_name=alert_name,
                conditions=params["conditions"],
            )

        suggestion.description = params["description"]
        suggestion.save()

        return AlertSuggestionSerializer(instance=suggestion).data


class DeleteExperienceResource(Resource):
    """
    删除处理经验
    """

    class RequestSerializer(serializers.Serializer):
        id = serializers.CharField(label="处理建议ID")

    def perform_request(self, validated_request_data):
        try:
            suggestion = AlertSuggestion.objects.get(id=validated_request_data["id"])
        except AlertSuggestion.DoesNotExist:
            pass
        else:
            # 进行硬删除
            suggestion.delete(hard=True)


class AlertEventCountResource(Resource):
    """
    获取告警关联的事件数量
    """

    class RequestSerializer(serializers.Serializer):
        ids = serializers.ListField(label="告警ID", child=AlertIDField())

    @classmethod
    def cal_simple_event_count(cls, simple_alerts):
        # 计算简单告警的事件数量
        if not simple_alerts:
            return {}

        now_time = int(time.time())
        alert_mapping = {}
        for alert in simple_alerts:
            alert_mapping[alert.id] = {
                "dedupe_md5": alert.dedupe_md5,
                "query": (
                    Q("range", time={"gte": alert.begin_time, "lte": alert.latest_time or now_time})
                    & Q("term", dedupe_md5=alert.dedupe_md5)
                ),
            }

        event_count = {}
        # Step 2: 根据时间范围和MD5去查询告警信息
        search = EventDocument.search(all_indices=True)
        search = search.filter("terms", dedupe_md5=[alert["dedupe_md5"] for alert in alert_mapping.values()])

        for alert_id, alert in alert_mapping.items():
            # 为每个告警条件设置一个桶
            search.aggs.bucket(alert_id, "filter", alert["query"])

        search = search.extra(size=0)
        search_result = search.execute()

        for alert_id in alert_mapping:
            if not search_result.aggs:
                continue
            bucket = getattr(search_result.aggs, alert_id, None)
            if not bucket:
                continue
            event_count[alert_id] = bucket.doc_count
        return event_count

    @classmethod
    def cal_composite_event_count(cls, composite_alerts):
        """
        计算关联告警的事件数量
        """
        if not composite_alerts:
            return {}

        event_count = {}
        results = resource.alert.search_event.bulk_request(
            [{"alert_id": alert.id, "page_size": 1} for alert in composite_alerts], ignore_exceptions=True
        )
        for index, result in enumerate(results):
            if result:
                event_count[composite_alerts[index].id] = result["total"]
        return event_count

    def perform_request(self, validated_request_data):
        alert_ids = validated_request_data["ids"]

        # Step 1: 先根据告警ID，查询对应的告警，将开始结束时间和md5字段拿出来
        alerts = AlertDocument.mget(
            alert_ids, fields=["id", "begin_time", "end_time", "latest_time", "dedupe_md5", "extra_info"]
        )

        simple_alerts = []
        composite_alerts = []
        for alert in alerts:
            if alert.is_composite_strategy or alert.is_fta_event_strategy:
                composite_alerts.append(alert)
            else:
                simple_alerts.append(alert)

        event_count = {}
        for alert_id in alert_ids:
            event_count.setdefault(alert_id, 0)
        event_count.update(self.cal_simple_event_count(simple_alerts))
        event_count.update(self.cal_composite_event_count(composite_alerts))
        return event_count


class AlertRelatedInfoResource(Resource):
    """
    事件关联信息查询
    """

    class RequestSerializer(serializers.Serializer):
        ids = serializers.ListField(label="告警ID", child=AlertIDField(), required=False)
        alerts = serializers.ListField(label="告警文档", required=False)

        def validate(self, attrs):
            if "ids" not in attrs and "alerts" not in attrs:
                raise serializers.ValidationError("Either 'ids' or 'alerts' must be provided.")
            return attrs

    @staticmethod
    def get_cmdb_related_info(alerts: List[AlertDocument]) -> Dict[str, Dict]:
        """
        查询事件拓扑信息

        {
            "type": "host",
            "ip"： "",
            "bk_cloud_id": "",
            "hostname": "",
            "topo_info": ""
        }
        """
        related_infos = defaultdict(dict)

        # 提取事件的主机IP和服务实例ID，按业务分组
        instances_by_biz = defaultdict(lambda: {"ips": {}, "service_instance_ids": {}, "host_ids": {}})
        for alert in alerts:
            event = alert.event
            dimensions_dict = {d["key"]: d["value"] for d in alert.dimensions}
            if not dimensions_dict:
                continue
            try:
                if event.target_type == EventTargetType.HOST:
                    if hasattr(event, "bk_host_id"):
                        instances_by_biz[event.bk_biz_id]["host_ids"][alert.id] = int(event.bk_host_id)
                    else:
                        instances_by_biz[event.bk_biz_id]["ips"][alert.id] = {
                            "ip": event.ip,
                            "bk_cloud_id": int(event.bk_cloud_id),
                        }
                    related_infos[alert.id]["ip"] = event.ip
                    related_infos[alert.id]["bk_cloud_id"] = getattr(event, "bk_cloud_id", "")
                    related_infos[alert.id]["type"] = "host"
                elif dimensions_dict.get("ip"):
                    bk_cloud_id = dimensions_dict.get("bk_cloud_id", 0)
                    if dimensions_dict.get("bk_host_id"):
                        instances_by_biz[event.bk_biz_id]["host_ids"][alert.id] = int(dimensions_dict["bk_host_id"])
                    else:
                        instances_by_biz[event.bk_biz_id]["ips"][alert.id] = {
                            "ip": dimensions_dict["ip"],
                            "bk_cloud_id": bk_cloud_id,
                        }

                    related_infos[alert.id]["ip"] = dimensions_dict["ip"]
                    related_infos[alert.id]["bk_cloud_id"] = bk_cloud_id
                    related_infos[alert.id]["type"] = dimensions_dict.get("target_type", "")
                elif event.target_type == EventTargetType.SERVICE:
                    instances_by_biz[event.bk_biz_id]["service_instance_ids"][alert.id] = event.bk_service_instance_id
            except AttributeError:
                continue

        set_template = _("集群({}) ")
        module_template = _("模块({})")

        def enrich_related_infos(bk_biz_id, instances):
            ips = instances["ips"]
            service_instance_ids = instances["service_instance_ids"]
            host_ids = instances["host_ids"]
            # 查询主机和服务实例信息
            hosts: List[Host] = api.cmdb.get_host_by_ip(bk_biz_id=bk_biz_id, ips=list(ips.values()))
            hosts.extend(api.cmdb.get_host_by_id(bk_biz_id=bk_biz_id, bk_host_ids=list(host_ids.values())))
            service_instances: List[ServiceInstance] = api.cmdb.get_service_instance_by_id(
                bk_biz_id=bk_biz_id, service_instance_ids=list(service_instance_ids.values())
            )

            # 将主机和服务实例转为模块ID
            host_to_module_id = {(host.bk_host_innerip, host.bk_cloud_id): host.bk_module_ids for host in hosts}
            host_to_hostname = {(host.bk_host_innerip, host.bk_cloud_id): host.bk_host_name for host in hosts}
            host_id_to_module_id = {host.bk_host_id: host.bk_module_ids for host in hosts}
            host_id_to_hostname = {host.bk_host_id: host.bk_host_name for host in hosts}
            service_to_module_id = {service.service_instance_id: service.bk_module_id for service in service_instances}

            all_bk_module_ids = set()
            for host in hosts:
                all_bk_module_ids.update(host.bk_module_ids)
            for service_instance in service_instances:
                all_bk_module_ids.add(service_instance.bk_module_id)

            # 查询模块和集群信息
            modules = api.cmdb.get_module(bk_biz_id=bk_biz_id, bk_module_ids=all_bk_module_ids)
            module_to_set = {module.bk_module_id: module.bk_set_id for module in modules}
            sets = api.cmdb.get_set(bk_biz_id=bk_biz_id, bk_set_ids=list(module_to_set.values()))
            module_names = {module.bk_module_id: module.bk_module_name for module in modules}
            set_names = {s.bk_set_id: s.bk_set_name for s in sets}

            # 事件对应到模块ID
            alert_to_module_ids = {}
            for alert_id, ip in ips.items():
                alert_to_module_ids[alert_id] = host_to_module_id.get((ip["ip"], ip["bk_cloud_id"]), [])
                related_infos[alert_id]["hostname"] = host_to_hostname.get((ip["ip"], ip["bk_cloud_id"]), "")

            for alert_id, host_id in host_ids.items():
                alert_to_module_ids[alert_id] = host_id_to_module_id.get(host_id, [])
                related_infos[alert_id]["hostname"] = host_id_to_hostname.get(host_id, "")

            for alert_id, service_instance_id in service_instance_ids.items():
                if service_instance_id in service_to_module_id:
                    alert_to_module_ids[alert_id] = [service_to_module_id[service_instance_id]]

            # 记录事件集群模块描述信息
            for alert_id, bk_module_ids in alert_to_module_ids.items():
                topo_info = ""
                if not bk_module_ids:
                    related_infos[alert_id]["topo_info"] = topo_info
                    continue

                bk_set_ids = [
                    module_to_set[bk_module_id] for bk_module_id in bk_module_ids if bk_module_id in module_to_set
                ]

                if bk_set_ids:
                    topo_info += set_template.format(
                        ",".join([set_names[bk_set_id] for bk_set_id in bk_set_ids if bk_set_id in set_names])
                    )

                topo_info += module_template.format(
                    ",".join(
                        [module_names[bk_module_id] for bk_module_id in bk_module_ids if bk_module_id in module_names]
                    )
                )
                related_infos[alert_id]["topo_info"] = topo_info

        # 多线程处理每个业务的主机和服务实例信息
        with ThreadPoolExecutor(max_workers=8) as executor:
            executor.map(enrich_related_infos, instances_by_biz.keys(), instances_by_biz.values())

        return related_infos

    @staticmethod
    def get_log_related_info(alerts: List[AlertDocument]) -> Dict[str, Dict]:
        """
        日志平台关联信息

        {
            "type": "log_search",
            "index_set_id": "",
            "query_string": "",
            "agg_condition": []
        }
        """

        related_infos = defaultdict(dict)

        for alert in alerts:
            if not alert.strategy:
                continue
            item = alert.strategy["items"][0]
            query_config = item["query_configs"][0]
            if query_config["data_source_label"] != DataSourceLabel.BK_LOG_SEARCH:
                continue

            if not query_config.get("index_set_id"):
                continue

            related_infos[alert.id] = {
                "type": "log_search",
                "index_set_id": query_config["index_set_id"],
                "query_string": query_config.get("query_string", "*"),
                "agg_condition": query_config["agg_condition"],
            }

        return related_infos

    @staticmethod
    def get_custom_event_related_info(alerts: List[AlertDocument]) -> Dict[str, Dict]:
        """
        自定义事件关联信息

        {
            "type": "custom_event",
            "bk_event_group_id": 1
        }
        """
        related_infos = defaultdict(dict)

        event_groups = CustomEventGroup.objects.filter(
            bk_biz_id__in=[alert.event.bk_biz_id for alert in alerts if alert.event.bk_biz_id]
        )
        table_id_to_group_ids = {event_group.table_id: event_group.bk_event_group_id for event_group in event_groups}

        for alert in alerts:
            if not alert.strategy:
                continue
            item = alert.strategy["items"][0]
            query_config = item["query_configs"][0]

            related_infos[alert.id]["result_table_id"] = query_config.get("result_table_id")
            related_infos[alert.id]["data_label"] = query_config.get("data_label", "")

            if (query_config["data_source_label"], query_config["data_type_label"]) != (
                DataSourceLabel.CUSTOM,
                DataTypeLabel.EVENT,
            ):
                continue

            if query_config["result_table_id"] in table_id_to_group_ids:
                related_infos[alert.id]["type"] = "custom_event"
                related_infos[alert.id]["bk_event_group_id"] = table_id_to_group_ids[query_config["result_table_id"]]

        return related_infos

    @staticmethod
    def get_bkdata_related_info(alerts: List[AlertDocument]) -> Dict[str, Dict]:
        """
        数据平台关联信息
        {
            "type": "bkdata",
            "metric_field": "",
            "group_by": "",
            "result_table_id": "",
            "method": "",
            "where": "",
            "interval": "",
        }
        """
        related_infos = defaultdict(dict)

        for alert in alerts:
            if not alert.strategy:
                continue
            strategy = alert.strategy

            if not strategy["items"]:
                continue

            item = strategy["items"][0]
            query_config = item["query_configs"][0]

            raw_query_config = query_config.get("raw_query_config", {})
            query_config.update(raw_query_config)

            if query_config["data_source_label"] != DataSourceLabel.BK_DATA:
                continue

            related_infos[alert.id] = {
                "type": "bkdata",
                "query_configs": [
                    {
                        "data_type_label": query_config["data_type_label"],
                        "data_source_label": query_config["data_source_label"],
                        "metric_field": query_config["metric_field"],
                        "group_by": query_config["agg_dimension"],
                        "result_table_id": query_config["result_table_id"],
                        "method": query_config["agg_method"],
                        "where": query_config["agg_condition"],
                        "interval": query_config["agg_interval"],
                    }
                ],
            }

        return related_infos

    def perform_request(self, validated_request_data):
        if "ids" in validated_request_data:
            alerts = AlertDocument.mget(validated_request_data["ids"])
        else:
            alerts = validated_request_data["alerts"]

        related_infos = defaultdict(dict)

        for func in [
            self.get_cmdb_related_info,
            self.get_custom_event_related_info,
            self.get_bkdata_related_info,
            self.get_log_related_info,
        ]:
            infos = func(alerts)
            for alert_id, info in infos.items():
                related_infos[alert_id].update(info)

        return related_infos


class AckAlertResource(Resource):
    """
    告警确认
    """

    class RequestSerializer(serializers.Serializer):
        ids = serializers.ListField(label="告警ID", child=AlertIDField())
        message = serializers.CharField(required=True, allow_blank=True, label="确认信息")

    def perform_request(self, validated_request_data):
        alert_ids = validated_request_data["ids"]

        alerts_should_ack = set()
        alerts_already_ack = set()
        alerts_not_abnormal = set()

        alerts = AlertDocument.mget(alert_ids)

        for alert in alerts:
            if alert.status != EventStatus.ABNORMAL:
                alerts_not_abnormal.add(alert.id)
            elif alert.is_ack:
                alerts_already_ack.add(alert.id)
            else:
                alerts_should_ack.add(alert.id)

        alerts_not_exist = set(alert_ids) - alerts_should_ack - alerts_already_ack - alerts_not_abnormal

        now_time = int(time.time())
        # 保存流水日志
        AlertLog(
            alert_id=list(alerts_should_ack),
            op_type=AlertLog.OpType.ACK,
            create_time=now_time,
            description=validated_request_data["message"],
            operator=get_request_username(),
        ).save()

        # 更新告警确认状态
        alert_documents = [
            AlertDocument(
                id=alert_id,
                is_ack=True,
                is_ack_noticed=False,
                ack_operator=get_request_username(),
                update_time=now_time,
            )
            for alert_id in alerts_should_ack
        ]
        AlertDocument.bulk_create(alert_documents, action=BulkActionType.UPDATE)
        return {
            "alerts_ack_success": list(alerts_should_ack),
            "alerts_not_exist": list(alerts_not_exist),
            "alerts_already_ack": list(alerts_already_ack),
            "alerts_not_abnormal": list(alerts_not_abnormal),
        }


class AlertGraphQueryResource(ApiAuthResource):
    """
    告警图表接口
    """

    class RequestSerializer(serializers.Serializer):
        class QueryConfigSerializer(serializers.Serializer):
            class MetricSerializer(serializers.Serializer):
                field = serializers.CharField()
                method = serializers.CharField(allow_blank=True)
                alias = serializers.CharField(required=False)
                display = serializers.BooleanField(default=False)

            data_source_label = serializers.CharField(label="数据来源")
            data_type_label = serializers.CharField(
                label="数据类型", default="time_series", allow_null=True, allow_blank=True
            )
            metrics = serializers.ListField(label="查询指标", allow_empty=True, child=MetricSerializer(), default=[])
            table = serializers.CharField(label="结果表名", allow_blank=True, default="")
            data_label = serializers.CharField(label="db标识", allow_blank=True, default="")
            promql = serializers.CharField(label="PromQL", allow_blank=True, required=False)
            where = serializers.ListField(label="过滤条件", default=[])
            group_by = serializers.ListField(label="聚合字段", default=[])
            interval = serializers.IntegerField(default=60, label="时间间隔")
            filter_dict = serializers.DictField(default={}, label="过滤条件")
            time_field = serializers.CharField(label="时间字段", allow_blank=True, allow_null=True, required=False)

            # 日志平台配置
            query_string = serializers.CharField(default="", allow_blank=True, label="日志查询语句")
            index_set_id = serializers.IntegerField(required=False, label="索引集ID")
            functions = serializers.ListField(label="查询函数", default=[])

            def validate(self, attrs: Dict) -> Dict:
                if attrs["data_source_label"] == DataSourceLabel.BK_LOG_SEARCH and not attrs.get("index_set_id"):
                    raise ValidationError("index_set_id can not be empty.")
                return attrs

        id = serializers.IntegerField(label="事件ID")
        bk_biz_id = serializers.IntegerField(label="业务ID")
        query_configs = serializers.ListField(label="查询配置列表", default=[], child=QueryConfigSerializer())
        function = serializers.DictField(label="功能函数", default={})
        functions = serializers.ListField(label="计算函数", default=[])
        expression = serializers.CharField(label="查询表达式", allow_blank=True)
        start_time = serializers.IntegerField(required=False, label="开始时间")
        end_time = serializers.IntegerField(required=False, label="结束时间")

    def perform_request(self, params: Dict):
        alert = AlertDocument.get(params["id"])
        if not params.get("query_configs"):
            graph_query_config = AIOPSManager.get_graph_panel(alert, compare_function={})
            params.update(graph_query_config["targets"][0]["data"])

        if alert.strategy:
            item = alert.strategy["items"][0]
            query_config = item["query_configs"][0]
            if (
                query_config["data_source_label"],
                query_config["data_type_label"],
            ) not in AIOPSManager.AVAILABLE_DATA_LABEL:
                return []
        else:
            # 第三方告警的情况
            item = None
            query_config = {}

        threshold_band = {"from": alert.first_anomaly_time * 1000, "to": None}

        # 1. 时间的起始时间，当刚发生时是发生时间段往前60个周期的图。
        # 2. 当发生的时间一直往后延，起始时间变成 初次异常+5个周期前数据
        # 3. 结束时间一直到事件结束的后的5个周期 ，或者超过1440个周期 最多到1440个周期数据
        if not params.get("start_time") or not params.get("end_time"):
            start_time = alert.begin_time
            if alert.end_time:
                threshold_band["to"] = alert.end_time * 1000
                end_time = alert.end_time
            else:
                end_time = datetime2timestamp(now())
            interval = params["query_configs"][0]["interval"]
            end_time = min(end_time + interval * 5, start_time + 1440 * interval)
            diff = 1440 * interval - (end_time - start_time)
            if diff < interval * 5:
                diff = interval * 5
            elif diff > interval * 60:
                diff = interval * 60
            start_time -= diff
            params["start_time"] = int(start_time)
            params["end_time"] = int(end_time)
        else:
            start_time = params["start_time"]
            end_time = params["end_time"]
        for q_config in params["query_configs"]:
            q_config["bk_biz_id"] = params["bk_biz_id"]

        logger.info("alert graph query params %s", dict(params))
        result = resource.grafana.graph_unify_query(params)

        result["trace_series"] = []
        if (
            query_config
            and (query_config["data_source_label"], query_config["data_type_label"]) in UnifyQueryDataSources
        ):
            # 数据源是蓝鲸监控和自定义上报的时序数据才支持trace信息查找
            try:
                result["trace_series"] = resource.grafana.graph_trace_query(params).get("series", [])
            except BaseException as error:
                logger.warning("alert trace value query failed %s", str(error))
        data = result["series"]
        if not data or not item:
            return result

        unit = load_unit(data[0].get("unit", ""))
        # 暂时只支持静态阈值,以后显示同比环比
        # 用列表是因为同一level下,可以既有静态阈值,又有同比策略
        alert_algorithm_list = [algorithm for algorithm in item["algorithms"] if algorithm["level"] == alert.severity]
        threshold_line = []
        if len(alert_algorithm_list) == 1 and alert_algorithm_list[0]["type"] == AlgorithmType.Threshold:
            threshold_config = alert_algorithm_list[0]["config"]
            if len(threshold_config) == 1 and len(threshold_config[0]) == 1:
                # 算法的值转换为数值单位
                algorithm_unit = alert_algorithm_list[0].get("unit_prefix", "")
                threshold_value = float(threshold_config[0][0]["threshold"])
                threshold_value = unit.convert(threshold_value, unit.unit, algorithm_unit)

                threshold_line.append({"yAxis": threshold_value, "name": _("阈值算法")})

        # 取出首次异常点，保证首次异常点在图表中
        point = None
        try:
            # 针对时序预测进行特殊处理，将未来时间的点标记出来
            for series in data:
                if series["metric_field"] != "predict":
                    continue
                # 尝试取出预测点
                anomaly = alert.event.extra_info.origin_alarm.anomaly.to_dict()
                predict_point = list(anomaly.values())[0]["context"]["predict_point"]
                point = [predict_point[0], predict_point[1] * 1000]
                series["markPoints"] = [point]
                break
        except Exception:
            pass

        if point:
            return result

        point = [alert.origin_alarm["data"]["value"], threshold_band["from"]]
        point_time_list = [point[1] for point in data[0]["datapoints"]]
        first_anomaly_in_time_range = start_time <= threshold_band["from"] <= end_time
        if threshold_band["from"] not in point_time_list and first_anomaly_in_time_range:
            position = bisect.bisect(point_time_list, threshold_band["from"])
            data[0]["datapoints"].insert(position, point)

        mark_points = [point]

        # 离群检测算法特殊处理
        if (
            len(alert_algorithm_list) == 1
            and alert_algorithm_list[0]["type"] == AlgorithmModel.AlgorithmChoices.AbnormalCluster
        ):
            # 离群检测算法不需要异常点
            mark_points = []

            # 离群检测所有维度都需要区域
            for data_item in data:
                data_item["markTimeRange"] = [threshold_band]

        data[0]["markTimeRange"] = [threshold_band]
        data[0]["markPoints"] = mark_points
        data[0]["thresholds"] = threshold_line

        return result


class EventDateHistogramResource(Resource):
    class RequestSerializer(serializers.Serializer):
        alert_id = AlertIDField(required=True, label="告警ID")
        start_time = serializers.IntegerField(label="开始时间", required=False)
        end_time = serializers.IntegerField(label="结束时间", required=False)
        interval = serializers.CharField(label="聚合周期", default="auto")

    def perform_request(self, validated_request_data):
        alert_id = validated_request_data["alert_id"]
        alert = AlertDocument.get(alert_id)
        handler = EventQueryHandler(
            dedupe_md5=alert.dedupe_md5,
            start_time=validated_request_data.get("start_time") or alert.begin_time,
            end_time=validated_request_data.get("end_time") or alert.end_time or int(time.time()),
        )
        return handler.date_histogram(interval=validated_request_data["interval"])


class SearchAlertResource(Resource):
    """
    查询告警数据
    """

    class RequestSerializer(AlertSearchSerializer):
        ordering = serializers.ListField(label="排序", child=serializers.CharField(), default=[])
        page = serializers.IntegerField(label="页数", min_value=1, default=1)
        page_size = serializers.IntegerField(label="每页大小", min_value=0, max_value=5000, default=10)
        show_overview = serializers.BooleanField(label="展示总览统计信息", default=True)
        show_aggs = serializers.BooleanField(label="展示聚合统计信息", default=True)
        show_dsl = serializers.BooleanField(label="展示DSL", default=False)
        record_history = serializers.BooleanField(label="是否保存收藏历史", default=False)
        must_exists_fields = serializers.ListField(label="必要字段", child=serializers.CharField(), default=[])

    def perform_request(self, validated_request_data):
        show_overview = validated_request_data.pop("show_overview")
        show_aggs = validated_request_data.pop("show_aggs")
        show_dsl = validated_request_data.pop("show_dsl")
        record_history = validated_request_data.pop("record_history")

        handler = AlertQueryHandler(**validated_request_data)

        with SearchHistory.record(
            SearchType.ALERT,
            validated_request_data,
            enabled=record_history and validated_request_data.get("query_string"),
        ):
            result = handler.search(show_overview=show_overview, show_aggs=show_aggs, show_dsl=show_dsl)

        return result


class ExportAlertResource(Resource):
    """
    导出告警数据
    """

    class RequestSerializer(AlertSearchSerializer):
        ordering = serializers.ListField(label="排序", child=serializers.CharField(), default=[])

    def perform_request(self, validated_request_data):
        handler = AlertQueryHandler(**validated_request_data)
        alert_docs, alerts = handler.export_with_docs()

        related_infos = resource.alert.alert_related_info(alerts=alert_docs)
        id_key = AlertFieldDisplay.ID
        for alert in alerts:
            # 更新关联信息
            alert.update({AlertFieldDisplay.RELATED_INFO: related_infos.get(alert[id_key], {})})

        return resource.export_import.export_package(list_data=alerts)


class SearchEventResource(ApiAuthResource):
    """
    搜索告警关联的事件数据
    """

    class RequestSerializer(EventSearchSerializer):
        page = serializers.IntegerField(label="页数", min_value=1, default=1)
        page_size = serializers.IntegerField(label="每页大小", min_value=0, max_value=1000, default=10)
        show_dsl = serializers.BooleanField(label="展示DSL", default=False)
        record_history = serializers.BooleanField(label="是否保存收藏历史", default=False)
        show_raw = serializers.BooleanField(label="是否展示原始事件", default=False)

    @staticmethod
    def get_dedupe_md5_set(alert, start_time, end_time, interval):
        dedupe_md5_set = set()
        for query_config in alert.strategy["items"][0]["query_configs"]:
            query_config["agg_dimension"] = ["dedupe_md5"]
            ds_cls = load_data_source(query_config["data_source_label"], query_config["data_type_label"])
            ds = ds_cls.init_by_query_config(query_config, bk_biz_id=alert.event.bk_biz_id)
            ds.interval = interval
            records = ds.query_data(start_time=start_time * 1000, end_time=end_time * 1000, limit=10000)
            for record in records:
                dedupe_md5_set.add(record["dedupe_md5"])
        return dedupe_md5_set

    @classmethod
    def search_composite_alerts(cls, alert, validated_request_data, show_dsl=False):
        # 如果是关联告警，需要找出其关联的告警内容，并将其适配为事件
        start_time = alert.begin_time
        end_time = alert.end_time if alert.end_time else int(time.time())
        interval = AlertQueryHandler.calculate_agg_interval(start_time, end_time)
        dedupe_md5_set = cls.get_dedupe_md5_set(alert, start_time, end_time, interval)
        conditions = [
            {
                "key": dim["key"],
                "value": [dim["value"]],
                "method": "eq",
                "condition": "and",
            }
            for dim in alert.dimensions or []
        ]

        handler = AlertQueryHandler(
            start_time=start_time,
            end_time=end_time,
            conditions=[
                {
                    "key": "dedupe_md5",
                    "value": list(dedupe_md5_set),
                    "method": "eq",
                }
            ]
            + conditions,
            **validated_request_data,
        )
        alert_result, _ = handler.search_raw()

        result = {
            "total": min(alert_result.hits.total.value, 10000),
            "events": EventQueryHandler.handle_hit_list(
                [AlertQueryHandler.adapt_to_event(alert.to_dict()) for alert in alert_result]
            ),
        }

        return result

    @classmethod
    def search_fta_alerts(cls, alert, validated_request_data, show_dsl=False):
        # todo 如果是关联告警，需要找出其关联的告警内容，并将其适配为事件
        start_time = alert.begin_time
        end_time = alert.end_time if alert.end_time else int(time.time())
        interval = EventQueryHandler.calculate_agg_interval(start_time, end_time)
        dedupe_md5_set = cls.get_dedupe_md5_set(alert, start_time, end_time, interval)
        conditions = [
            {
                "key": dim["key"],
                "value": [dim["value"]],
                "method": "eq",
                "condition": "and",
            }
            for dim in alert.dimensions or []
        ]

        handler = EventQueryHandler(
            start_time=start_time,
            end_time=end_time,
            conditions=[
                {
                    "key": "dedupe_md5",
                    "value": list(dedupe_md5_set),
                    "method": "eq",
                }
            ]
            + conditions,
            **validated_request_data,
        )
        result = handler.search(show_dsl=show_dsl)
        return result

    def perform_request(self, validated_request_data):
        alert_id = validated_request_data["alert_id"]
        record_history = validated_request_data.pop("record_history")
        show_dsl = validated_request_data.pop("show_dsl")

        alert = AlertDocument.get(alert_id)

        with SearchHistory.record(
            SearchType.EVENT,
            validated_request_data,
            enabled=record_history and validated_request_data.get("query_string"),
        ):
            if alert.is_composite_strategy and not validated_request_data["show_raw"]:
                result = self.search_composite_alerts(alert, validated_request_data, show_dsl)
            elif alert.is_fta_event_strategy and not validated_request_data["show_raw"]:
                result = self.search_fta_alerts(alert, validated_request_data, show_dsl)
            else:
                handler = EventQueryHandler(
                    dedupe_md5=alert.dedupe_md5,
                    start_time=alert.begin_time,
                    end_time=alert.latest_time or int(time.time()),
                    **validated_request_data,
                )
                result = handler.search(show_dsl=show_dsl)

        return result


class SearchActionResource(ApiAuthResource):
    """
    查询处理记录数据
    """

    class RequestSerializer(ActionSearchSerializer):
        ordering = serializers.ListField(label="排序", child=serializers.CharField(), default=[])
        page = serializers.IntegerField(label="页数", min_value=1, default=1)
        page_size = serializers.IntegerField(label="每页大小", min_value=0, max_value=1000, default=10)

        show_overview = serializers.BooleanField(label="展示总览统计信息", default=True)
        show_aggs = serializers.BooleanField(label="展示聚合统计信息", default=True)
        show_dsl = serializers.BooleanField(label="展示DSL", default=False)
        record_history = serializers.BooleanField(label="是否保存收藏历史", default=False)

    def perform_request(self, validated_request_data):
        show_overview = validated_request_data.pop("show_overview")
        show_aggs = validated_request_data.pop("show_aggs")
        show_dsl = validated_request_data.pop("show_dsl")
        record_history = validated_request_data.pop("record_history")
        if validated_request_data["bk_biz_ids"] is not None:
            authorized_bizs, unauthorized_bizs = AlertQueryHandler.parse_biz_item(validated_request_data["bk_biz_ids"])
            validated_request_data["authorized_bizs"] = authorized_bizs
            validated_request_data["unauthorized_bizs"] = unauthorized_bizs

        handler = ActionQueryHandler(**validated_request_data)

        with SearchHistory.record(
            SearchType.ACTION,
            validated_request_data,
            enabled=record_history and validated_request_data.get("query_string"),
        ):
            result = handler.search(show_overview=show_overview, show_aggs=show_aggs, show_dsl=show_dsl)

        return result


class SubActionDetailResource(ApiAuthResource):
    """
    查询子任务执行详情
    """

    class RequestSerializer(serializers.Serializer):
        bk_biz_id = serializers.IntegerField(label="业务ID", required=True)
        parent_action_id = serializers.CharField(label="父任务ID", required=True)

    def perform_request(self, validated_request_data):
        validated_request_data["page_size"] = 500
        handler = ActionQueryHandler(**validated_request_data)
        resp_data = {}
        if handler.raw_id is None and handler.search_parent_action_id is None:
            # 如果当前告警处理ID记录不存在并且没有主任务直接返回空
            return resp_data
        actions = handler.search()["actions"]
        sub_actions = []
        action_relation = {}
        for action in actions:
            if action["signal"] != ActionSignal.COLLECT or action["id"] == validated_request_data["parent_action_id"]:
                sub_actions.append(action)
                continue
            for action_id in action["outputs"].get("related_actions", []):
                notice_way, notice_receiver = self.get_action_notice_info(action)
                action_relation["{}_{}_{}".format(str(action_id), notice_way, notice_receiver)] = action

        for action in sub_actions:
            notice_way, notice_receiver = self.get_action_notice_info(action)
            if not (notice_way and notice_receiver):
                continue

            real_action = (
                action_relation.get("{}_{}_{}".format(str(str(action["raw_id"])), notice_way, notice_receiver))
                or action
            )
            action_status = real_action["status"]
            status_display = ACTION_DISPLAY_STATUS_DICT.get(action_status, "--")
            try:
                # 解析notice_way, 保持前端只有一个notice_way的呈现，比如蓝鲸信息流，统一显示为蓝鲸信息流
                notice_way_display, _ = notice_way.split("|")
            except ValueError:
                # 如果解析不出来，表示是内置的通知方式
                notice_way_display = notice_way
            notice_result = {
                notice_way_display: {
                    "status": action_status,
                    "action_id": action["id"],
                    "status_display": status_display,
                    "status_tips": real_action["status_tips"] or status_display,
                }
            }
            if notice_receiver in resp_data:
                resp_data[notice_receiver].update(notice_result)
                continue
            resp_data[notice_receiver] = notice_result
        return resp_data

    @staticmethod
    def get_action_notice_info(action):
        """
        获取通知方式和通知人员
        """
        notice_way = action["inputs"].get("notice_way")
        notice_receiver = action["inputs"].get("notice_receiver")
        notice_way = notice_way[0] if isinstance(notice_way, list) else notice_way
        notice_receiver = ",".join(notice_receiver) if isinstance(notice_receiver, list) else notice_receiver
        return notice_way, notice_receiver


class ExportActionResource(Resource):
    """
    导出处理记录数据
    """

    class RequestSerializer(ActionSearchSerializer):
        ordering = serializers.ListField(label="排序", child=serializers.CharField(), default=[])

    def perform_request(self, validated_request_data):
        handler = ActionQueryHandler(**validated_request_data)
        return resource.export_import.export_package(list_data=handler.export())


class AlertExtendFields(Resource):
    """
    获取告警列表所有的扩展字段
    """

    class RequestSerializer(serializers.Serializer):
        ids = serializers.ListField(label="告警ID", child=AlertIDField())

    def perform_request(self, validated_request_data):
        extend_info = resource.alert.alert_related_info(validated_request_data)
        event_count = resource.alert.alert_event_count(validated_request_data)

        result = defaultdict(lambda: {"extend_info": {}, "event_count": 0})

        for alert_id, item in extend_info.items():
            result[alert_id]["extend_info"] = item

        for alert_id, item in event_count.items():
            result[alert_id]["event_count"] = item

        return result


class ActionDetailResource(Resource):
    """
    根据ID获取处理记录详情
    """

    class RequestSerializer(serializers.Serializer):
        id = ActionIDField(required=True, label="处理记录ID")

    def perform_request(self, validated_request_data):
        action_id = validated_request_data["id"]
        action = ActionInstanceDocument.get(action_id)
        result = ActionQueryHandler.handle_hit_list([action])[0]
        return result


class ActionDateHistogramResource(Resource):
    """
    查询告警分布直方图
    """

    class RequestSerializer(ActionSearchSerializer):
        interval = serializers.CharField(label="聚合周期", default="auto")

    def perform_request(self, validated_request_data):
        interval = validated_request_data.pop("interval")
        handler = ActionQueryHandler(**validated_request_data)
        return handler.date_histogram(interval=interval)


class ListAlertLogResource(ApiAuthResource):
    """
    获取告警流水记录
    """

    class RequestSerializer(serializers.Serializer):
        id = AlertIDField(required=True, label="告警ID")
        offset = serializers.IntegerField(required=False, label="偏移")
        limit = serializers.IntegerField(default=10, label="获取的条数")
        operate = serializers.ListField(default=[], label="记录类型")

    def perform_request(self, validated_request_data):
        alert_id = validated_request_data["id"]
        operate_list = validated_request_data["operate"]
        offset = validated_request_data.get("offset")
        limit = validated_request_data["limit"]

        handler = AlertLogHandler(alert_id)
        result_data = handler.search(operate_list=operate_list, offset=offset, limit=limit)
        return result_data


class ValidateQueryString(Resource):
    """
    校验 query_string 是否合法
    """

    class RequestSerializer(serializers.Serializer):
        search_type = serializers.ChoiceField(label="检索类型", choices=SEARCH_TYPE_CHOICES, default=SearchType.ALERT)
        query_string = serializers.CharField(label="查询字符串", allow_blank=True)

    def perform_request(self, validated_request_data):
        if not validated_request_data["query_string"]:
            return ""
        transformer_cls = {
            SearchType.ALERT: AlertQueryHandler.query_transformer,
            SearchType.ACTION: ActionQueryHandler.query_transformer,
            SearchType.EVENT: EventQueryHandler.query_transformer,
        }
        search_type = validated_request_data["search_type"]
        return transformer_cls[search_type].transform_query_string(query_string=validated_request_data["query_string"])


class BaseTopNResource(Resource):
    """
    统计告警TOP N
    """

    handler_cls = None

    class RequestSerializer(serializers.Serializer):
        fields = serializers.ListField(label="查询字段列表", child=serializers.CharField(), default=[])
        size = serializers.IntegerField(label="获取的桶数量", default=10)

    def perform_request(self, validated_request_data):
        handler = self.handler_cls(**validated_request_data)
        return handler.top_n(fields=validated_request_data["fields"], size=validated_request_data["size"])


class AlertTopNResultResource(BaseTopNResource):
    handler_cls = AlertQueryHandler

    class RequestSerializer(AlertSearchSerializer, BaseTopNResource.RequestSerializer):
        is_time_partitioned = serializers.BooleanField(required=False, default=False, label="是否按时间分片")
        is_finaly_partition = serializers.BooleanField(required=False, default=False, label="是否是最后一个分片")
        authorized_bizs = serializers.ListField(child=serializers.IntegerField(), default=None)
        unauthorized_bizs = serializers.ListField(child=serializers.IntegerField(), default=None)


class AlertTopNResource(Resource):
    handler_cls = AlertQueryHandler

    class RequestSerializer(AlertSearchSerializer, BaseTopNResource.RequestSerializer):
        pass

    def perform_request(self, validated_request_data):
        start_time = validated_request_data.pop("start_time")
        end_time = validated_request_data.pop("end_time")
        slice_times = slice_time_interval(start_time, end_time)
        if validated_request_data["bk_biz_ids"] is not None:
            authorized_bizs, unauthorized_bizs = self.handler_cls.parse_biz_item(validated_request_data["bk_biz_ids"])
            validated_request_data["authorized_bizs"] = authorized_bizs
            validated_request_data["unauthorized_bizs"] = unauthorized_bizs

        results = resource.alert.alert_top_n_result.bulk_request(
            [
                {
                    "start_time": sliced_start_time,
                    "end_time": sliced_end_time,
                    "is_finaly_partition": True if index == len(slice_times) - 1 else False,
                    "is_time_partitioned": True,
                    **validated_request_data,
                }
                for index, (sliced_start_time, sliced_end_time) in enumerate(slice_times)
            ]
        )

        result = {
            "doc_count": 0,
            "fields": [],
        }

        # 创建字段映射和ID映射
        field_map = {}
        id_map = {}

        # 处理每个部分结果
        for sliced_result in results:
            result["doc_count"] += sliced_result["doc_count"]

            for field in sliced_result["fields"]:
                if field["field"] not in field_map:
                    new_field = copy.deepcopy(field)
                    new_field["buckets"] = []  # 清空buckets
                    new_field["bucket_count"] = 0  # 初始化bucket_count
                    result["fields"].append(new_field)
                    field_index = len(result["fields"]) - 1
                    field_map[field["field"]] = field_index
                    id_map[field["field"]] = {}
                else:
                    field_index = field_map[field["field"]]

                for bucket in field["buckets"]:
                    if bucket["id"] not in id_map[field["field"]]:
                        new_bucket = copy.deepcopy(bucket)
                        result["fields"][field_index]["buckets"].append(new_bucket)
                        bucket_index = len(result["fields"][field_index]["buckets"]) - 1
                        id_map[field["field"]][bucket["id"]] = bucket_index
                        result["fields"][field_index]["bucket_count"] += 1
                    else:
                        bucket_index = id_map[field["field"]][bucket["id"]]
                        result["fields"][field_index]["buckets"][bucket_index]["count"] += bucket["count"]
        return result


class ActionTopNResource(BaseTopNResource):
    handler_cls = ActionQueryHandler

    class RequestSerializer(ActionSearchSerializer, BaseTopNResource.RequestSerializer):
        pass


class EventTopNResource(BaseTopNResource, ApiAuthResource):
    handler_cls = EventQueryHandler

    class RequestSerializer(EventSearchSerializer, BaseTopNResource.RequestSerializer):
        pass

    def perform_request(self, validated_request_data):
        alert = AlertDocument.get(validated_request_data["alert_id"])

        handler = EventQueryHandler(
            dedupe_md5=alert.dedupe_md5,
            start_time=alert.begin_time,
            end_time=alert.latest_time or int(time.time()),
            **validated_request_data,
        )
        return handler.top_n(fields=validated_request_data["fields"], size=validated_request_data["size"])


class ListAlertTagsResultResource(Resource):
    """
    获取告警标签
    """

    class RequestSerializer(AlertSearchSerializer):
        is_time_partitioned = serializers.BooleanField(required=False, default=False, label="是否按时间分片")
        is_finaly_partition = serializers.BooleanField(required=False, default=False, label="是否是最后一个分片")
        authorized_bizs = serializers.ListField(child=serializers.IntegerField(), default=None)
        unauthorized_bizs = serializers.ListField(child=serializers.IntegerField(), default=None)

    def perform_request(self, validated_request_data):
        handler = AlertQueryHandler(**validated_request_data)
        return handler.list_tags()


class ListAlertTagsResource(Resource):
    """
    获取告警标签
    """

    class RequestSerializer(AlertSearchSerializer):
        pass

    def perform_request(self, validated_request_data):
        start_time = validated_request_data.pop("start_time")
        end_time = validated_request_data.pop("end_time")
        slice_times = slice_time_interval(start_time, end_time)
        if validated_request_data["bk_biz_ids"] is not None:
            authorized_bizs, unauthorized_bizs = AlertQueryHandler.parse_biz_item(validated_request_data["bk_biz_ids"])
            validated_request_data["authorized_bizs"] = authorized_bizs
            validated_request_data["unauthorized_bizs"] = unauthorized_bizs

        results = resource.alert.list_alert_tags_result.bulk_request(
            [
                {
                    "start_time": sliced_start_time,
                    "end_time": sliced_end_time,
                    "is_finaly_partition": True if index == len(slice_times) - 1 else False,
                    "is_time_partitioned": True,
                    **validated_request_data,
                }
                for index, (sliced_start_time, sliced_end_time) in enumerate(slice_times)
            ]
        )

        result = []
        id_map = {}
        for sliced_result in results:
            for tag in sliced_result:
                if tag['id'] not in id_map:
                    result.append(copy.deepcopy(tag))
                    id_map[tag['id']] = len(result) - 1
                else:
                    index = id_map[tag["id"]]
                    result[index]["count"] += tag["count"]
        return result


class StrategySnapshotResource(Resource):
    """
    获取策略快照
    """

    class ConfigChangedStatus(object):
        """
        策略配置变更状态
        """

        UNCHANGED = "UNCHANGED"
        UPDATED = "UPDATED"
        DELETED = "DELETED"

    class RequestSerializer(serializers.Serializer):
        id = serializers.IntegerField(required=True, label="事件ID")

    def perform_request(self, validated_request_data):
        alert_id = validated_request_data["id"]
        is_enabled = False
        alert = AlertDocument.get(alert_id)
        strategy_config = alert.strategy
        if not strategy_config:
            return None

        # 策略更新状态
        changed_status = self.ConfigChangedStatus.UNCHANGED
        current_strategy = None
        try:
            strategy = StrategyModel.objects.get(id=strategy_config["id"])
            is_enabled = strategy.is_enabled
            current_strategy = Strategy.from_models([strategy])[0]
        except StrategyModel.DoesNotExist:
            changed_status = self.ConfigChangedStatus.DELETED
        else:
            if int(strategy.update_time.timestamp()) != strategy_config["update_time"]:
                changed_status = self.ConfigChangedStatus.UPDATED

        if current_strategy and "intelligent_detect" in strategy_config["items"][0]["query_configs"][0]:
            # AIOPS算法在告警检测时会对query_config本身进行修改导致查询配置无法还原，此时直接使用最新的query_config
            strategy_config["items"][0]["query_configs"][0] = current_strategy.items[0].query_configs[0].to_dict()

        strategy_config.update(strategy_status=changed_status)
        strategy_config["create_time"] = utc2datetime(strategy_config["create_time"])
        strategy_config["update_time"] = utc2datetime(strategy_config["update_time"])
        strategy_config["is_enabled"] = is_enabled
        Strategy.fill_user_groups([strategy_config])
        return strategy_config


class SearchAlertByEventResource(Resource):
    """
    TODO: 搜索告警关联的事件数据
    """

    class RequestSerializer(serializers.Serializer):
        """
        请求参数
        """

        event_id = serializers.CharField(label="事件ID", required=True)

    def perform_request(self, validated_request_data):
        # 对应的事件ID
        event_id = validated_request_data.get("event_id")

        # 根据event_id获取对应的event
        event = EventDocument.get_by_event_id(event_id)

        # 根据event 的去重md5获取到对应的告警
        try:
            alert = AlertDocument.get_by_dedupe_md5(event.dedupe_md5, event.time)
        except AlertNotFoundError:
            return {}
        if alert.strategy_id is None:
            # 如果策略ID不存在，通过target， create_time, 告警名称事件查询
            # 告警ID不存在的，都是通过fta接入
            metric_id = ["bk_fta.event.{}".format(alert.alert_name), "bk_fta.alert.{}".format(alert.alert_name)]
            new_event = None
            try:
                new_event = EventDocument.get_by_metric_id_and_target(metric_id, event.target, event.time)
            except BaseException as error:  # NOCC:broad-except(设计如此:)
                logger.info("get event failed %s, alert(%s)", str(error), alert.id)
            if new_event:
                try:
                    alert = AlertDocument.get_by_dedupe_md5(new_event.dedupe_md5, new_event.time)
                except AlertNotFoundError:
                    logger.info("no handle alert for event(%s)" % event.event_id)

        all_actions = ActionInstanceDocument.mget_by_alert(alert_ids=[alert.id])

        # 根据告警ID获取对应的处理信息
        handle_actions = [
            {
                "status": action.status,
                "action_plugin_type": action.action_plugin_type,
            }
            for action in all_actions
            if action.action_plugin_type != ActionPluginType.NOTICE
        ]
        notice_display_mapping = {msg["type"]: msg["label"] for msg in api.cmsi.get_msg_type()}
        voice_target_string = notice_display_mapping.get(NoticeWay.VOICE)

        voice_notice_actions = [
            {"status": action.status, "failure_type": action.failure_type}
            for action in all_actions
            if action.operate_target_string == voice_target_string
            and action.action_plugin_type == ActionPluginType.NOTICE
        ]

        event_info = {
            "id": event.id,
            "event_id": event.event_id,
            "create_time": utc2localtime(event.create_time),
            "ip": getattr(event, "ip", ""),
            "bk_biz_id": event.bk_biz_id,
            "bk_cloud_id": getattr(event, "bk_cloud_id", ""),
            "target_type": event.target_type,
            "target": event.target,
        }

        is_builtin_assign = AlertAssignGroup.objects.filter(
            id=alert.assign_group.get("group_id"), is_builtin=True
        ).exists()
        result = {
            "id": alert.id,
            "create_time": utc2localtime(alert.create_time),
            "begin_time": utc2localtime(alert.begin_time),
            "end_time": utc2localtime(alert.end_time) if alert.end_time else None,
            "bk_biz_id": event.bk_biz_id,
            "strategy_id": alert.strategy_id,
            "level": alert.severity,
            "status": alert.status,
            "plugin_id": getattr(alert.event, "plugin_id", None),
            "is_builtin_assign": is_builtin_assign,
            "target_key": "{}|{}".format(event.target_type.lower(), event.target),
            "assignee": [assignee for assignee in alert.assignee],
            "event": event_info,
            "is_shielded": alert.is_shielded is True,
            "is_handled": alert.is_handled is True,
            "is_ack": alert.is_ack is True,
            "handle_actions": handle_actions,
            "voice_notice_actions": voice_notice_actions,
        }
        return result


class ListIndexByHost(Resource):
    class RequestSerializer(serializers.Serializer):
        ip = serializers.CharField(required=True, label="主机IP")
        bk_cloud_id = serializers.IntegerField(required=False, label="云区域ID", default=0, allow_null=True)
        bk_biz_id = serializers.IntegerField(required=True, help_text="业务ID")

    def perform_request(self, validated_request_data):
        params = {}
        params.update(validated_request_data)
        params["bk_host_innerip"] = params.pop("ip")
        try:
            result = api.log_search.list_collectors_by_host(params)
        except Exception:
            result = []
        return result


class FeedbackAlertResource(Resource):
    """
    告警反馈
    """

    class RequestSerializer(serializers.Serializer):
        alert_id = AlertIDField(required=True, label="告警ID")
        is_anomaly = serializers.BooleanField(label="是否为异常")
        description = serializers.CharField(label="反馈说明", allow_blank=True, default="")

    def feedback_to_bkdata(self, alert: AlertDocument, is_anomaly: bool, description: str):
        if not settings.IS_ACCESS_BK_DATA:
            # 没接入计算平台的，忽略
            return

        if not alert.strategy:
            # 没有策略的，忽略
            return

        query_config = None
        for item in alert.strategy["items"]:
            for qc in item["query_configs"]:
                if qc.get("intelligent_detect", {}).get("result_table_id"):
                    query_config = qc

        if not query_config:
            # 没有智能异常检测的，忽略
            return

        origin_data = alert.origin_alarm.get("data") if alert.origin_alarm else None
        if not origin_data:
            # 拿不到异常数据，忽略
            return

        dimensions = {
            key: value
            for key, value in origin_data["dimensions"].items()
            if key in query_config.get("agg_dimension", [])
        }

        feedback_data = {
            "dtEventTimeStamp": origin_data["time"] * 1000,
            "is_anomaly": origin_data["values"].get("is_anomaly"),
            "label": 1 if is_anomaly else 0,
            "label_description": description,
            "value": origin_data["value"],
            "extra_info": origin_data["values"].get("extra_info"),
        }

        feedback_data.update(dimensions)

        api.bkdata.sample_set_feedback(
            rt_id=query_config["intelligent_detect"]["result_table_id"],
            feedback_data=[feedback_data],
        )

    def perform_request(self, params):
        alert = AlertDocument.get(params["alert_id"])
        AlertFeedback.objects.create(
            alert_id=params["alert_id"],
            is_anomaly=params["is_anomaly"],
            description=params["description"],
        )

        self.feedback_to_bkdata(alert=alert, is_anomaly=params["is_anomaly"], description=params["description"])


class ListAlertFeedbackResource(ApiAuthResource):
    """
    获取告警反馈
    """

    class RequestSerializer(serializers.Serializer):
        alert_id = AlertIDField(required=True, label="告警ID")

    def perform_request(self, validated_request_data):
        feedback = AlertFeedback.objects.filter(alert_id=validated_request_data["alert_id"])
        return AlertFeedbackSerializer(feedback, many=True).data


class AIOpsBaseResource(Resource, metaclass=ABCMeta):
    """
    AIOps基础资源配置
    """

    CACHE_SCOPE = None

    class RequestSerializer(serializers.Serializer):
        alert_id = AlertIDField(required=True, label="告警ID")

    def get_cache_results(self, alert_id: str) -> Dict:
        """获取缓存的AIOps类数据的缓存.

        :param alert_id: 告警ID
        """
        cache_key = f"{alert_id}_{self.CACHE_SCOPE}_cache"
        return cache.get(cache_key)

    def set_cache_results(self, alert_id: str, cache_result: Dict, timeout: int = 86400) -> Dict:
        """把AIOps类数据缓存到cache中.

        :param alert_id: 告警ID
        """
        cache_key = f"{alert_id}_{self.CACHE_SCOPE}_cache"
        return cache.set(cache_key, cache_result, timeout=timeout)

    def cache_valid(self, alert: AlertDocument, cache_result: Dict) -> bool:
        """判断当前cache是否还在有效期内.

        :param alert: 告警详情
        :param cache_result: 缓存的内容
        """
        return True

    def perform_request(self, validated_request_data):
        alert = AlertDocument.get(validated_request_data["alert_id"])
        cache_result = self.get_cache_results(alert.id)

        if not cache_result or not self.cache_valid(alert, cache_result):
            request_result = self.fetch_aiops_result(alert)
            self.set_cache_results(alert.id, request_result)
            cache_result = request_result

        return cache_result

    def fetch_aiops_result(self, alert):
        """各种场景下获取AIOps算法结果.

        :param alert: 告警详情
        """
        pass


class DimensionDrillDownResource(AIOpsBaseResource):
    """
    维度下钻详情
    """

    CACHE_SCOPE = 'drill_down'

    def cache_valid(self, alert: AlertDocument, cache_result: Dict) -> bool:
        """判断当前cache是否还在有效期内.

        :param cache_result: 缓存的内容
        """
        return cache_result["alert_latest_time"] == alert.latest_time

    def fetch_aiops_result(self, alert):
        return DimensionDrillManager(alert).fetch_aiops_result()


class MetricRecommendationResource(AIOpsBaseResource):
    """
    指标推荐详情
    """

    CACHE_SCOPE = 'metric_recommend'

    def fetch_aiops_result(self, alert: AlertDocument) -> Dict:
        return RecommendMetricManager(alert).fetch_aiops_result()

    def perform_request(self, validated_request_data):
        result = super(MetricRecommendationResource, self).perform_request(validated_request_data)

        # 参数列表,每个列表同位置的元素一一对应，共同组成一对查询参数
        alert_metric_ids = []
        rec_metric_hashs = []
        bk_biz_ids = []
        usernames = []

        username = get_request_username()

        # 收集需要查询的参数
        query_params = {}
        for label_info in result.get("recommended_metrics", []):
            for metric_info in label_info["metrics"]:
                for recommend_panel in metric_info["panels"]:
                    recommend_info = recommend_panel["recommend_info"]
                    alert_metric_id = recommend_info["src_metric_id"]
                    recommendation_metric = recommend_panel["id"]
                    bk_biz_id = recommend_panel["bk_biz_id"]

                    # 将参数放入列表
                    alert_metric_ids.append(alert_metric_id)
                    rec_metric_hashs.append(
                        MetricRecommendationFeedback.generate_recommendation_metric_hash(recommendation_metric)
                    )
                    bk_biz_ids.append(bk_biz_id)
                    usernames.append(username)

                    # 收集查询参数,并保留对应的recommend_panel
                    query_params[(alert_metric_id, recommendation_metric, bk_biz_id, username)] = recommend_panel

        # 批量查询反馈信息
        feedback_results = MetricRecommendationFeedbackResource.get_feedback_batch(
            alert_metric_ids, rec_metric_hashs, bk_biz_ids, usernames
        )

        for (alert_metric_id, recommendation_metric, bk_biz_id, username), recommend_panel in query_params.items():
            try:
                recommend_panel["feedback"] = feedback_results[
                    (alert_metric_id, recommendation_metric, bk_biz_id, username)
                ]
            except KeyError:
                recommend_panel["feedback"] = {
                    {
                        "good": 0,
                        "bad": 0,
                        "self": None,
                    }
                }

        return result


class MetricRecommendationFeedbackResource(Resource):
    class RequestSerializer(serializers.Serializer):
        bk_biz_id = serializers.IntegerField(required=True, label="业务ID")
        alert_metric_id = serializers.CharField(required=True, label="告警指标ID")
        recommendation_metric_id = serializers.CharField(required=True, label="推荐指标")
        recommendation_metric_class = serializers.CharField(required=True, label="指标分类标签")
        feedback = serializers.ChoiceField(required=True, label="指标推荐反馈", choices=["good", "bad"])

    @staticmethod
    def get_feedback_count(alert_metric_id, recommendation_metric, bk_biz_id):
        """获取业务下，告警指标,被推荐指标关系下的点赞和点踩数

        :param alert_metric_id: 告警指标名
        :param recommendation_metric: 被推荐指标
        :param bk_biz_id: 业务id
        :return: (点赞数,点踩数)
        """
        feedback_annotate = (
            MetricRecommendationFeedback.objects.filter(
                alert_metric_id=alert_metric_id,
                recommendation_metric_hash=MetricRecommendationFeedback.generate_recommendation_metric_hash(
                    recommendation_metric
                ),
                bk_biz_id=bk_biz_id,
            )
            .values("feedback")
            .annotate(Count("feedback"))
        )

        good_count = 0
        bad_count = 0
        for feedback_annotate_item in feedback_annotate:
            if feedback_annotate_item["feedback"] == MetricRecommendationFeedback.FeedBackChoices.GOOD:
                good_count = feedback_annotate_item["feedback__count"]
            elif feedback_annotate_item["feedback"] == MetricRecommendationFeedback.FeedBackChoices.BAD:
                bad_count = feedback_annotate_item["feedback__count"]
        return good_count, bad_count

    @staticmethod
    def get_feedback_count_batch(alert_metric_ids: List, rec_metric_hashs: List, bk_biz_ids: List) -> Dict:
        """批量获取业务下，告警指标,被推荐指标关系下的点赞和点踩数
        每个参数列表同位置的元素一一对应，共同组成一对查询参数。
        非批量查询时，model.objects.filter(alert_metric_id=alert_metric_ids[0],
        recommendation_metric_hash=rec_metric_hashs[0], bk_biz_id=bk_biz_ids[0])

        :param alert_metric_ids: 告警指标名列表
        :param rec_metric_hashs: 被推荐指标的hash列表
        :param bk_biz_ids: 业务id列表
        :return: {(alert_metric_id, recommendation_metric, bk_biz_id): (点赞数,点踩数), ...}
        """
        # 提取所有的参数组合
        params = list(zip(alert_metric_ids, rec_metric_hashs, bk_biz_ids))

        # 用于存储最终结果
        result = {}
        # 存储每个组合的具体点赞和点踩数
        feedback_count = defaultdict(lambda: {"good_count": 0, "bad_count": 0})

        # 一次性获取所有需要的数据
        feedback_data = MetricRecommendationFeedback.objects.filter(
            DQ(alert_metric_id__in=alert_metric_ids)
            & DQ(bk_biz_id__in=bk_biz_ids)
            & DQ(recommendation_metric_hash__in=rec_metric_hashs)
        ).values_list('alert_metric_id', 'recommendation_metric_hash', 'bk_biz_id', 'feedback')

        # 统计每个组合的点赞和点踩数
        for alert_id, rec_metric_hash, bk_biz_id, feedback in feedback_data:
            feedback_count[(alert_id, rec_metric_hash, bk_biz_id)][feedback + "_count"] += 1

        # 将最终统计结果存入result
        for alert_id, rec_metric_hash, bk_biz_id in params:
            result[(alert_id, rec_metric_hash, bk_biz_id)] = list(
                feedback_count[(alert_id, rec_metric_hash, bk_biz_id)].values()
            )

        return result

    @classmethod
    def get_feedback(cls, alert_metric_id, recommendation_metric, bk_biz_id, username):
        """获取用户的反馈

        :param alert_metric_id: 告警指标名
        :param recommendation_metric: 被推荐指标
        :param bk_biz_id: 业务id
        :param username: 用户名
        :return: 业务下对应告警指标和被推荐指标的点赞数和点踩数，以及用户的反馈
        """
        good_count, bad_count = cls.get_feedback_count(alert_metric_id, recommendation_metric, bk_biz_id)

        username_feedback = MetricRecommendationFeedback.objects.filter(
            alert_metric_id=alert_metric_id,
            recommendation_metric_hash=MetricRecommendationFeedback.generate_recommendation_metric_hash(
                recommendation_metric
            ),
            bk_biz_id=bk_biz_id,
            create_user=username,
        ).first()

        return {
            "good": good_count,
            "bad": bad_count,
            "self": username_feedback.feedback if username_feedback else None,
        }

    @classmethod
    def get_feedback_batch(
        cls, alert_metric_ids: List, rec_metric_hashs: List, bk_biz_ids: List, usernames: List
    ) -> Dict:
        """批量获取用户的反馈
        每个参数列表同位置的元素一一对应，共同组成一对查询参数。
        非批量查询时，model.objects.filter(alert_metric_id=alert_metric_ids[0],
        recommendation_metric_hash=rec_metric_hashs[0], bk_biz_id=bk_biz_ids[0], create_user=usernames[0])

        :param alert_metric_ids: 告警指标名列表
        :param rec_metric_hashs: 被推荐指标的hash列表
        :param bk_biz_ids: 业务id列表
        :param usernames: 用户名列表

        :return: result: {(alert_metric_id, recommendation_metric, bk_biz_id, username): (点赞数,点踩数,用户反馈), ...}
        """

        # 批量查询点赞数和点踩数
        feedback_counts = cls.get_feedback_count_batch(alert_metric_ids, rec_metric_hashs, bk_biz_ids)

        # 批量查询用户反馈
        feedback_objects = MetricRecommendationFeedback.objects.filter(
            DQ(alert_metric_id__in=alert_metric_ids)
            & DQ(recommendation_metric_hash__in=rec_metric_hashs)
            & DQ(bk_biz_id__in=bk_biz_ids)
            & DQ(create_user__in=usernames)
        ).values('alert_metric_id', 'recommendation_metric_hash', 'bk_biz_id', 'create_user', 'feedback')

        # 构建字典，用于快速查找反馈对象
        feedback_dict = {
            (fo['alert_metric_id'], fo['recommendation_metric_hash'], fo['bk_biz_id'], fo['create_user']): fo[
                'feedback'
            ]
            for fo in feedback_objects
        }

        result = {}
        params_list = list(zip(alert_metric_ids, rec_metric_hashs, bk_biz_ids, usernames))
        for alert_metric_id, rec_metric_hash, bk_biz_id, username in params_list:
            # 从之前获取的点赞数和点踩数字典中获取当前组合的点赞数和点踩数
            good_count, bad_count = feedback_counts[(alert_metric_id, rec_metric_hash, bk_biz_id)]
            # 从反馈字典中获取当前用户的反馈信息
            feedback = feedback_dict.get((alert_metric_id, rec_metric_hash, bk_biz_id, username))

            # 将获取到的点赞数、点踩数和用户反馈信息组合成一个新的字典项，并添加到结果字典中
            result[(alert_metric_id, rec_metric_hash, bk_biz_id, username)] = {
                "good": good_count,
                "bad": bad_count,
                "self": feedback,
            }

        return result

    @staticmethod
    def get_recommend_metric_bkdata_rt_id(bk_biz_id):
        """获取被推荐指标的计算平台结果表id

        :param recommend_metric: 被推荐的指标(附带维度,并且使用|(竖线)分割)
        :return: 被推荐指标所在的计算平台结果表
        """
        # 从接入表中找到对应对象，使用统一的属性获取该结果表在计算平台的out_table_name
        return METRIC_RECOMMAND_SCENE_SERVICE_TEMPLATE(bk_biz_id=bk_biz_id)

    @classmethod
    def feedback_to_bkdata(cls, request_user, feedback_obj, good_count, bad_count, recommendation_metric_class):
        """反馈到计算平台

        :param request_user: 反馈用户
        :param feedback_obj: 反馈orm对象()
        :param good_count: 点赞数
        :param bad_count: 点踩数
        :param recommendation_metric_class: 被推荐指标标签
        """
        feedback_info = {
            "user": request_user,
            "good_num": good_count,
            "bad_num": bad_count,
            "class": recommendation_metric_class,
            "target_metric_name": feedback_obj.alert_metric_id,
            "target_series_json": [],
        }

        feedback_data = {
            "series_json": json.dumps([]),
            "metric_name": feedback_obj.recommendation_metric,
            "feedback_info": feedback_info,
        }

        try:
            rt_id = cls.get_recommend_metric_bkdata_rt_id(feedback_obj.bk_biz_id)

            api.bkdata.sample_set_feedback(
                rt_id=rt_id,
                feedback_data=[feedback_data],
            )
        except Exception as e:
            logger.exception(f"metric: [{feedback_obj.recommendation_metric}] feedback failed. exception: {e}")

    def perform_request(self, validated_request_data):
        alert_metric_id = validated_request_data["alert_metric_id"]
        recommendation_metric = validated_request_data["recommendation_metric_id"]
        bk_biz_id = validated_request_data["bk_biz_id"]
        feedback = validated_request_data["feedback"]
        recommendation_metric_class = validated_request_data["recommendation_metric_class"]

        request_user = get_request_username()

        feedback_obj, _ = MetricRecommendationFeedback.objects.update_or_create(
            alert_metric_id=alert_metric_id,
            recommendation_metric_hash=MetricRecommendationFeedback.generate_recommendation_metric_hash(
                recommendation_metric
            ),
            bk_biz_id=bk_biz_id,
            create_user=request_user,
            defaults={"feedback": feedback, "recommendation_metric": recommendation_metric},
        )

        good_count, bad_count = self.get_feedback_count(alert_metric_id, recommendation_metric, bk_biz_id)

        self.feedback_to_bkdata(
            request_user=request_user,
            feedback_obj=feedback_obj,
            good_count=good_count,
            bad_count=bad_count,
            recommendation_metric_class=recommendation_metric_class,
        )

        result = {"feedback": {"good": good_count, "bad": bad_count, "self": feedback}}

        return result


class MultiAnomalyDetectGraphResource(AIOpsBaseResource):
    """提供主机智能异常检测告警详情的图表配置."""

    def perform_request(self, validated_request_data):
        alert = AlertDocument.get(validated_request_data["alert_id"])

        graph_panels = []
        try:
            strategy_algorithm = alert.strategy["items"][0]["algorithms"][0]
            if strategy_algorithm["type"] == AlgorithmModel.AlgorithmChoices.HostAnomalyDetection:
                anomaly_sort = alert.event.extra_info["origin_alarm"]["data"]["values"]["anomaly_sort"]
                anomaly_metrics = parse_anomaly(anomaly_sort, strategy_algorithm["config"])

                base_graph_panel = AIOPSManager.get_graph_panel(alert, use_raw_query_config=True)
                base_graph_panel["type"] = "performance-chart"
                for anomaly_metric in anomaly_metrics:
                    graph_panel = self.generate_metric_graph_panel(
                        copy.deepcopy(base_graph_panel),
                        anomaly_metric,
                    )
                    if graph_panel:
                        graph_panels.append(graph_panel)
        except (KeyError, IndexError):
            raise AIOpsMultiAnomlayDetectError()

        return graph_panels

    def generate_metric_graph_panel(self, base_graph_panel: Dict, anomaly_metric: List) -> Dict:
        """根据图表基础配置和指标ID生成指标图表配置

        :param base_graph_panel: 基础图表配置
        :param anomaly_metric: 异常指标
            格式: [指标名, 数值, 异常得分, 带单位的数值, 指标中文名]
            参考: ["bk_monitor.system.net.speed_recv", 2812154.0, 0.9799, "2812154.0Kbs", "网卡入流量"]
        :return: 指标图表配置
        """
        graph_panel = copy.deepcopy(base_graph_panel)

        # 获取当前异常指标的详情
        metric_info = parse_metric_id(anomaly_metric[0])
        if not metric_info:
            return {}

        metric = MetricListCache.objects.filter(**metric_info).first()
        if not metric:
            return {}

        anomaly_info = {
            "metric_id": anomaly_metric[0],
            "anomaly_point": anomaly_metric[1],
            "anomaly_score": anomaly_metric[2],
            "anomaly_point_with_unit": anomaly_metric[3],
            "metric_name": _(anomaly_metric[4]),
        }

        graph_panel["id"] = anomaly_metric[0]
        graph_panel["title"] = _(anomaly_metric[4])
        graph_panel["subTitle"] = anomaly_metric[0]
        graph_panel["anomaly_info"] = anomaly_info
        graph_panel["result_table_label"] = metric.result_table_label
        graph_panel["result_table_label_name"] = _(metric.result_table_label_name)
        graph_panel["metric_name_alias"] = _(metric.metric_field_name)
        graph_panel["targets"][0]["api"] = "alert.alertGraphQuery"
        graph_panel["targets"][0]["alias"] = ""

        # 因为推荐指标不一定具有告警相同的维度，因此这里不对维度进行任何聚合，只做指标的推荐
        query_configs = graph_panel["targets"][0]["data"]["query_configs"]
        for query_config in query_configs:
            query_config["where"] = [item for item in query_config["where"] if item["key"] != "is_anomaly"]
            query_config["data_source_label"] = metric.data_source_label
            query_config["data_type_label"] = metric.data_type_label
            query_config["table"] = metric.result_table_id
            query_config["metrics"] = [{"field": metric.metric_field, "method": "AVG", "alias": "a"}]

        return graph_panel


class QuickAlertShield(QuickActionTokenResource):
    class RequestSerializer(serializers.Serializer):
        action_id = serializers.IntegerField(label="告警ID")
        token = serializers.CharField(label="通知token")
        bk_biz_id = serializers.IntegerField(label="业务ID")
        shield_hours = serializers.IntegerField(label="屏蔽时间", default=3)

    def handle(self, params, alert_id):
        shield_params = {
            "end_time": params["end_time"].strftime("%Y-%m-%d %H:%M:%S"),
            "begin_time": datetime.now().strftime("%Y-%m-%d %H:%M:%S"),
            "description": params["description"],
            "bk_biz_id": params["bk_biz_id"],
            "shield_notice": False,
            "cycle_config": {"begin_time": "", "type": 1, "end_time": ""},
            "is_quick": True,
        }

        shield_params.update({"category": "event", "dimension_config": {"id": alert_id}})
        return shield_params

    def perform_request(self, validated_data):
        alert_ids = validated_data.pop("alert_ids", [])
        bk_biz_id = validated_data["bk_biz_id"]
        shield_hours = validated_data.get("shield_hours", 3)
        shield_end_time = datetime.now() + timedelta(hours=shield_hours)
        success_alerts = []
        failed_alerts = []
        for alert_id in alert_ids:
            params = {
                "type": "event",
                "event_id": alert_id,
                "end_time": shield_end_time,
                "bk_biz_id": bk_biz_id,
                "description": _("快捷屏蔽3小时"),
            }
            try:
                resource.shield.add_shield(self.handle(params, alert_id))
                success_alerts.append(alert_id)
            except BaseException:
                failed_alerts.append(alert_id)
                logger.exception("quick shield alert(%s) error %s", alert_id)
        if not failed_alerts:
            return self.redirect(bk_biz_id, validated_data["action_id"])

        return _("完成快捷屏蔽{shield_hours}小时, 成功({success_alerts})， 失败({failed_alerts})").format(
            shield_hours=shield_hours, success_alerts=len(success_alerts), failed_alerts=len(failed_alerts)
        )


class QuickAlertAck(QuickActionTokenResource):
    """
    基于告警汇总对事件进行批量确认
    """

    class RequestSerializer(serializers.Serializer):
        action_id = serializers.IntegerField(label="处理记录ID")
        token = serializers.CharField(label="通知token")
        bk_biz_id = serializers.IntegerField(label="业务ID")

    def perform_request(self, validated_data):
        result = resource.alert.ack_alert(ids=validated_data["alert_ids"], message=_("移动端通知快捷确认"))

        if not (result["alerts_not_exist"]):
            return self.redirect(validated_data["bk_biz_id"], validated_data["action_id"])

        return _(
            "完成快捷确认, 成功({success_alerts})，失败({failed_alerts})，" "已确认({alerts_already_ack})，已结束({alerts_not_abnormal})"
        ).format(
            success_alerts=len(result["alerts_ack_success"]),
            failed_alerts=len(result["alerts_not_exist"]),
            alerts_already_ack=len(result["alerts_already_ack"]),
            alerts_not_abnormal=len(result["alerts_not_abnormal"]),
        )


class GetAlertDataRetrievalResource(Resource):
    """
    获取告警数据检索配置
    """

    EVENT_DATASOURCES = [
        (DataSourceLabel.BK_MONITOR_COLLECTOR, DataTypeLabel.EVENT),
        (DataSourceLabel.BK_MONITOR_COLLECTOR, DataTypeLabel.LOG),
        (DataSourceLabel.CUSTOM, DataTypeLabel.EVENT),
    ]

    METRIC_DATASOURCES = [
        (DataSourceLabel.BK_MONITOR_COLLECTOR, DataTypeLabel.TIME_SERIES),
        (DataSourceLabel.CUSTOM, DataTypeLabel.TIME_SERIES),
        (DataSourceLabel.PROMETHEUS, DataTypeLabel.TIME_SERIES),
        (DataSourceLabel.BK_DATA, DataTypeLabel.TIME_SERIES),
        (DataSourceLabel.BK_LOG_SEARCH, DataTypeLabel.TIME_SERIES),
    ]

    class RequestSerializer(serializers.Serializer):
        alert_id = AlertIDField(required=True, label="告警ID")

    @classmethod
    def metric_query_config_to_query(cls, query_config: Dict, filter_dict: Dict) -> Dict:
        """
        将query_config转换为图标查询配置
        """
        # 如果存在raw_query_config，直接使用
        if query_config.get("raw_query_config"):
            query_config = query_config["raw_query_config"]

        query = {
            "data_source_label": query_config["data_source_label"],
            "data_type_label": query_config["data_type_label"],
            "functions": query_config.get("functions", []),
            "refId": query_config["alias"],
            "index_set_id": query_config.get("index_set_id"),
            "result_table_id": query_config.get("result_table_id", ""),
            "data_label": query_config.get("data_label"),
            "query_string": query_config.get("query_string", ""),
            "method": query_config.get("agg_method", "COUNT"),
            "interval": query_config.get("agg_interval", 60),
            "group_by": query_config.get("agg_dimension", []),
            "where": query_config.get("agg_condition", []),
            "time_field": query_config.get("time_field"),
        }

        if filter_dict:
            where = AIOPSManager.create_where_with_dimensions(query_config["agg_condition"], filter_dict)
            group_by = list(set(query["group_by"]) & set(filter_dict.keys()))
            if "le" in query_config.get("agg_dimension", []):
                # 针对le做特殊处理
                group_by.append("le")
            query["where"] = where
            query["group_by"] = group_by

        return query

    @classmethod
    def generate_event_query_params(cls, item: Dict, filter_dict: Dict) -> Dict:
        """
        TODO: 事件检索跳转参数
        """
        return {}

    @classmethod
    def generate_metric_query_params(cls, item: Dict, filter_dict: Dict) -> List[Dict]:
        """
        指标检索跳转参数
        """
        query_configs = item["query_configs"]
        data_source = (query_configs[0]["data_source_label"], query_configs[0]["data_type_label"])

        # promql模式查询
        if data_source == (DataSourceLabel.PROMETHEUS, DataTypeLabel.TIME_SERIES):
            query_config = query_configs[0]
            return [
                {
                    "data": {
                        "mode": "code",
                        "source": query_config["promql"],
                        "format": "time_series",
                        "type": "range",
                        "step": query_config["agg_interval"],
                        "filter_dict": filter_dict,
                    }
                }
            ]

        # UI模式查询
        # 查询配置处理
        queries = []
        for query_config in query_configs:
            query = cls.metric_query_config_to_query(query_config, filter_dict)
            queries.append(query)

        # 表达式处理
        expressions = []
        expression = item["expression"] or "a"
        functions = item.get("functions", [])
        if expression != "a" or functions:
            # 如果添加了表达式，需要将子查询隐藏
            for query in queries:
                query["display"] = False

            expressions.append(
                {
                    "expression": expression,
                    "functions": functions,
                    "alias": chr(ord("a") + len(queries)),
                    "active": True,
                }
            )

        return [{"data": {"mode": "ui", "query_configs": queries, "expressionList": expressions}}]

    def perform_request(self, params: Dict[str, Any]):
        alert_id = params["alert_id"]
        alert = AlertDocument.get(alert_id)
        if not alert.strategy:
            return []

        item = alert.strategy["items"][0]
        query_configs = item["query_configs"]
        if not query_configs:
            return []

        data_source: Tuple[str, str] = (query_configs[0]["data_source_label"], query_configs[0]["data_type_label"])

        # 根据告警维度生成过滤条件
        filter_dict = {}
        try:
            dimensions = alert.event.extra_info.origin_alarm.data.dimensions.to_dict()
            dimension_fields = alert.event.extra_info.origin_alarm.data.dimension_fields
            dimension_fields = [field for field in dimension_fields if not field.startswith("bk_task_index_")]
            filter_dict = {
                key: value
                for key, value in dimensions.items()
                if key in dimension_fields and not (key == "le" and value is None)
            }
        except Exception:  # noqa
            pass

        # 事件检索
        if data_source in self.EVENT_DATASOURCES:
            result = {"type": "event", "params": self.generate_event_query_params(item, filter_dict)}
        # 指标检索
        elif data_source in self.METRIC_DATASOURCES:
            result = {"type": "metric", "params": self.generate_metric_query_params(item, filter_dict)}
        else:
            result = {}

        return result<|MERGE_RESOLUTION|>--- conflicted
+++ resolved
@@ -101,7 +101,6 @@
     AlertSuggestionSerializer,
     EventSearchSerializer,
 )
-<<<<<<< HEAD
 from fta_web.alert.utils import (
     add_aggs,
     add_overview,
@@ -110,9 +109,6 @@
     get_previous_week_range_unix,
     generate_date_ranges,
 )
-=======
-from fta_web.alert.utils import get_previous_month_range_unix, slice_time_interval
->>>>>>> 02f311fc
 from fta_web.models.alert import (
     SEARCH_TYPE_CHOICES,
     AlertFeedback,
