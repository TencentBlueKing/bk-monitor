# -*- coding: utf-8 -*-
"""
Tencent is pleased to support the open source community by making 蓝鲸智云 - 监控平台 (BlueKing - Monitor) available.
Copyright (C) 2017-2021 THL A29 Limited, a Tencent company. All rights reserved.
Licensed under the MIT License (the "License"); you may not use this file except in compliance with the License.
You may obtain a copy of the License at http://opensource.org/licenses/MIT
Unless required by applicable law or agreed to in writing, software distributed under the License is distributed on
an "AS IS" BASIS, WITHOUT WARRANTIES OR CONDITIONS OF ANY KIND, either express or implied. See the License for the
specific language governing permissions and limitations under the License.
"""
import logging
import os
import sys

from jinja2 import DebugUndefined

from config.tools.consul import get_consul_settings
from config.tools.rabbitmq import get_rabbitmq_settings
from config.tools.redis import get_cache_redis_settings, get_redis_settings

from ..tools.environment import (
    DJANGO_CONF_MODULE,
    ENVIRONMENT,
    IS_CONTAINER_MODE,
    NEW_ENV,
    ROLE,
)

# 按照环境变量中的配置，加载对应的配置文件
try:
    _module = __import__(f"config.{NEW_ENV}", globals(), locals(), ["*"])
except ImportError as e:
    logging.exception(e)
    raise ImportError("Could not import config '{}' (Is it on sys.path?): {}".format(DJANGO_CONF_MODULE, e))

for _setting in dir(_module):
    if _setting == _setting.upper():
        locals()[_setting] = getattr(_module, _setting)

ROOT_URLCONF = "alarm_backends.urls"

# SUPERVISOR 配置
SUPERVISOR_PORT = 9001
SUPERVISOR_SERVER = "unix:///var/run/bkmonitorv3/monitor-supervisor.sock"
SUPERVISOR_USERNAME = ""
SUPERVISOR_PASSWORD = ""

INSTALLED_APPS += (  # noqa: F405
    "django_elasticsearch_dsl",
    "django_jinja",
    "bkmonitor",
    "bkm_space",
    "calendars",
    "metadata",
    "alarm_backends",
    "apm",
    "apm_ebpf",
    "core.drf_resource",
)

# 系统名称
BACKEND_NAME = "BK Monitor Backend"

# access最大向前拉取事件, second
MIN_DATA_ACCESS_CHECKPOINT = 30 * 60
# access 每次往前多拉取1个周期的数据
NUM_OF_COUNT_FREQ_ACCESS = 1

# 流控配置
QOS_DROP_ALARM_THREADHOLD = 3

TEMPLATES = [
    {
        "NAME": "jinja2",
        "BACKEND": "django_jinja.backend.Jinja2",
        "DIRS": ["templates"],
        "APP_DIRS": True,
        "OPTIONS": {
            "match_extension": ".jinja",
            "context_processors": [
                "django.template.context_processors.i18n",
                "django.contrib.messages.context_processors.messages",
            ],
            "undefined": DebugUndefined,
        },
    },
    {
        "BACKEND": "django.template.backends.django.DjangoTemplates",
        "DIRS": [],
        "APP_DIRS": True,
        "OPTIONS": {
            "context_processors": [
                "django.template.context_processors.i18n",
                "django.contrib.messages.context_processors.messages",
            ],
        },
    },
]

# 是否启用通知出图
GRAPH_RENDER_SERVICE_ENABLED = True

# 告警检测范围动态关联开关
DETECT_RANGE_DYNAMIC_ASSOCIATE = True

# 告警开关
ENABLE_PING_ALARM = True
ENABLE_AGENT_ALARM = True
ENABLE_DIRECT_AREA_PING_COLLECT = True  # 是否开启直连区域的PING采集

HEALTHZ_ALARM_CONFIG = {}

# CRONTAB
DEFAULT_CRONTAB = [
    # eg:
    # (module_name, every, run_type) like: ("fta.poll_alarm.main start", "* * * * *", "global")
    # Notice Notice Notice:
    # Use UTC's time zone to set your crontab instead of the local time zone
    # run_type: global/cluster
    # cmdb cache
    ("alarm_backends.core.cache.cmdb.host", "*/10 * * * *", "global"),
    ("alarm_backends.core.cache.cmdb.module", "*/10 * * * *", "global"),
    ("alarm_backends.core.cache.cmdb.set", "*/10 * * * *", "global"),
    ("alarm_backends.core.cache.cmdb.business", "*/10 * * * *", "global"),
    ("alarm_backends.core.cache.cmdb.service_instance", "*/10 * * * *", "global"),
    ("alarm_backends.core.cache.cmdb.topo", "*/10 * * * *", "global"),
    ("alarm_backends.core.cache.cmdb.service_template", "*/10 * * * *", "global"),
    ("alarm_backends.core.cache.cmdb.set_template", "*/10 * * * *", "global"),
    # model cache
    ("alarm_backends.core.cache.strategy", "* * * * *", "global"),
    ("alarm_backends.core.cache.shield", "* * * * *", "global"),
    ("alarm_backends.core.cache.models.collect_config", "* * * * *", "global"),
    ("alarm_backends.core.cache.models.uptimecheck", "* * * * *", "global"),
    ("alarm_backends.core.cache.action_config", "* * * * *", "global"),
    ("alarm_backends.core.cache.assign", "* * * * *", "global"),
    ("alarm_backends.core.cache.calendar", "* * * * *", "global"),
    # api cache
    ("alarm_backends.core.cache.result_table", "*/10 * * * *", "global"),
    # delay queue
    ("alarm_backends.core.cache.delay_queue", "* * * * *", "global"),
    # bcs cluster cache
    ("alarm_backends.core.cache.bcs_cluster", "*/10 * * * *", "global"),
    # clean detect result cache
    ("alarm_backends.core.detect_result.tasks.clean_expired_detect_result", "0 */2 * * *", "global"),
    ("alarm_backends.core.detect_result.tasks.clean_md5_to_dimension_cache", "0 23 * * *", "global"),
    # 定期清理超时未执行任务
    ("alarm_backends.service.fta_action.tasks.check_timeout_actions", "* * * * *", "global"),
    # 定期清理mysql内半个月前的数据
    ("alarm_backends.service.fta_action.tasks.clear_mysql_action_data", "* * * * *", "global"),
    ("bkmonitor.documents.tasks.rollover_indices", "*/10 * * * *", "global"),
    # mail_report 配置管理和告警接收人信息缓存
    ("alarm_backends.core.cache.mail_report", "*/30 * * * *", "global"),
    # apm topo discover: 每分钟触发，每次分片处理1/10应用
    ("apm.task.tasks.topo_discover_cron", "* * * * *", "global"),
    # apm 配置下发: 每分钟触发，每次分片处理1/30应用
    ("apm.task.tasks.refresh_apm_config", "* * * * *", "global"),
    ("apm.task.tasks.refresh_apm_platform_config", "*/30 * * * *", "global"),
    # apm 检测预计算表字段是否有更新 1小时执行检测一次
    ("apm.task.tasks.check_pre_calculate_fields_update", "0 */1 * * *", "global"),
    # apm 检查consul配置是否有更新 1小时执行检测一次
    ("apm.task.tasks.check_apm_consul_config", "0 */1 * * *", "global"),
    # apm_ebpf 定时检查业务集群是否安装DeepFlow 每分钟触发-每次处理1/10业务
<<<<<<< HEAD
    ("apm_ebpf.task.finders.ebpf_discover_cron", "* * * * *", "global"),
=======
    ("apm_ebpf.task.tasks.ebpf_discover_cron", "* * * * *", "global"),
>>>>>>> cc26ed3d
]

if BCS_API_GATEWAY_HOST:
    DEFAULT_CRONTAB += [
        # bcs资源同步
        ("api.bcs.tasks.sync_bcs_cluster_to_db", "*/10 * * * *", "global"),
        ("api.bcs.tasks.sync_bcs_service_to_db", "*/10 * * * *", "global"),
        ("api.bcs.tasks.sync_bcs_workload_to_db", "*/10 * * * *", "global"),
        ("api.bcs.tasks.sync_bcs_pod_to_db", "*/10 * * * *", "global"),
        ("api.bcs.tasks.sync_bcs_node_to_db", "*/10 * * * *", "global"),
        ("api.bcs.tasks.sync_bcs_service_monitor_to_db", "*/10 * * * *", "global"),
        ("api.bcs.tasks.sync_bcs_pod_monitor_to_db", "*/10 * * * *", "global"),
        # bcs资源数据状态同步
        # TODO: 调整好后再开启
        ("api.bcs.tasks.sync_bcs_cluster_resource", "*/15 * * * *", "global"),
        ("api.bcs.tasks.sync_bcs_workload_resource", "*/15 * * * *", "global"),
        ("api.bcs.tasks.sync_bcs_service_resource", "*/15 * * * *", "global"),
        ("api.bcs.tasks.sync_bcs_pod_resource", "*/15 * * * *", "global"),
        ("api.bcs.tasks.sync_bcs_container_resource", "*/15 * * * *", "global"),
        ("api.bcs.tasks.sync_bcs_node_resource", "*/15 * * * *", "global"),
        # bcs集群安装operator信息，一天同步一次
        ("api.bcs.tasks.sync_bkmonitor_operator_info", "0 2 * * *", "global"),
    ]

ACTION_TASK_CRONTAB = [
    # 分集群任务
    # 定期检测异常告警
    ("alarm_backends.service.alert.manager.tasks.check_abnormal_alert", "* * * * *", "cluster"),
    # 定期关闭流控告警，避免与整点之类的任务并发，设置每12分钟执行一次
    ("alarm_backends.service.alert.manager.tasks.check_blocked_alert", "*/12 * * * *", "cluster"),
    # 定期检测屏蔽策略，进行告警的屏蔽
    ("alarm_backends.service.converge.shield.tasks.check_and_send_shield_notice", "* * * * *", "cluster"),
    # 全局任务
    # 定期同步数据至es
    ("alarm_backends.service.fta_action.tasks.sync_action_instances", "* * * * *", "global"),
    # 定期维护排班计划
    ("alarm_backends.service.fta_action.tasks.generate_duty_plan_task", "* * * * *", "global"),
    # 定期处理demo任务
    ("alarm_backends.service.fta_action.tasks.dispatch_demo_action_tasks", "* * * * *", "global"),
]

if os.getenv("DISABLE_METADATA_TASK") != "True":
    DEFAULT_CRONTAB += [
        # metadata
        # metadata更新每个influxdb的存储RP，UTC时间的22点进行更新，待0点influxdb进行清理
        ("metadata.task.refresh_default_rp", "0 22 * * *", "global"),
        # metadata同步pingserver配置，下发iplist到proxy机器，每10分钟执行一次
        ("metadata.task.ping_server.refresh_ping_server_2_node_man", "*/10 * * * *", "global"),
        # metadata同步自定义上报配置到节点管理，完成配置订阅，理论上，在配置变更的时候，会执行一次，所以这里运行周期可以放大
        ("metadata.task.custom_report.refresh_custom_report_2_node_man", "*/5 * * * *", "global"),
        # metadata自动部署bkmonitorproxy
        ("metadata.task.auto_deploy_proxy", "30 */2 * * *", "global"),
        ("metadata.task.config_refresh.refresh_kafka_storage", "*/10 * * * *", "global"),
        ("metadata.task.config_refresh.refresh_kafka_topic_info", "*/10 * * * *", "global"),
        ("metadata.task.config_refresh.refresh_consul_es_info", "*/10 * * * *", "global"),
        ("metadata.task.config_refresh.refresh_consul_storage", "*/10 * * * *", "global"),
        ("metadata.task.config_refresh.refresh_bcs_info", "*/10 * * * *", "global"),
        # 刷新metadata降精度配置，10分钟一次
        ("metadata.task.downsampled.refresh_influxdb_downsampled", "*/10 * * * *", "global"),
        # 降精度计算，5分钟一次检测一次
        ("metadata.task.downsampled.access_and_calc_for_downsample", "*/5 * * * *", "global"),
        # 刷新回溯配置
        ("metadata.task.config_refresh.refresh_es_restore", "* * * * *", "global"),
        # bcs信息刷新
        ("metadata.task.bcs.refresh_bcs_monitor_info", "*/10 * * * *", "global"),
        ("metadata.task.bcs.refresh_bcs_metrics_label", "*/10 * * * *", "global"),
        ("metadata.task.bcs.discover_bcs_clusters", "*/10 * * * *", "global"),
        # 同步空间信息
        ("metadata.task.sync_space.sync_bkcc_space", "*/10 * * * *", "global"),
        ("metadata.task.sync_space.sync_bcs_space", "*/10 * * * *", "global"),
        ("metadata.task.sync_space.refresh_bcs_project_biz", "*/10 * * * *", "global"),
        # metadata同步自定义时序维度信息, 每5分钟将会从consul同步一次
        ("metadata.task.custom_report.check_update_ts_metric", "*/5 * * * *", "global"),
        # 每天4点半执行一次
        ("metadata.task.vm.refresh_query_vm_space_list", "30 4 * * *", "global"),
    ]
    # 耗时任务单独队列处理
    LONG_TASK_CRONTAB = [
        # 清理任务耗时较久，半个小时执行一次
        ("metadata.task.config_refresh.clean_influxdb_tag", "*/30 * * * *", "global"),
        ("metadata.task.config_refresh.clean_influxdb_storage", "*/30 * * * *", "global"),
        ("metadata.task.config_refresh.clean_influxdb_cluster", "*/30 * * * *", "global"),
        ("metadata.task.config_refresh.clean_influxdb_host", "*/30 * * * *", "global"),
        # 刷新数据源信息到 consul
        ("metadata.task.config_refresh.refresh_datasource", "*/10 * * * *", "global"),
        # 刷新 storage 信息给unify-query使用
        # TODO: 待确认是否还有使用，如没使用可以删除
        ("metadata.task.config_refresh.refresh_consul_influxdb_tableinfo", "*/10 * * * *", "global"),
        # 刷新结果表路由配置
        ("metadata.task.config_refresh.refresh_influxdb_route", "*/10 * * * *", "global"),
        # 刷新空间信息，业务、BCS的关联资源
        ("metadata.task.sync_space.refresh_cluster_resource", "*/30 * * * *", "global"),
        ("metadata.task.sync_space.refresh_redis_data", "*/30 * * * *", "global"),
        ("metadata.task.sync_space.sync_bkcc_space_data_source", "*/10 * * * *", "global"),
        ("metadata.task.sync_space.refresh_not_biz_space_data_source", "*/10 * * * *", "global"),
        # ("metadata.task.sync_space.push_and_publish_space_router_task", "* */3 * * *", "global"),
        # metadata 同步自定义事件维度及事件，每三分钟将会从ES同步一次
        ("metadata.task.custom_report.check_event_update", "*/3 * * * *", "global"),
        # metadata 同步 bkci 空间名称任务，因为不要求实时性，每天3点执行一次
        ("metadata.task.sync_space.refresh_bkci_space_name", "0 3 * * *", "global"),
        # metadata 更新 bkcc 空间名称任务，因为不要求实时性，每天3点半执行一次
        ("metadata.task.sync_space.refresh_bkcc_space_name", "30 3 * * *", "global"),
        # metadata 刷新 unify_query 视图需要的字段，因为变动性很低，每天 4 点执行一次
        ("metadata.task.config_refresh.refresh_unify_query_additional_config", "0 4 * * *", "global"),
        # 删除数据库中已经不存在的数据源
        ("metadata.task.config_refresh.clean_datasource_from_consul", "30 4 * * *", "global"),
    ]

# Timeout for image exporter service, default set to 10 seconds
IMAGE_EXPORTER_TIMEOUT = 10

AES_X_KEY_FIELD = "SAAS_SECRET_KEY"

# gse alarm dataid
GSE_BASE_ALARM_DATAID = 1000
GSE_CUSTOM_EVENT_DATAID = 1100000

BKMONITOR_WORKER_INET_DEV = ""
BKMONITOR_WORKER_INCLUDE_LIST = []
BKMONITOR_WORKER_EXCLUDE_LIST = []

# ACTION
MESSAGE_QUEUE_MAX_LENGTH = 0

# SELF-MONITOR
SUPERVISOR_PROCESS_UPTIME = 10

SELFMONITOR_PORTS = {"gse-data": 58625}

# 计算平台localTime与UTC时间的差值
BKDATA_LOCAL_TIMEZONE_OFFSET = -8
# 计算平台数据的localTime与当前时间比较的阈值，小于该值时下次再拉取数据
BKDATA_LOCAL_TIME_THRESHOLD = 10

# 跳过权限中心检查
SKIP_IAM_PERMISSION_CHECK = True

# event 模块最大容忍无数据周期数
EVENT_NO_DATA_TOLERANCE_WINDOW_SIZE = 5

ANOMALY_RECORD_COLLECT_WINDOW = 100
ANOMALY_RECORD_CONVERGED_ACTION_WINDOW = 3

# access模块策略拉取耗时限制（每10分钟）
ACCESS_TIME_PER_WINDOW = 30

# 环境变量
PYTHON_HOME = sys.executable.rsplit("/", 1)[0]  # virtualenv path
PYTHON = PYTHON_HOME + "/python"  # python bin
GUNICORN = PYTHON_HOME + "/gunicorn"  # gunicorn bin

LOG_LOGFILE_MAXSIZE = 1024 * 1024 * 200  # 200m
LOG_LOGFILE_BACKUP_COUNT = 12
LOG_PROCESS_CHECK_TIME = 60 * 60 * 4
LOG_LOGFILE_BACKUP_GZIP = True

# LOGGING
LOGGER_LEVEL = os.environ.get("BKAPP_LOG_LEVEL", "INFO")
LOG_FILE_PATH = os.path.join(LOG_PATH, f"{LOG_FILE_PREFIX}kernel.log")
LOG_IMAGE_EXPORTER_FILE_PATH = os.path.join(LOG_PATH, f"{LOG_FILE_PREFIX}kernel_image_exporter.log")
LOG_METADATA_FILE_PATH = os.path.join(LOG_PATH, f"{LOG_FILE_PREFIX}kernel_metadata.log")
LOGGER_DEFAULT = {"level": LOGGER_LEVEL, "handlers": ["console", "file"]}


def get_logger_config(log_path, logger_level, log_file_prefix):
    return {
        "version": 1,
        "loggers": {
            "root": LOGGER_DEFAULT,
            "core": LOGGER_DEFAULT,
            "cron": LOGGER_DEFAULT,
            "cache": LOGGER_DEFAULT,
            "service": LOGGER_DEFAULT,
            "detect": LOGGER_DEFAULT,
            "nodata": LOGGER_DEFAULT,
            "access": LOGGER_DEFAULT,
            "trigger": LOGGER_DEFAULT,
            "event": LOGGER_DEFAULT,
            "alert": LOGGER_DEFAULT,
            "composite": LOGGER_DEFAULT,
            "recovery": LOGGER_DEFAULT,
            "fta_action": LOGGER_DEFAULT,
            "bkmonitor": LOGGER_DEFAULT,
            "apm_ebpf": LOGGER_DEFAULT,
            "apm": LOGGER_DEFAULT,
            "data_source": LOGGER_DEFAULT,
            "alarm_backends": LOGGER_DEFAULT,
            "self_monitor": LOGGER_DEFAULT,
            "calendars": LOGGER_DEFAULT,
            "celery": LOGGER_DEFAULT,
            "kubernetes": LOGGER_DEFAULT,
            "metadata": {"level": LOGGER_LEVEL, "propagate": False, "handlers": ["metadata"]},
            "image_exporter": {"level": LOGGER_LEVEL, "propagate": False, "handlers": ["image_exporter"]},
        },
        "handlers": {
            "console": {"class": "logging.StreamHandler", "level": "DEBUG", "formatter": "standard"},
            "file": {
                "class": "logging.handlers.WatchedFileHandler",
                "level": "DEBUG",
                "formatter": "standard",
                "filename": os.path.join(log_path, f"{log_file_prefix}kernel.log"),
                "encoding": "utf-8",
            },
            "image_exporter": {
                "class": "logging.handlers.WatchedFileHandler",
                "level": "DEBUG",
                "formatter": "standard",
                "filename": os.path.join(log_path, f"{log_file_prefix}kernel_image_exporter.log"),
                "encoding": "utf-8",
            },
            "metadata": {
                "class": "logging.handlers.WatchedFileHandler",
                "level": "DEBUG",
                "formatter": "standard",
                "filename": os.path.join(log_path, f"{log_file_prefix}kernel_metadata.log"),
                "encoding": "utf-8",
            },
        },
        "formatters": {
            "standard": {
                "format": (
                    "%(asctime)s %(levelname)-8s %(process)-8d" "%(name)-15s %(filename)20s[%(lineno)03d] %(message)s"
                ),
                "datefmt": "%Y-%m-%d %H:%M:%S",
            }
        },
    }


LOGGING = LOGGER_CONF = get_logger_config(LOG_PATH, LOGGER_LEVEL, LOG_FILE_PREFIX)

if IS_CONTAINER_MODE:
    for logger in LOGGING["loggers"]:
        if "null" not in LOGGING["loggers"][logger]["handlers"]:
            LOGGING["loggers"][logger]["handlers"] = ["console"]

# Consul
(
    CONSUL_CLIENT_HOST,
    CONSUL_CLIENT_PORT,
    CONSUL_HTTPS_PORT,
    CONSUL_CLIENT_CERT_FILE,
    CONSUL_CLIENT_KEY_FILE,
    CONSUL_SERVER_CA_CERT,
) = get_consul_settings()

# Redis
CACHE_BACKEND_TYPE, REDIS_HOST, REDIS_PORT, REDIS_PASSWD, REDIS_MASTER_NAME, REDIS_SENTINEL_PASS = get_redis_settings()
(
    CACHE_REDIS_HOST,
    CACHE_REDIS_PORT,
    CACHE_REDIS_PASSWD,
    CACHE_REDIS_MASTER_NAME,
    CACHE_REDIS_SENTINEL_PASS,
) = get_cache_redis_settings(CACHE_BACKEND_TYPE)
CACHE_REDIS_HOST, CACHE_REDIS_PORT, CACHE_REDIS_PASSWD, CACHE_REDIS_MASTER_NAME, CACHE_REDIS_SENTINEL_PASS = (
    CACHE_REDIS_HOST or REDIS_HOST,
    CACHE_REDIS_PORT or REDIS_PORT,
    CACHE_REDIS_PASSWD if CACHE_REDIS_PASSWD is None else REDIS_PASSWD,
    CACHE_REDIS_MASTER_NAME or REDIS_MASTER_NAME,
    CACHE_REDIS_SENTINEL_PASS if CACHE_REDIS_SENTINEL_PASS is None else REDIS_SENTINEL_PASS,
)

# redis中的db分配[7，8，9，10]，共4个db
# 7.[不重要，可清理] 日志相关数据使用log配置
# 8.[一般，可清理]   配置相关缓存使用cache配置，例如：cmdb的数据、策略、屏蔽等配置数据
# 9.[重要，不可清理] 各个services之间交互的队列，使用queue配置
# 9.[重要，不可清理] celery的broker，使用celery配置
# 10.[重要，不可清理] service自身的数据，使用service配置
REDIS_LOG_CONF = {"host": REDIS_HOST, "port": REDIS_PORT, "db": 7, "password": REDIS_PASSWD}
REDIS_CACHE_CONF = {
    "host": CACHE_REDIS_HOST,
    "port": CACHE_REDIS_PORT,
    "db": 8,
    "password": CACHE_REDIS_PASSWD,
    "master_name": CACHE_REDIS_MASTER_NAME,
    "sentinel_password": CACHE_REDIS_SENTINEL_PASS,
}
REDIS_CELERY_CONF = REDIS_QUEUE_CONF = {"host": REDIS_HOST, "port": REDIS_PORT, "db": 9, "password": REDIS_PASSWD}
REDIS_SERVICE_CONF = {"host": REDIS_HOST, "port": REDIS_PORT, "db": 10, "password": REDIS_PASSWD, "socket_timeout": 10}

# TRANSFER
TRANSFER_HOST = os.environ.get("BK_TRANSFER_HOST", "transfer.bkmonitorv3.service.consul")
TRANSFER_PORT = os.environ.get("BK_TRANSFER_HTTP_PORT", 10202)

# INFLUXDB
INFLUXDB_HOST = os.environ.get("BK_INFLUXDB_PROXY_HOST", "influxdb-proxy.bkmonitorv3.service.consul")
INFLUXDB_PORT = int(os.environ.get("BK_INFLUXDB_PROXY_PORT", 10203))

CERT_PATH = os.environ.get("BK_CERT_PATH", "")
LICENSE_HOST = os.environ.get("BK_LICENSE_HOST", "license.service.consul")
LICENSE_PORT = os.environ.get("BK_LICENSE_PORT", "8443")
LICENSE_REQ_INTERVAL = [20, 60, 120]  # 连续请求n次，每次请求间隔(单位：秒)

RABBITMQ_HOST, RABBITMQ_PORT, RABBITMQ_VHOST, RABBITMQ_USER, RABBITMQ_PASS, _ = get_rabbitmq_settings(
    app_code=APP_CODE, backend=True
)

# esb组件地址
COMMON_USERNAME = os.environ.get("BK_ESB_SUPER_USER", "admin")

CACHES = {
    "default": {
        "BACKEND": "django.core.cache.backends.db.DatabaseCache",
        "LOCATION": "django_cache",
        "OPTIONS": {"MAX_ENTRIES": 100000, "CULL_FREQUENCY": 10},
    },
    "db": {
        "BACKEND": "django.core.cache.backends.db.DatabaseCache",
        "LOCATION": "django_cache",
        "OPTIONS": {"MAX_ENTRIES": 100000, "CULL_FREQUENCY": 10},
    },
    "login_db": {"BACKEND": "django.core.cache.backends.db.DatabaseCache", "LOCATION": "account_cache"},
    "locmem": {"BACKEND": "django.core.cache.backends.locmem.LocMemCache"},
}

# django cache backend using redis
DJANGO_REDIS_PASSWORD = os.environ.get("DJANGO_REDIS_PASSWORD")
DJANGO_REDIS_HOST = os.environ.get("DJANGO_REDIS_HOST")
DJANGO_REDIS_PORT = os.environ.get("DJANGO_REDIS_PORT")
DJANGO_REDIS_DB = os.environ.get("DJANGO_REDIS_DB")
USE_DJANGO_CACHE_REDIS = "DJANGO_REDIS_HOST" in os.environ and "DJANGO_REDIS_PORT" in os.environ
if USE_DJANGO_CACHE_REDIS:
    CACHES["redis"] = {
        "BACKEND": "django_redis.cache.RedisCache",
        "LOCATION": "redis://:{}@{}:{}/{}".format(
            DJANGO_REDIS_PASSWORD or "", DJANGO_REDIS_HOST, DJANGO_REDIS_PORT, DJANGO_REDIS_DB or "0"
        ),
        "OPTIONS": {
            "CLIENT_CLASS": "django_redis.client.DefaultClient",
            "COMPRESSOR": "django_redis.compressors.zlib.ZlibCompressor",
        },
    }
    CACHES["default"] = CACHES["redis"]

# 全局告警屏蔽开关
GLOBAL_SHIELD_ENABLED = False

# 处理动作丢弃阈值
QOS_DROP_ACTION_THRESHOLD = 100
# 处理动作流控窗口大小
QOS_DROP_ACTION_WINDOW = 60

# 处理动作丢弃阈值
QOS_ALERT_THRESHOLD = 200
# 处理动作流控窗口大小
QOS_ALERT_WINDOW = 60

# 第三方事件接入白名单
BIZ_WHITE_LIST_FOR_3RD_EVENT = []

# 自定义指标过期时间
TIME_SERIES_METRIC_EXPIRED_DAYS = 30

# 自定义指标拉取最大步长
MAX_METRICS_FETCH_STEP = os.environ.get("MAX_METRICS_FETCH_STEP", 500)
METRICS_KEY_PREFIX = "bkmonitor:metrics_"
METRIC_DIMENSIONS_KEY_PREFIX = "bkmonitor:metric_dimensions_"

# 默认 Kafka 存储集群 ID
DEFAULT_KAFKA_STORAGE_CLUSTER_ID = None
# BCS Kafka 存储集群 ID
BCS_KAFKA_STORAGE_CLUSTER_ID = None
# 自定义上报时间存储集群
BCS_CUSTOM_EVENT_STORAGE_CLUSTER_ID = None

# 无数据告警过期时间
NO_DATA_ALERT_EXPIRED_TIMEDELTA = 24 * 60 * 60

# 计算平台计算 FLOW 存储数据的 HDFS 的集群
BKDATA_FLOW_HDFS_CLUSTER = os.environ.get("BKDATA_FLOW_HDFS_CLUSTER", "hdfsOnline4")

# 单次build告警的event数量设置
MAX_BUILD_EVENT_NUMBER = 0<|MERGE_RESOLUTION|>--- conflicted
+++ resolved
@@ -160,11 +160,7 @@
     # apm 检查consul配置是否有更新 1小时执行检测一次
     ("apm.task.tasks.check_apm_consul_config", "0 */1 * * *", "global"),
     # apm_ebpf 定时检查业务集群是否安装DeepFlow 每分钟触发-每次处理1/10业务
-<<<<<<< HEAD
-    ("apm_ebpf.task.finders.ebpf_discover_cron", "* * * * *", "global"),
-=======
     ("apm_ebpf.task.tasks.ebpf_discover_cron", "* * * * *", "global"),
->>>>>>> cc26ed3d
 ]
 
 if BCS_API_GATEWAY_HOST:
