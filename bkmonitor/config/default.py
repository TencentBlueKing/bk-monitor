--- conflicted
+++ resolved
@@ -1348,10 +1348,6 @@
 # 是否启用 influxdb 写入，默认 True
 ENABLE_INFLUXDB_STORAGE = True
 
-<<<<<<< HEAD
-# 邮件订阅审批服务ID
-REPORT_APPROVAL_SERVICE_ID = int(os.getenv("BKAPP_REPORT_APPROVAL_SERVICE_ID", 0))
-=======
 # bk-notice-sdk requirment
 if not os.getenv("BK_API_URL_TMPL"):
     os.environ["BK_API_URL_TMPL"] = ""
@@ -1361,4 +1357,6 @@
 
 # 外网collector域名
 OUTER_COLLOCTOR_HOST = ""
->>>>>>> b9a3c8f7
+
+# 邮件订阅审批服务ID
+REPORT_APPROVAL_SERVICE_ID = int(os.getenv("BKAPP_REPORT_APPROVAL_SERVICE_ID", 0))