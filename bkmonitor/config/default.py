# -*- coding: utf-8 -*-
"""
Tencent is pleased to support the open source community by making 蓝鲸智云PaaS平台社区版 (BlueKing PaaS Community
Edition) available.
Copyright (C) 2017-2021 THL A29 Limited, a Tencent company. All rights reserved.
Licensed under the MIT License (the "License"); you may not use this file except in compliance with the License.
You may obtain a copy of the License at
http://opensource.org/licenses/MIT
Unless required by applicable law or agreed to in writing, software distributed under the License is distributed on
an "AS IS" BASIS, WITHOUT WARRANTIES OR CONDITIONS OF ANY KIND, either express or implied. See the License for the
specific language governing permissions and limitations under the License.
"""
import ntpath
import os
from urllib.parse import urljoin

from bkcrypto import constants
from bkcrypto.symmetric.options import AESSymmetricOptions, SM4SymmetricOptions
from bkcrypto.utils.convertors import Base64Convertor
from blueapps.conf.default_settings import *  # noqa
from blueapps.conf.log import get_logging_config_dict
from django.utils.translation import gettext_lazy as _

from bkmonitor.utils.i18n import TranslateDict

from . import get_env_or_raise
from .tools.elasticsearch import get_es7_settings
from .tools.environment import IS_CONTAINER_MODE  # noqa
from .tools.environment import (
    BKAPP_DEPLOY_PLATFORM,
    ENVIRONMENT,
    PAAS_VERSION,
    PLATFORM,
    ROLE,
)
from .tools.mysql import (
    get_backend_mysql_settings,
    get_grafana_mysql_settings,
    get_saas_mysql_settings,
)
from .tools.service import get_service_url

# 这里是默认的 INSTALLED_APPS，大部分情况下，不需要改动
# 如果你已经了解每个默认 APP 的作用，确实需要去掉某些 APP，请去掉下面的注释，然后修改
INSTALLED_APPS = (
    "bkoauth",
    "bk_dataview",
    # 框架自定义命令
    "blueapps.contrib.bk_commands",
    "django.contrib.admin",
    "django.contrib.auth",
    "django.contrib.contenttypes",
    "django.contrib.sessions",
    "django.contrib.sites",
    "django.contrib.messages",
    "whitenoise.runserver_nostatic",
    "django.contrib.staticfiles",
    # account app
    "blueapps.account",
)

# 这里是默认的中间件，大部分情况下，不需要改动
# 如果你已经了解每个默认 MIDDLEWARE 的作用，确实需要去掉某些 MIDDLEWARE，或者改动先后顺序，请去掉下面的注释，然后修改
# MIDDLEWARE = (
#     # request instance provider
#     'blueapps.middleware.request_provider.RequestProvider',
#     'django.contrib.sessions.middleware.SessionMiddleware',
#     'django.middleware.common.CommonMiddleware',
#     'django.middleware.csrf.CsrfViewMiddleware',
#     'django.contrib.auth.middleware.AuthenticationMiddleware',
#     'django.contrib.messages.middleware.MessageMiddleware',
#     # 跨域检测中间件， 默认关闭
#     # 'django.middleware.clickjacking.XFrameOptionsMiddleware',
#     'django.middleware.security.SecurityMiddleware',
#     # 蓝鲸静态资源服务
#     'whitenoise.middleware.WhiteNoiseMiddleware',
#     # Auth middleware
#     'blueapps.account.middlewares.RioLoginRequiredMiddleware',
#     'blueapps.account.middlewares.WeixinLoginRequiredMiddleware',
#     'blueapps.account.middlewares.LoginRequiredMiddleware',
#     # exception middleware
#     'blueapps.core.exceptions.middleware.AppExceptionMiddleware',
#     # django国际化中间件
#     'django.middleware.locale.LocaleMiddleware',
# )

# 自定义中间件
MIDDLEWARE += ()  # noqa

# 默认数据库AUTO字段类型
DEFAULT_AUTO_FIELD = "django.db.models.AutoField"

# 所有环境的日志级别可以在这里配置
# LOG_LEVEL = 'INFO'

# 调试开关，生产环境请关闭
DEBUG = TEMPLATE_DEBUG = bool(os.getenv("DEBUG", "false").lower() == "true") or ENVIRONMENT == "development"

# 允许访问的域名，默认全部放通
ALLOWED_HOSTS = ["*"]

# CELERY 开关，使用时请改为 True，修改项目目录下的 Procfile 文件，添加以下两行命令：
# worker: python manage.py celery worker -l info
# beat: python manage.py celery beat -l info
# 不使用时，请修改为 False，并删除项目目录下的 Procfile 文件中 celery 配置
IS_USE_CELERY = False

# 前后端分离开发配置开关，设置为True时允许跨域访问
FRONTEND_BACKEND_SEPARATION = True

# CELERY 并发数，默认为 2，可以通过环境变量或者 Procfile 设置
CELERYD_CONCURRENCY = os.getenv("BK_CELERYD_CONCURRENCY", 2)  # noqa

# CELERY 配置，申明任务的文件路径，即包含有 @task 装饰器的函数文件
CELERY_IMPORTS = ()

# load logging settings
LOGGING = get_logging_config_dict(locals())

# 初始化管理员列表，列表中的人员将拥有预发布环境和正式环境的管理员权限
# 注意：请在首次提测和上线前修改，之后的修改将不会生效
INIT_SUPERUSER = []

# 使用mako模板时，默认打开的过滤器：h(过滤html)
MAKO_DEFAULT_FILTERS = ["h"]

# BKUI是否使用了history模式
IS_BKUI_HISTORY_MODE = False

# 国际化配置
LOCALE_PATHS = (os.path.join(BASE_DIR, "locale"),)  # noqa
USE_I18N = True
USE_L10N = True

SAAS_APP_CODE = ""
SAAS_SECRET_KEY = ""

if ROLE == "web":
    # BKPAAS_APP_ID是PaasV3，APP_ID/APP_CODE是PaasV2
    APP_ID = APP_CODE = get_env_or_raise("BKPAAS_APP_ID", "APP_ID", "APP_CODE", default="bk_monitorv3")
    # BKPAAS_APP_TOKEN是PaasV3，APP_TOKEN/SECRET_KEY是PaasV2
    APP_TOKEN = SECRET_KEY = get_env_or_raise("BKPAAS_APP_SECRET", "APP_TOKEN", "SECRET_KEY", default="")
    BACKEND_APP_CODE = os.getenv("BK_MONITOR_APP_CODE") or "bk_bkmonitorv3"
else:
    APP_ID = APP_CODE = get_env_or_raise("BK_MONITOR_APP_CODE", default="bk_bkmonitorv3")
    APP_TOKEN = SECRET_KEY = get_env_or_raise("BK_MONITOR_APP_SECRET", default="")
    BACKEND_APP_CODE = APP_CODE

# 项目配置
PROJECT_ROOT = os.path.dirname(os.path.dirname(os.path.abspath(__file__)))

# 访问路径配置
DEFAULT_SITE_URL = f"/{'t' if ENVIRONMENT == 'testing' else 'o'}/{APP_CODE}/" if PAAS_VERSION == "V2" else "/"
SITE_URL = os.getenv("BK_SITE_URL") or os.getenv("BKPAAS_SUB_PATH") or DEFAULT_SITE_URL
FORCE_SCRIPT_NAME = SITE_URL

# 静态资源配置
STATICFILES_DIRS = []
STATIC_VERSION = "1.0"
STATIC_ROOT = os.path.join(BASE_DIR, "static")
STATIC_URL = "%sstatic/" % SITE_URL
REMOTE_STATIC_URL = "%sremote/" % STATIC_URL

# 文件资源配置
MEDIA_ROOT = os.path.join(BASE_DIR, "USERRES")
MEDIA_URL = "/media/"

# 语言相关
LANGUAGE_CODE = "zh-hans"
DEFAULT_LOCALE = "zh_Hans"
LOCALE_PATHS = (os.path.join(PROJECT_ROOT, "locale"),)
LANGUAGES = (("en", "English"), ("zh-hans", "简体中文"))
LANGUAGE_SESSION_KEY = "blueking_language"
LANGUAGE_COOKIE_NAME = "blueking_language"

# 时区相关
USE_TZ = True
TIME_ZONE = "Asia/Shanghai"
TIMEZONE_SESSION_KEY = "blueking_timezone"

# 平台地址配置
BK_PAAS_HOST = BK_URL = os.getenv("BK_PAAS_HOST") or os.getenv("BK_PAAS_PUBLIC_URL") or os.getenv("BK_PAAS2_URL") or ""
BK_PAAS_INNER_HOST = (
    os.getenv("BK_PAAS_PRIVATE_URL") or os.getenv("BK_PAAS2_INNER_URL") or os.getenv("BK_PAAS_INNER_HOST", BK_PAAS_HOST)
)
BK_COMPONENT_API_URL = os.getenv("BK_COMPONENT_API_URL") or BK_PAAS_INNER_HOST
BK_COMPONENT_API_URL_FRONTEND = os.getenv("BK_COMPONENT_API_URL") or BK_PAAS_HOST
BK_LOGIN_URL = os.getenv("BKPAAS_LOGIN_URL", "%s/login" % BK_PAAS_HOST).rstrip("/")
BK_LOGIN_INNER_URL = os.getenv("BK_LOGIN_INNER_URL", "%s/login" % BK_PAAS_INNER_HOST).rstrip("/")
ESB_SDK_NAME = "blueking.component"

# 内外差异化配置
if locals()["RUN_VER"] == "open":
    # 从 apigw jwt 中获取 app_code 的 键
    APIGW_APP_CODE_KEY = "bk_app_code"

    # 从 apigw jwt 中获取 username 的 键
    APIGW_USER_USERNAME_KEY = "bk_username"

    # PAASV2对外版不需要bkoauth,DISABLED_APPS加入bkoauth
    INSTALLED_APPS = (
        INSTALLED_APPS[0 : INSTALLED_APPS.index("bkoauth")] + INSTALLED_APPS[INSTALLED_APPS.index("bkoauth") + 1 :]
    )

    # 请求官方 API 默认版本号，可选值为："v2" 或 ""；其中，"v2"表示规范化API，
    # ""表示未规范化API.如果外面设置了该值则使用设置值,否则默认使用v2
    DEFAULT_BK_API_VER = locals().get("DEFAULT_BK_API_VER", "v2")
else:
    # 从 apigw jwt 中获取 app_code 的 键
    APIGW_APP_CODE_KEY = "app_code"

    # 从 apigw jwt 中获取 username 的 键
    APIGW_USER_USERNAME_KEY = "username"

# sentry support
SENTRY_DSN = os.environ.get("SENTRY_DSN")
if SENTRY_DSN:
    INSTALLED_APPS += ("raven.contrib.django.raven_compat",)
    RAVEN_CONFIG = {
        "dsn": SENTRY_DSN,
    }

# apm support
APM_ID = os.environ.get("APM_ID")
APM_TOKEN = os.environ.get("APM_TOKEN")
if APM_ID and APM_TOKEN:
    INSTALLED_APPS += ("ddtrace.contrib.django",)
    DATADOG_TRACE = {
        "TAGS": {
            "env": os.getenv("BKPAAS_ENVIRONMENT", "dev"),
            "apm_id": APM_ID,
            "apm_token": APM_TOKEN,
        },
    }
    # requests for APIGateway/ESB
    # remove pymysql while Django Defaultdb has been traced already
    try:
        import requests  # noqa  # pylint: disable=unused-import
        from ddtrace import patch

        patch(requests=True, pymysql=False)
    except Exception as err:  # pylint: disable=broad-except
        print("patch fail for requests and pymysql: %s" % err)

# space 支持
# 请求参数是否需要注入空间属性
BKM_SPACE_INJECT_REQUEST_ENABLED = False
# 返回参数是否需要注入空间属性
BKM_SPACE_INJECT_RESPONSE_ENABLED = False
# 项目空间API类模块路径
BKM_SPACE_API_CLASS = "monitor_web.commons.biz.space_api.InjectSpaceApi"

#
# Database
# https://docs.djangoproject.com/en/1.8/ref/settings/#databases
#

DATABASES = {}

# auto clean DB connection
DATABASE_CONNECTION_AUTO_CLEAN_INTERVAL = 600
CONN_MAX_AGE = int(os.getenv("CONN_MAX_AGE", 0))

# 是否开启网络设备忽略
USE_ETH_FILTER = True

SYSTEM_NET_GROUP_RT_ID = "system.net"
SYSTEM_NET_GROUP_FIELD_NAME = "device_name"

# 网络设备忽略条件列表
ETH_FILTER_CONDITION_LIST = [
    {"method": "!=", "sql_statement": "lo", "condition_regex": "^(?!lo$)"},
]

# 是否开启磁盘设备忽略
USE_DISK_FILTER = True

# 磁盘设备忽略条件列表
# method字段由SaaS在图形展示、策略配置的sql中作为where字段条件使用，
# 无 method 字段则为后台磁盘事件型告警进行过滤使用
DISK_FILTER_CONDITION_LIST_V1 = [
    {"method": "not like", "sql_statement": "%dev\\/loop%", "file_system_regex": r"/?dev/loop.*"},
    {"method": "not like", "sql_statement": "%dev\\/sr%", "file_system_regex": r"/?dev/sr.*"},
    {"method": "not like", "sql_statement": "%.iso", "file_system_regex": r".*?\.iso$"},
]

# SQL最大查询条数
SQL_MAX_LIMIT = 200000

FILE_SYSTEM_TYPE_RT_ID = "system.disk"
FILE_SYSTEM_TYPE_FIELD_NAME = "device_type"
FILE_SYSTEM_TYPE_IGNORE = ["iso9660", "tmpfs", "udf"]

AUTHENTICATION_BACKENDS = ()

RSA_PRIVATE_KEY = ""
TRANSLATE_SNMP_TRAP_DIMENSIONS = False

# 是否开启默认策略
ENABLE_DEFAULT_STRATEGY = True

CLOSE_EVNET_METRIC_IDS = [
    "bk_monitor.gse_process_event",
    "bk_monitor.gse_custom_event",
    "bk_monitor.os_restart",
    "bk_monitor.oom-gse",
    "bk_monitor.corefile-gse",
    "bk_monitor.agent-gse",
    "bk_monitor.disk-readonly-gse",
]

FAKE_EVENT_AGG_INTERVAL = 60

AES_X_KEY_FIELD = "SECRET_KEY"

# 时序数据精度
POINT_PRECISION = 6

# 需要扫描的视图
ACTIVE_VIEWS = {
    "monitor_adapter": {"healthz": "healthz.views"},
    "monitor_api": {"monitor_api": "monitor_api.views"},
    "monitor_web": {
        "uptime_check": "monitor_web.uptime_check.views",
        "plugin": "monitor_web.plugin.views",
        "collecting": "monitor_web.collecting.views",
        "commons": "monitor_web.commons.views",
        "overview": "monitor_web.overview.views",
        "performance": "monitor_web.performance.views",
        "notice_group": "monitor_web.notice_group.views",
        "strategies": "monitor_web.strategies.views",
        "service_classify": "monitor_web.service_classify.views",
        "shield": "monitor_web.shield.views",
        "alert_events": "monitor_web.alert_events.views",
        "export_import": "monitor_web.export_import.views",
        "config": "monitor_web.config.views",
        "custom_report": "monitor_web.custom_report.views",
        "grafana": "monitor_web.grafana.views",
        "iam": "monitor_web.iam.views",
        "data_explorer": "monitor_web.data_explorer.views",
        "report": "monitor_web.report.views",
        "user_groups": "monitor_web.user_group.views",
        "scene_view": "monitor_web.scene_view.views",
        "search": "monitor_web.search.views",
        "aiops": "monitor_web.aiops.views",
        "as_code": "monitor_web.as_code.views",
        "share": "monitor_web.share.views",
        "promql_import": "monitor_web.promql_import.views",
        "datalink": "monitor_web.datalink.views",
        "new_report": "monitor_web.new_report.views",
    },
    "weixin": {"mobile_event": "weixin.event.views"},
    "fta_web": {
        "action": "fta_web.action.views",
        "event_plugin": "fta_web.event_plugin.views",
        "alert": "fta_web.alert.views",
        "assign": "fta_web.assign.views",
        "home": "fta_web.home.views",
    },
    "calendar": {"calendar": "calendars.views"},
    "apm_web": {
        "apm_meta": "apm_web.meta.views",
        "apm_trace": "apm_web.trace.views",
        "apm_metric": "apm_web.metric.views",
        "apm_topo": "apm_web.topo.views",
        "apm_service": "apm_web.service.views",
        "apm_log": "apm_web.log.views",
        "apm_db": "apm_web.db.views",
        "apm_profile": "apm_web.profile.views",
    },
}

# 是否使用动态配置特性
if os.getenv("USE_DYNAMIC_SETTINGS", "").lower() in ["0", "false"]:
    USE_DYNAMIC_SETTINGS = False
else:
    USE_DYNAMIC_SETTINGS = True

# 告警通知消息队列配置
ENABLE_MESSAGE_QUEUE = True
MESSAGE_QUEUE_DSN = ""
COMPATIBLE_ALARM_FORMAT = True
ENABLE_PUSH_SHIELDED_ALERT = True

# 采集数据存储天数
TS_DATA_SAVED_DAYS = 30

ENABLE_RESOURCE_DATA_COLLECT = False
RESOURCE_DATA_COLLECT_RATIO = 0

# 告警汇总配置
DIMENSION_COLLECT_THRESHOLD = 2
DIMENSION_COLLECT_WINDOW = 120
MULTI_STRATEGY_COLLECT_THRESHOLD = 3
MULTI_STRATEGY_COLLECT_WINDOW = 120

# 主机监控开关配置
HOST_DISABLE_MONITOR_STATES = ["备用机", "测试中", "故障中"]
HOST_DISABLE_NOTICE_STATES = ["运营中[无告警]", "开发中[无告警]"]

RT_TABLE_PREFIX_VALUE = 0

# 文件存储是否使用CEPH
USE_CEPH = False

# 移动端告警带上移动端访问链接
ALARM_MOBILE_NOTICE_WAY = []
ALARM_MOBILE_URL = ""
PLUGIN_AES_KEY = "bk_monitorv3_enterprise"
ENTERPRISE_CODE = ""
SAAS_VERSION = ""
BACKEND_VERSION = ""

# 后台api默认用户
COMMON_USERNAME = "admin"

# 是否允许所有数据源配置CMDB聚合
IS_ALLOW_ALL_CMDB_LEVEL = False

# 是否开启AIOPS功能，业务ID白名单
AIOPS_BIZ_WHITE_LIST = []

# 是否由GSE分配dataid，默认是False，由监控自身来负责分配
IS_ASSIGN_DATAID_BY_GSE = True

DEMO_BIZ_ID = 0
DEMO_BIZ_WRITE_PERMISSION = False
DEMO_BIZ_APPLY = ""
DEFAULT_COMMUNITY_BIZ_APPLY = "https://bk.tencent.com/docs/document/6.0/142/8600"

# 企业微信群通知webhook_url
WXWORK_BOT_WEBHOOK_URL = ""
WXWORK_BOT_NAME = ""
WXWORK_BOT_SEND_IMAGE = True

# 执行流控的 APP 白名单
THROTTLE_APP_WHITE_LIST = []

# 邮件订阅默认业务ID，当ID为0时关闭邮件订阅
MAIL_REPORT_BIZ = 0
MAIL_REPORT_ALL_BIZ_USERNAMES = []

# 订阅报表运营数据内置指标UID
REPORT_DASHBOARD_UID = "CzhKanwtf"

# celery worker进程数量
CELERY_WORKERS = 0

# celery 默认禁用事件队列
CELERY_SEND_EVENTS = False
CELERY_SEND_TASK_SENT_EVENT = False
CELERY_TRACK_STARTED = False

# 当 ES 存在不合法别名时，是否保留该索引
ES_RETAIN_INVALID_ALIAS = True

# gse进程托管DATA ID
GSE_PROCESS_REPORT_DATAID = 1100008

# 日志采集器所属业务
BKUNIFYLOGBEAT_METRIC_BIZ = 0

# 跳过插件的调试
SKIP_PLUGIN_DEBUG = False

# 统一查询模块配置
UNIFY_QUERY_URL = f"http://{os.getenv('BK_MONITOR_UNIFY_QUERY_HOST')}:{os.getenv('BK_MONITOR_UNIFY_QUERY_PORT')}/"
UNIFY_QUERY_ROUTING_RULES = []

# bkmonitorbeat 升级支持新版节点ID(bk_cloud_id:ip)的版本
BKMONITORBEAT_SUPPORT_NEW_NODE_ID_VERSION = "1.13.95"

# 事件关联信息截断长度
EVENT_RELATED_INFO_LENGTH = 4096
NOTICE_MESSAGE_MAX_LENGTH = {}

CUSTOM_REPORT_DEFAULT_DATAID = 1100011
MAIL_REPORT_DATA_ID = 1100012
STATISTICS_REPORT_DATA_ID = 1100013

# 策略通知限流
STRATEGY_NOTICE_BUCKET_WINDOW = 60
STRATEGY_NOTICE_BUCKET_SIZE = 100

TRANSFER_CONSUMER_GROUP_ID = "bkmonitorv3_transfer"
TRANSFER_ALLOW_MAX_OFFSET_DELTA = 10000

# 通知配置
ENABLED_NOTICE_WAYS = ["weixin", "mail", "sms", "voice"]

# bk_monitor_proxy 自定义上报服务监听的端口
BK_MONITOR_PROXY_LISTEN_PORT = 10205

# 后台celery存储配置类型rabbitmq_conf/redis_conf
CELERY_CONF_TYPE = "rabbitmq_conf"

# 日期格式
DATETIME_FORMAT = "%Y-%m-%d %H:%M:%S"

# 自定义上报服务器IP
CUSTOM_REPORT_DEFAULT_PROXY_IP = []
CUSTOM_REPORT_DEFAULT_PROXY_DOMAIN = []
IS_AUTO_DEPLOY_CUSTOM_REPORT_SERVER = True

# APM config
APM_ACCESS_URL = ""
APM_BEST_PRACTICE_URL = ""
APM_METRIC_DESCRIPTION_URL = ""

APM_APDEX_T_VALUE = 800
APM_SAMPLING_PERCENTAGE = 100
APM_APP_QPS = 500

APM_CUSTOM_EVENT_REPORT_CONFIG = {}

# 是否下发平台级别api_name构成配置
APM_IS_DISTRIBUTE_PLATFORM_API_NAME_CONFIG = (
    os.getenv("BKAPP_APM_IS_DISTRIBUTE_PLATFORM_API_NAME_CONFIG", "false").lower() == "true"
)

APM_IS_ADD_PLATFORM_METRIC_DIMENSION_CONFIG = (
    os.getenv("BKAPP_APM_IS_ADD_PLATFORM_METRIC_DIMENSION_CONFIG", "false").lower() == "true"
)

APM_APP_DEFAULT_ES_STORAGE_CLUSTER = -1
APM_APP_DEFAULT_ES_RETENTION = 7
APM_APP_DEFAULT_ES_SLICE_LIMIT = 500
APM_APP_DEFAULT_ES_REPLICAS = 0
APM_APP_QUERY_TRACE_MAX_COUNT = 1000
APM_APP_DEFAULT_ES_SHARDS = 3
APM_APP_BKDATA_OPERATOR = ""
APM_APP_BKDATA_MAINTAINER = []
APM_APP_BKDATA_FETCH_STATUS_THRESHOLD = 10
APM_APP_BKDATA_REQUIRED_TEMP_CONVERT_NODE = False
# APM计算平台尾部采样Flow配置
APM_APP_BKDATA_TAIL_SAMPLING_PROJECT_ID = 0
APM_APP_BKDATA_STORAGE_REGISTRY_AREA_CODE = "inland"
# APM计算平台虚拟指标Flow配置
APM_APP_BKDATA_VIRTUAL_METRIC_PROJECT_ID = 0
APM_APP_BKDATA_VIRTUAL_METRIC_STORAGE_EXPIRE = 30
APM_APP_BKDATA_VIRTUAL_METRIC_STORAGE = ""
APM_APP_PRE_CALCULATE_STORAGE_SLICE_SIZE = 500
APM_APP_PRE_CALCULATE_STORAGE_RETENTION = 30
APM_APP_PRE_CALCULATE_STORAGE_SHARDS = 3
APM_TRACE_DIAGRAM_CONFIG = {}
APM_DORIS_STORAGE_CONFIG = {}
# {2:["foo", "bar"], 3:["baz"]}
APM_PROFILING_ENABLED_APPS = {}
# dis/enable profiling for all apps
APM_PROFILING_ENABLED = False
APM_EBPF_ENABLED = False
APM_TRPC_ENABLED = False

# bk.data.token 的salt值
BK_DATA_TOKEN_SALT = "bk"
BK_DATA_AES_IV = b"bkbkbkbkbkbkbkbk"

# ==============================================================================
# elasticsearch for fta
# 自愈的 ES 连接信息
# ==============================================================================
# FTA ES7 config
FTA_ES7_HOST = os.getenv("BKAPP_FTA_ES7_HOST", os.getenv("BK_FTA_ES7_HOST", "es7.service.consul"))
FTA_ES7_REST_PORT = os.getenv("BKAPP_FTA_ES7_REST_PORT", os.getenv("BK_FTA_ES7_REST_PORT", "9200"))
FTA_ES7_TRANSPORT_PORT = os.getenv("BKAPP_FTA_ES7_TRANSPORT_PORT", os.getenv("BK_FTA_ES7_TRANSPORT_PORT", "9301"))
FTA_ES7_USER = os.getenv("BKAPP_FTA_ES7_USER", os.getenv("BK_FTA_ES7_USER", ""))
FTA_ES7_PASSWORD = os.getenv("BKAPP_FTA_ES7_PASSWORD", os.getenv("BK_FTA_ES7_PASSWORD", ""))
ELASTICSEARCH_DSL = {
    "default": {
        "hosts": FTA_ES7_HOST,
        "port": FTA_ES7_REST_PORT,
        "http_auth": (FTA_ES7_USER, FTA_ES7_PASSWORD) if FTA_ES7_USER and FTA_ES7_PASSWORD else None,
    },
}

# BKSSM 配置
BK_SSM_HOST = os.environ.get("BKAPP_BK_SSM_HOST", os.getenv("BK_SSM_HOST", "bkssm.service.consul"))
BK_SSM_PORT = os.environ.get("BKAPP_BK_SSM_PORT", os.getenv("BK_SSM_PORT", "5000"))
# BCS API Gateway 配置
BCS_API_GATEWAY_TOKEN = os.environ.get("BKAPP_BCS_API_GATEWAY_TOKEN", os.getenv("BK_BCS_API_GATEWAY_TOKEN", None))
BCS_API_GATEWAY_HOST = os.environ.get("BKAPP_BCS_API_GATEWAY_HOST", os.getenv("BK_BCS_API_GATEWAY_HOST", None))
BCS_API_GATEWAY_PORT = os.environ.get("BKAPP_BCS_API_GATEWAY_PORT", os.getenv("BK_BCS_API_GATEWAY_PORT", "443"))
BCS_API_GATEWAY_SCHEMA = os.getenv("BKAPP_BCS_API_GATEWAY_SCHEMA", os.getenv("BK_BCS_API_GATEWAY_SCHEMA", "https"))
BCS_DEBUG_STORAGE_ADAPTER = os.getenv(
    "BKAPP_BCS_DEBUG_STORAGE_ADAPTER", os.getenv("BK_BCS_DEBUG_STORAGE_ADAPTER", None)
)

# BCS 集群列表数据获取来源 bcs-cc 或 cluster-manager
BCS_CLUSTER_SOURCE = "cluster-manager"

# 仅用于测试联调环境映射特定集群到业务
DEBUGGING_BCS_CLUSTER_ID_MAPPING_BIZ_ID = os.getenv(
    "BKAPP_DEBUGGING_BCS_CLUSTER_ID_MAPPING_BIZ_ID",
    os.getenv("BK_DEBUGGING_BCS_CLUSTER_ID_MAPPING_BIZ_ID", ""),
)

# BCS 集群灰度
BCS_API_DATA_SOURCE = "db"
BCS_GRAY_CLUSTER_ID_LIST = []
ENABLE_BCS_GRAY_CLUSTER = False

# UNIFY-QUERY支持bkdata查询灰度业务列表
BKDATA_USE_UNIFY_QUERY_GRAY_BIZ_LIST = []

# BCS CC
BCS_CC_API_URL = os.getenv("BKAPP_BCS_CC_API_URL", None)
# bcs storage接口limit的大小
BCS_STORAGE_PAGE_SIZE = os.getenv("BKAPP_BCS_STORAGE_PAGE_SIZE", 5000)

# BCS资源同步并发数
BCS_SYNC_SYNC_CONCURRENCY = os.getenv("BKAPP_BCS_SYNC_SYNC_CONCURRENCY", 20)

# 所有bcs指标都将基于该信息进行label复制
BCS_METRICS_LABEL_PREFIX = {"*": "kubernetes", "node_": "kubernetes", "container_": "kubernetes", "kube_": "kubernetes"}

# 容器化共存适配，添加API访问子路径
API_SUB_PATH = os.getenv("BKAPP_API_SUB_PATH", os.getenv("API_SUB_PATH", ""))

# 默认transfer集群
DEFAULT_TRANSFER_CLUSTER_ID = "default"
DEFAULT_TRANSFER_CLUSTER_ID_FOR_K8S = "default"

# 内置的transfer集群ID，给到用户选择链路的时候，不需要在页面上展示（多个以逗号分隔）
TRANSFER_BUILTIN_CLUSTER_ID = ""

# 是否开启数据平台指标缓存
ENABLE_BKDATA_METRIC_CACHE = True

# influxdb proxy使用的默认集群名
INFLUXDB_DEFAULT_PROXY_CLUSTER_NAME = "default"
INFLUXDB_DEFAULT_PROXY_CLUSTER_NAME_FOR_K8S = "default"

# 单台机器Ping采集目标数量限制
PING_SERVER_TARGET_NUMBER_LIMIT = 6000

# 业务黑名单
DISABLE_BIZ_ID = []

# 是否开启聚合网关上报
METRIC_AGG_GATEWAY_URL = os.getenv("BKAPP_METRIC_AGG_GATEWAY_URL", "")
METRIC_AGG_GATEWAY_UDP_URL = os.getenv("BKAPP_METRIC_AGG_GATEWAY_UDP_URL", METRIC_AGG_GATEWAY_URL)

# 网关API域名
APIGW_BASE_URL = os.getenv("BKAPP_APIGW_BASE_URL", "")

# 是否允许一键拉群
ENABLE_CREATE_CHAT_GROUP = False

# 蓝鲸插件调用app信息
BK_PLUGIN_APP_INFO = {}

# 重新获取关联信息时间间隔
DELAY_TO_GET_RELATED_INFO_INTERVAL = 500

GRAFANA_URL = os.getenv("BKAPP_GRAFANA_URL", "http://grafana.bkmonitorv3.service.consul:3000")
GRAFANA_ADMIN_USERNAME = os.getenv("BKAPP_GRAFANA_ADMIN_USERNAME", "admin")

# 降噪时间窗口
NOISE_REDUCE_TIMEDELTA = 5

# 故障自愈是否已完成迁移
IS_FTA_MIGRATED = False

# 已经迁移完成的业务
FTA_MIGRATE_BIZS = []

# 指标上报默认任务标志
DEFAULT_METRIC_PUSH_JOB = "SLI"
# 运营指标上报任务标志
OPERATION_STATISTICS_METRIC_PUSH_JOB = "Operation"

# 是否启用计算平台处理influxdb降精度流程
ENABLE_METADATA_DOWNSAMPLE_BY_BKDATA = False
# 是否启用 unify-query 查询计算平台降精度数据
ENABLE_UNIFY_QUERY_DOWNSAMPLE_BY_BKDATA = False

WECOM_ROBOT_BIZ_WHITE_LIST = []
WECOM_ROBOT_ACCOUNT = {}
IS_WECOM_ROBOT_ENABLED = False
MD_SUPPORTED_NOTICE_WAYS = ["wxwork-bot"]

WECOM_APP_ACCOUNT = {}

FTA_ES_SLICE_SIZE = 50
FTA_ES_RETENTION = 365

# 短信通知最大长度设置
SMS_CONTENT_LENGTH = 0
WECOM_ROBOT_CONTENT_LENGTH = 0

# 二次确认
DOUBLE_CHECK_SUM_STRATEGY_IDS = os.environ.get("DOUBLE_CHECK_SUM_STRATEGY_IDS", [])

# BCS 集群配置来源标签
BCS_CLUSTER_BK_ENV_LABEL = os.environ.get("BCS_CLUSTER_BK_ENV_LABEL", "")

ALARM_DISABLE_STRATEGY_RULES = []

# access模块数据拉取延迟时间
ACCESS_DATA_TIME_DELAY = 10

# kafka是否自动提交配置
KAFKA_AUTO_COMMIT = True

DEFAULT_AUTO_FIELD = "django.db.models.AutoField"
DATABASE_ROUTERS = ["bk_dataview.router.DBRouter"]

# 数据库配置
(
    BACKEND_MYSQL_NAME,
    BACKEND_MYSQL_HOST,
    BACKEND_MYSQL_PORT,
    BACKEND_MYSQL_USER,
    BACKEND_MYSQL_PASSWORD,
) = get_backend_mysql_settings()
SAAS_MYSQL_NAME, SAAS_MYSQL_HOST, SAAS_MYSQL_PORT, SAAS_MYSQL_USER, SAAS_MYSQL_PASSWORD = get_saas_mysql_settings()

# 判断前后台DB配置是否相同，如果不同则需要使用路由
if SAAS_MYSQL_NAME != BACKEND_MYSQL_NAME or SAAS_MYSQL_HOST != BACKEND_MYSQL_HOST:
    DATABASE_ROUTERS.append("bkmonitor.db_routers.BackendRouter")
    BACKEND_DATABASE_NAME = "monitor_api"
    MIGRATE_MONITOR_API = True
else:
    BACKEND_DATABASE_NAME = "default"
    MIGRATE_MONITOR_API = False

(
    GRAFANA_MYSQL_NAME,
    GRAFANA_MYSQL_HOST,
    GRAFANA_MYSQL_PORT,
    GRAFANA_MYSQL_USER,
    GRAFANA_MYSQL_PASSWORD,
) = get_grafana_mysql_settings()

DATABASES = {
    "default": {
        "ENGINE": "django.db.backends.mysql",
        "NAME": SAAS_MYSQL_NAME,
        "USER": SAAS_MYSQL_USER,
        "PASSWORD": SAAS_MYSQL_PASSWORD,
        "HOST": SAAS_MYSQL_HOST,
        "PORT": SAAS_MYSQL_PORT,
    },
    "monitor_api": {
        "ENGINE": "django.db.backends.mysql",
        "NAME": BACKEND_MYSQL_NAME,
        "USER": BACKEND_MYSQL_USER,
        "PASSWORD": BACKEND_MYSQL_PASSWORD,
        "HOST": BACKEND_MYSQL_HOST,
        "PORT": BACKEND_MYSQL_PORT,
    },
    "bk_dataview": {
        "ENGINE": "django.db.backends.mysql",
        "NAME": GRAFANA_MYSQL_NAME,
        "USER": GRAFANA_MYSQL_USER or BACKEND_MYSQL_USER,
        "PASSWORD": GRAFANA_MYSQL_PASSWORD or BACKEND_MYSQL_PASSWORD,
        "HOST": GRAFANA_MYSQL_HOST or BACKEND_MYSQL_HOST,
        "PORT": GRAFANA_MYSQL_PORT or BACKEND_MYSQL_PORT,
        "OPTIONS": {"charset": "utf8mb4"},
    },
}

# ES7 config
ES7_HOST, ES7_REST_PORT, ES7_TRANSPORT_PORT, ES7_USER, ES7_PASSWORD = get_es7_settings(fta=True)
ELASTICSEARCH_DSL = {
    "default": {
        "hosts": ES7_HOST,
        "port": ES7_REST_PORT,
        "http_auth": (ES7_USER, ES7_PASSWORD) if ES7_USER and ES7_PASSWORD else None,
    },
}

# Kafka config
KAFKA_HOST = [os.environ.get("BK_MONITOR_KAFKA_HOST", "kafka.service.consul")]
KAFKA_PORT = int(os.environ.get("BK_MONITOR_KAFKA_PORT", 9092))
# alert 模块告警专属
ALERT_KAFKA_HOST = [os.environ.get("BK_MONITOR_ALERT_KAFKA_HOST", KAFKA_HOST[0])]
ALERT_KAFKA_PORT = int(os.environ.get("BK_MONITOR_ALERT_KAFKA_PORT", KAFKA_PORT))
KAFKA_CONSUMER_GROUP = "{}-bkmonitorv3-alert-{}".format(PLATFORM.lower(), ENVIRONMENT.lower())
KAFKA_CONSUMER_GROUP = os.environ.get("BK_MONITOR_KAFKA_CONSUMER_GROUP", KAFKA_CONSUMER_GROUP)
COMMON_KAFKA_CLUSTER_INDEX = 0
# for stage
BKAPP_KAFKA_DOMAIN = os.environ.get("BKAPP_KAFKA_DOMAIN", "")

# 日志相关配置
if ENVIRONMENT == "development":
    LOG_PATH = os.path.join(BASE_DIR, "logs")
else:
    LOG_PATH = (
        os.getenv("BKPAAS_APP_LOG_PATH")
        or os.getenv("BK_LOG_DIR")
        or os.getenv("LOGS_PATH")
        or (f'{os.getenv("BK_HOME")}/logs' if os.getenv("BK_HOME") else "" or "/data/app/logs")
    )

    if ROLE in ["worker", "api"]:
        LOG_PATH = os.path.join(LOG_PATH, "bkmonitorv3")
    else:
        LOG_PATH = os.path.join(LOG_PATH, APP_CODE)

    LOG_PATH = os.getenv("BKAPPS_BKMONITOR_LOG_PATH", LOG_PATH)

LOG_FILE_PREFIX = os.getenv("BKPAAS_PROCESS_TYPE", "")
if LOG_FILE_PREFIX:
    LOG_FILE_PREFIX = f"{LOG_FILE_PREFIX}--log--"

if not os.path.exists(LOG_PATH):
    try:
        os.makedirs(LOG_PATH)
    except Exception:
        pass

#
# 数据平台接入配置
#
IS_ACCESS_BK_DATA = os.getenv("BKAPP_IS_ACCESS_BK_DATA", "") == "true"  # 是否接入计算平台
IS_ENABLE_VIEW_CMDB_LEVEL = False  # 是否开启前端视图部分的CMDB预聚合

# 数据接入相关
BK_DATA_PROJECT_ID = 1  # 监控平台数据接入到计算平台 & 异常检测模型所在项目
BK_DATA_BK_BIZ_ID = 2  # 监控平台数据接入到计算平台的指定业务下
BK_DATA_PROJECT_MAINTAINER = "admin"  # 计算平台项目的维护人员
BK_DATA_RT_ID_PREFIX = ""  # 计算平台的表名前缀
BK_DATA_DATA_EXPIRES_DAYS = 30  # 接入到计算平台后，数据保留天数
BK_DATA_DATA_EXPIRES_DAYS_BY_HDFS = 180  # 接入到计算平台后，存储到HDFS时数据保留天数
BK_DATA_MYSQL_STORAGE_CLUSTER_NAME = "jungle_alert"  # 监控专属tspider存储集群名称
BK_DATA_MYSQL_STORAGE_CLUSTER_TYPE = "mysql_storage"  # 监控SQL类存储集群类型
BK_DATA_HDFS_STORAGE_CLUSTER_NAME = "hdfsOnline4"  # 监控专属HDFS存储集群名称
BK_DATA_DRUID_STORAGE_CLUSTER_NAME = "monitor"  # 监控专属druid存储集群名称
BK_DATA_KAFKA_BROKER_URL = "127.0.0.1:9092"
BK_DATA_INTELLIGENT_DETECT_DELAY_WINDOW = 5
BK_DATA_FLOW_CLUSTER_GROUP = "default_inland"
BK_DATA_REALTIME_NODE_WAIT_TIME = 10

# 场景服务ID
# 单指标异常检测
BK_DATA_SCENE_ID_INTELLIGENT_DETECTION = 5
# 时序预测
BK_DATA_SCENE_ID_TIME_SERIES_FORECASTING = 9
# 离群检测
BK_DATA_SCENE_ID_ABNORMAL_CLUSTER = 33
# 多指标异常检测
BK_DATA_SCENE_ID_MULTIVARIATE_ANOMALY_DETECTION = 15
# 指标推荐
BK_DATA_SCENE_ID_METRIC_RECOMMENDATION = 17

# ai设置默认方案
# 单指标异常检测
BK_DATA_PLAN_ID_INTELLIGENT_DETECTION = 87
# 多指标异常检测
BK_DATA_PLAN_ID_MULTIVARIATE_ANOMALY_DETECTION = 155
# 指标推荐
BK_DATA_PLAN_ID_METRIC_RECOMMENDATION = 180

BK_DATA_MULTIVARIATE_HOST_RT_ID = os.getenv(
    "BK_DATA_MULTIVARIATE_HOST_RT_ID", f"2_{BKAPP_DEPLOY_PLATFORM}_host_multivariate"
)

# 机器人默认跳转链接列表
BK_DATA_ROBOT_LINK_LIST = os.getenv(
    "BK_DATA_ROBOT_LINK_LIST",
    [
        {
            "link": "https://bk.tencent.com/docs/document/7.0/248/40001",
            "name": "产品白皮书",
            "icon_name": "icon-bangzhuzhongxin",
        }
    ],
)

# 维度下钻API Serving所用结果表ID
BK_DATA_DIMENSION_DRILL_PROCESSING_ID = "multidimension_drill"

# 指标推荐API Serving所用结果表ID前缀
BK_DATA_METRIC_RECOMMEND_PROCESSING_ID_PREFIX = "metric_recommendation"

BK_DATA_METRIC_RECOMMEND_SOURCE_PROCESSING_ID = "ieod_system_multivariate_delay"

# 表后缀(字母或数字([A-Za-z0-9]), 不能有下划线"_", 且最好不超过10个字符)
BK_DATA_RAW_TABLE_SUFFIX = "raw"  # 数据接入
BK_DATA_CMDB_FULL_TABLE_SUFFIX = "full"  # 补充cmdb节点信息后的表后缀
BK_DATA_CMDB_SPLIT_TABLE_SUFFIX = "cmdb"  # 补充表拆分后的表后缀

#
# Csrf_cookie
#
CSRF_COOKIE_DOMAIN = None
CSRF_COOKIE_PATH = SITE_URL

#
# Session
#
SESSION_COOKIE_AGE = 60 * 60 * 24 * 7

#
# Cache
#
CACHE_CC_TIMEOUT = 60 * 10
CACHE_BIZ_TIMEOUT = 60 * 10
CACHE_HOST_TIMEOUT = 60 * 2
CACHE_DATA_TIMEOUT = 60 * 2
CACHE_OVERVIEW_TIMEOUT = 60 * 2
CACHE_HOME_TIMEOUT = 60 * 10
CACHE_USER_TIMEOUT = 60 * 10

# SaaS访问读写权限
ROLE_WRITE_PERMISSION = "w"
ROLE_READ_PERMISSION = "r"

# GSE SERVER IP 列表，以逗号分隔
GSE_SERVER_LAN_IP = os.getenv("BKAPP_GSE_SERVER_LAN_IP", "$GSE_IP")
GSE_SERVER_PORT = os.getenv("BKAPP_GSE_SERVER_PORT", "58629")

DEFAULT_BK_API_VER = locals().get("DEFAULT_BK_API_VER", "v2")

# 用户反馈地址
CE_URL = os.getenv("BKAPP_CE_URL", "https://bk.tencent.com/s-mart/community")

# 进程端口结果表名称
PROC_PORT_TABLE_NAME = "system_proc_port"
# 进程端口指标字段名称
PROC_PORT_METRIC_NAME = "proc_exists"
# 新版主机默认维度
NEW_DEFAULT_HOST_DIMENSIONS = ["bk_target_ip", "bk_cloud_id"]

# 不同系统类型的信息
# windows系统配置
WINDOWS_SCRIPT_EXT = "bat"
WINDOWS_JOB_EXECUTE_ACCOUNT = "system"
WINDOWS_GSE_AGENT_PATH = "C:\\gse\\"
WINDOWS_FILE_DOWNLOAD_PATH = ntpath.join(WINDOWS_GSE_AGENT_PATH, "download")
WINDOWS_UPTIME_CHECK_COLLECTOR_CONF_NAME = "uptimecheckbeat.conf"
WINDOWS_GSE_AGENT_IPC_PATH = "127.0.0.1:47000"

# linux系统配置
LINUX_SCRIPT_EXT = "sh"
LINUX_JOB_EXECUTE_ACCOUNT = "root"
LINUX_FILE_DOWNLOAD_PATH = "/tmp/bkdata/download/"
LINUX_GSE_AGENT_PATH = "/usr/local/gse/"
LINUX_PLUGIN_DATA_PATH = "/var/lib/gse"
LINUX_PLUGIN_PID_PATH = "/var/run/gse"
LINUX_PLUGIN_LOG_PATH = "/var/log/gse"
LINUX_UPTIME_CHECK_COLLECTOR_CONF_NAME = "uptimecheckbeat.conf"
LINUX_GSE_AGENT_IPC_PATH = "/var/run/ipc.state.report"

# aix系统配置
AIX_SCRIPT_EXT = "sh"
AIX_JOB_EXECUTE_ACCOUNT = "root"
AIX_FILE_DOWNLOAD_PATH = "/tmp/bkdata/download/"

# cmdb 开发商ID
BK_SUPPLIER_ACCOUNT = os.getenv("BKAPP_BK_SUPPLIER_ACCOUNT", "0")

# 全局系统开关
OS_GLOBAL_SWITCH = ["linux", "windows", "linux_aarch64"]

# --角色管理--

# 告警通知角色
NOTIRY_MAN_DICT = TranslateDict(
    {
        "bk_biz_maintainer": _("运维人员"),
        "bk_biz_productor": _("产品人员"),
        "bk_biz_tester": _("测试人员"),
        "bk_biz_developer": _("开发人员"),
        "operator": _("主负责人"),
        "bk_bak_operator": _("备份负责人"),
    }
)

DEFAULT_ROLE_PERMISSIONS = {
    "bk_biz_maintainer": ROLE_WRITE_PERMISSION,  # noqa
    "bk_biz_productor": ROLE_READ_PERMISSION,  # noqa
    "bk_biz_developer": ROLE_READ_PERMISSION,  # noqa
    "bk_biz_tester": ROLE_READ_PERMISSION,  # noqa
}

# 预设dataid
# 注意：所有的DATAID配置都必须是以【_DATAID】结尾，否则会导致元数据模块无法识别
SNAPSHOT_DATAID = 1001
MYSQL_METRIC_DATAID = 1002
REDIS_METRIC_DATAID = 1003
APACHE_METRIC_DATAID = 1004
NGINX_METRIC_DATAID = 1005
TOMCAT_METRIC_DATAID = 1006
PROCESS_PERF_DATAID = 1007
PROCESS_PORT_DATAID = 1013

# 拨测预设dataid
UPTIMECHECK_HEARTBEAT_DATAID = 1008
UPTIMECHECK_TCP_DATAID = 1009
UPTIMECHECK_UDP_DATAID = 1010
UPTIMECHECK_HTTP_DATAID = 1011
UPTIMECHECK_ICMP_DATAID = 1100003

# ping server dataid
PING_SERVER_DATAID = 1100005

GSE_CUSTOM_EVENT_DATAID = 1100000

# 拨测任务默认最大请求超时设置(ms)
UPTIMECHECK_DEFAULT_MAX_TIMEOUT = 15000

HEADER_FOOTER_CONFIG = {
    "header": [{"zh-cn": "监控平台 | 腾讯蓝鲸智云", "en": "Monitor | Tencent BlueKing"}],
    "footer": [
        {
            "zh-cn": [
                {
                    "text": "技术支持",
                    "link": "https://wpa1.qq.com/KziXGWJs?_type=wpa&qidian=true",
                },
                {"text": "社区论坛", "link": "https://bk.tencent.com/s-mart/community/"},
                {"text": "产品官网", "link": "https://bk.tencent.com/index/"},
            ],
            "en": [
                {
                    "text": "Support",
                    "link": "http://wpa.b.qq.com/cgi/wpa.php?ln=1&key=XzgwMDgwMjAwMV80NDMwOTZfODAwODAyMDAxXzJf",
                },
                {"text": "Forum", "link": "https://bk.tencent.com/s-mart/community"},
                {"text": "Official", "link": "https://bk.tencent.com/"},
            ],
        }
    ],
    "copyright": "Copyright © 2012-{current_year} Tencent BlueKing. All Rights Reserved. ",
}

# 数据平台数据查询TOKEN
BKDATA_DATA_TOKEN = os.getenv("BKAPP_BKDATA_DATA_TOKEN", "")

# 权限中心 SaaS host
BK_IAM_APP_CODE = os.getenv("BK_IAM_V3_APP_CODE", "bk_iam")
BK_IAM_SAAS_HOST = os.getenv("BK_IAM_SITE_URL") or get_service_url(BK_IAM_APP_CODE, bk_paas_host=BK_PAAS_HOST)

# 文档中心地址
BK_DOCS_SITE_URL = os.getenv("BK_DOCS_SITE_URL") or get_service_url("bk_docs_center", bk_paas_host=BK_PAAS_HOST)
DOC_HOST = "https://bk.tencent.com/docs/"

# monitor api base url:
MONITOR_API_BASE_URL = os.getenv("BKAPP_MONITOR_API_BASE_URL", "")
BKDATA_API_BASE_URL = os.getenv("BKAPP_BKDATA_API_BASE_URL", "")
# bkdata api only for query data (not required)
BKDATA_QUERY_API_BASE_URL = os.getenv("BKAPP_BKDATA_QUERY_API_BASE_URL", "")
BKLOGSEARCH_API_BASE_URL = os.getenv("BKAPP_BKLOGSEARCH_API_BASE_URL", "")
BKNODEMAN_API_BASE_URL = os.getenv("BKAPP_BKNODEMAN_API_BASE_URL", "")
BKDOCS_API_BASE_URL = os.getenv("BKAPP_BKDOCS_API_BASE_URL", "")
DEVOPS_API_BASE_URL = os.getenv("BKAPP_DEVOPS_API_BASE_URL", "")
MONITOR_WORKER_API_BASE_URL = os.getenv("BKAPP_MONITOR_WORKER_API_BASE_URL", "")

# 以下是bkchat的apigw
BKCHAT_API_BASE_URL = os.getenv("BKAPP_BKCHAT_API_BASE_URL", "")
BKCHAT_MANAGE_URL = os.getenv("BKAPP_BKCHAT_MANAGE_URL", "")

# 以下专门用来测试bkchat
BKHCAT_APP_CODE = os.getenv("BKHCAT_APP_CODE", "")
BKHCAT_APP_SECRET = os.getenv("BKHCAT_APP_SECRET", "")
BKCHAT_BIZ_ID = os.getenv("BKCHAT_BIZ_ID", "2")

BK_NODEMAN_HOST = AGENT_SETUP_URL = os.getenv("BK_NODEMAN_SITE_URL") or os.getenv(
    "BKAPP_NODEMAN_OUTER_HOST", get_service_url("bk_nodeman", bk_paas_host=BK_PAAS_HOST)
)
BK_NODEMAN_INNER_HOST = os.getenv("BKAPP_NODEMAN_HOST") or os.getenv(
    "BKAPP_NODEMAN_INNER_HOST", "http://nodeman.bknodeman.service.consul"
)

BKLOGSEARCH_HOST = os.getenv("BK_LOG_SEARCH_SITE_URL") or get_service_url("bk_log_search", bk_paas_host=BK_PAAS_HOST)

# 作业平台url
JOB_URL = BK_PAAS_HOST.replace("paas", "job")
JOB_URL = os.getenv("BK_JOB_SITE_URL") or os.getenv("BK_JOB_HOST", JOB_URL)

# 配置平台URL
BK_CC_URL = BK_PAAS_HOST.replace("paas", "cmdb")
BK_CC_URL = os.getenv("BK_CC_SITE_URL") or os.getenv("BK_CC_HOST", BK_CC_URL)

BK_ITSM_HOST = os.getenv("BK_ITSM_HOST", "{}/o/bk_itsm/".format(BK_PAAS_HOST))
BK_SOPS_HOST = os.getenv("BK_SOPS_URL", "{}/o/bk_sops/".format(BK_PAAS_HOST))
# todo  新增BK_CI_HOST 需要在bin/environ.sh 模板中定义
BK_BCS_HOST = os.getenv("BK_BCS_URL", "{}/o/bk_bcs_app/".format(BK_PAAS_HOST))
BK_CI_HOST = os.getenv("BK_CI_HOST") or os.getenv("BKAPP_BK_CI_HOST", "")
BK_MONITOR_HOST = os.getenv("BK_MONITOR_HOST", "{}/o/bk_monitorv3/".format(BK_PAAS_HOST.rstrip("/")))
ACTION_DETAIL_URL = "%s?bizId={bk_biz_id}/#/event-center/action-detail/{action_id}" % BK_MONITOR_HOST
EVENT_CENTER_URL = urljoin(
    BK_MONITOR_HOST, "?bizId={bk_biz_id}#/event-center?queryString=action_id%20%3A%20{collect_id}"
)
MAIL_REPORT_URL = urljoin(BK_MONITOR_HOST, "#/email-subscriptions")

# IAM
BK_IAM_SYSTEM_ID = "bk_monitorv3"
BK_IAM_SYSTEM_NAME = _("监控平台")

BK_IAM_INNER_HOST = os.getenv("BK_IAM_HOST", os.getenv("BK_IAM_V3_INNER_HOST") or "http://bkiam.service.consul:5001")

BK_IAM_MIGRATION_APP_NAME = "bkmonitor"
BK_IAM_RESOURCE_API_HOST = os.getenv("BKAPP_IAM_RESOURCE_API_HOST", "{}{}".format(BK_PAAS_INNER_HOST, SITE_URL))

# 是否跳过 iam migrate
BK_IAM_SKIP = os.getenv("BK_IAM_SKIP", "false").lower() == "true"

# 采集配置文件参数最大值(M)
COLLECTING_CONFIG_FILE_MAXSIZE = 2

# 平台管理员
GSE_MANAGERS = []
MONITOR_MANAGERS = []
OFFICIAL_PLUGINS_MANAGERS = []

# 跳过权限中心
SKIP_IAM_PERMISSION_CHECK = False

# 聚合网关默认业务ID
AGGREGATION_BIZ_ID = int(os.getenv("BKAPP_AGGREGATION_BIZ_ID", 2))

# 是否将监控事件推送给自愈去消费
PUSH_MONITOR_EVENT_TO_FTA = True
# 监控推送事件数据给自愈的 kafka topic
MONITOR_EVENT_KAFKA_TOPIC = os.getenv("BK_MONITOR_EVENT_KAFKA_TOPIC", "0bkmonitor_backend_event")
# 监控推送事件数据给自愈的 插件ID
MONITOR_EVENT_PLUGIN_ID = "bkmonitor"
# 主机监控获取单个进程支持最多port数
HOST_GET_PROCESS_MAX_PORT = 12

# 迁移工具使用文档地址
MIGRATE_GUIDE_URL = os.getenv("BKAPP_MIGRATE_GUIDE_URL", "")

# 版本差异变量
if PLATFORM == "enterprise":
    BK_DOCS_SITE_URL = BK_PAAS_HOST + "/o/bk_docs_center/"
else:
    BK_DOCS_SITE_URL = "https://bk.tencent.com/docs/"

# IP选择器接口类
BKM_IPCHOOSER_BKAPI_CLASS = "api.cmdb.ipchooser.IpChooserApi"

# IPv6特性开关
# 当gse新API就绪时可以，此时会切换为新API，在正式出包后可以删除该开关
USE_GSE_AGENT_STATUS_NEW_API = True
# 全面启用IPv6功能特性
IPV6_SUPPORT_BIZ_LIST = []
# 主机展示字段
HOST_DISPLAY_FIELDS = []
# 主机视图展示字段
HOST_VIEW_DISPLAY_FIELDS = []

# kafka是否自动提交配置
KAFKA_AUTO_COMMIT = True

# 动态字段配置
HOST_DYNAMIC_FIELDS = []

# 拨测默认的输出字段
UPTIMECHECK_OUTPUT_FIELDS = ["bk_host_innerip", "bk_host_innerip_v6"]

CUSTOM_REPORT_PLUGIN_NAME = "bkmonitorproxy"

# 接入计算平台使用的业务，默认 HDFS 集群及 VM 集群
DEFAULT_BKDATA_BIZ_ID = 0
DEFAULT_BKDATA_HDFS_CLUSTER = ""
DEFAULT_BKDATA_VM_CLUSTER = ""
# 开放接入 vm 的空间列表信息，格式: 空间类型__空间ID
ACCESS_VM_SPACE_WLIST = []

# 迁移版本，如果需要下次执行on_migrate，修改MIGRATE_VERSION即可
MIGRATE_VERSION = "v2"
LAST_MIGRATE_VERSION = ""

# ITSM审批回调
BK_ITSM_CALLBACK_HOST = os.getenv("BKAPP_ITSM_CALLBACK_HOST", BK_MONITOR_HOST)

# 蓝鲸业务名
BLUEKING_NAME = os.getenv("BKAPP_BLUEKING_NAME", "蓝鲸")

# 后台任务多进程并行数量，默认设置为1个
MAX_TASK_PROCESS_NUM = os.getenv("BK_MONITOR_MAX_TASK_PROCESS_NUM", 1)
MAX_TS_METRIC_TASK_PROCESS_NUM = os.getenv("BK_MONITOR_MAX_TASK_PROCESS_NUM", 1)

# 是否默认展示策略模块实时功能
SHOW_REALTIME_STRATEGY = False

# 强制使用数据平台查询的cmdb层级表
BKDATA_CMDB_LEVEL_TABLES = []

# 查询 vm 的空间列表
QUERY_VM_SPACE_UID_LIST = []

# 邮件报表整屏渲染等待时间
MAIL_REPORT_FULL_PAGE_WAIT_TIME = 60


# 加密配置
class SymmetricConverter(Base64Convertor):
    bs = 16

    @staticmethod
    def _unpad(s):
        return s[: -ord(s[len(s) - 1 :])]

    @classmethod
    def _pad(cls, s):
        return s + bytes((cls.bs - len(s) % cls.bs) * chr(cls.bs - len(s) % cls.bs), encoding="utf-8")

    @classmethod
    def encode_plaintext(cls, plaintext: str, encoding: str = "utf-8", **kwargs) -> bytes:
        plaintext_bytes = super().encode_plaintext(plaintext, encoding, **kwargs)
        return cls._pad(plaintext_bytes)

    @classmethod
    def decode_plaintext(cls, plaintext_bytes: bytes, encoding: str = "utf-8", **kwargs) -> str:
        plaintext_bytes = cls._unpad(plaintext_bytes)
        return super().decode_plaintext(plaintext_bytes, encoding, **kwargs)


SYMMETRIC_CIPHER_TYPE = get_env_or_raise("BKAPP_SYMMETRIC_CIPHER_TYPE", default=constants.SymmetricCipherType.AES.value)
ASYMMETRIC_CIPHER_TYPE = get_env_or_raise(
    "BKAPP_ASYMMETRIC_CIPHER_TYPE", default=constants.AsymmetricCipherType.RSA.value
)

BKCRYPTO = {
    # 声明项目所使用的非对称加密算法
    "ASYMMETRIC_CIPHER_TYPE": ASYMMETRIC_CIPHER_TYPE,
    # 声明项目所使用的对称加密算法
    "SYMMETRIC_CIPHER_TYPE": SYMMETRIC_CIPHER_TYPE,
    "SYMMETRIC_CIPHERS": {
        # default - 所配置的对称加密实例，根据项目需要可以配置多个
        "default": {
            "get_key_config": "bkmonitor.utils.db.fields.get_key_config",
            "cipher_options": {
                constants.SymmetricCipherType.AES.value: AESSymmetricOptions(
                    enable_iv=True,
                    key_size=32,
                    iv=None,
                    convertor=SymmetricConverter,
                    mode=constants.SymmetricMode.CBC,
                    encryption_metadata_combination_mode=constants.EncryptionMetadataCombinationMode.BYTES,
                ),
                constants.SymmetricCipherType.SM4.value: SM4SymmetricOptions(
                    mode=constants.SymmetricMode.CTR,
                    key_size=16,
                    iv=None,
                    encryption_metadata_combination_mode=constants.EncryptionMetadataCombinationMode.BYTES,
                ),
            },
        },
    },
}

# 特别的AES加密配置信息(全局配置)
SPECIFY_AES_KEY = ""
BK_CRYPTO_KEY = os.getenv("BKAPP_BK_CRYPTO_KEY", "")

# 前端事件上报
FRONTEND_REPORT_DATA_ID = 0
FRONTEND_REPORT_DATA_TOKEN = ""
FRONTEND_REPORT_DATA_HOST = ""

KUBERNETES_CMDB_ENRICH_BIZ_WHITE_LIST = []

# 告警后台集群
ALARM_BACKEND_CLUSTER_NAME = os.getenv("BK_MONITOR_ALARM_BACKEND_CLUSTER_NAME", "default").lower()
ALARM_BACKEND_CLUSTER_CODE = os.getenv("BK_MONITOR_ALARM_BACKEND_CLUSTER_CODE", 0)
ALARM_BACKEND_CLUSTER_ROUTING_RULES = []

# 采集订阅巡检配置，默认开启
IS_SUBSCRIPTION_ENABLED = True

# 允许限制空间功能开关， 默认限制
IS_RESTRICT_DS_BELONG_SPACE = True

# 最大的指标分片查询大小
MAX_FIELD_PAGE_SIZE = 1000

# 访问 PaaS 提供接口地址
PAASV3_APIGW_BASE_URL = os.getenv("BKAPP_PAASV3_APIGW_BASE_URL", "")

# 需要授权给蓝鲸应用的特定的数据源 ID
BKPAAS_AUTHORIZED_DATA_ID_LIST = []

# 环境代号
ENVIRONMENT_CODE = os.getenv("BKAPP_ENVIRONMENT_CODE") or "bk_monitor"

# `dbm_` 开头的结果表，仅特定的业务可以查看，并且不需要添加过滤条件
ACCESS_DBM_RT_SPACE_UID = []

# BCS APIGW 地址
BCS_APIGW_BASE_URL = os.getenv("BKAPP_BCS_APIGW_BASE_URL", "")

# 获取指标的间隔时间，默认为 2 hour
FETCH_TIME_SERIES_METRIC_INTERVAL_SECONDS = 7200

# 是否启用 metadata 新功能
IS_ENABLE_METADATA_FUNCTION_CONTROLLER = True

# 自定义指标过期时间
TIME_SERIES_METRIC_EXPIRED_SECONDS = 30 * 24 * 3600

# 是否启用 influxdb 写入，默认 True
ENABLE_INFLUXDB_STORAGE = True

# bk-notice-sdk requirment
if not os.getenv("BK_API_URL_TMPL"):
    os.environ["BK_API_URL_TMPL"] = ""

# 内网collector域名
INNER_COLLOCTOR_HOST = ""

# 外网collector域名
OUTER_COLLOCTOR_HOST = ""

# ES 需要串行的集群的白名单
ES_SERIAL_CLUSTER_LIST = []

<<<<<<< HEAD
# 邮件订阅审批服务ID
REPORT_APPROVAL_SERVICE_ID = int(os.getenv("BKAPP_REPORT_APPROVAL_SERVICE_ID", 0))
=======
# BCS 数据合流配置， 默认为 不启用
BCS_DATA_CONVERGENCE_CONFIG = {}

# 是否启用 BCS CC 的项目接口
ENABLE_BCS_CC_PROJECT_API = False

# 独立的vm集群的空间列表
SINGLE_VM_SPACE_ID_LIST = []

# 文档链接配置 格式: {"key1": {"type": "splice/link", "value": ""}}
DOC_LINK_MAPPING = {}
>>>>>>> f3a31b64
<|MERGE_RESOLUTION|>--- conflicted
+++ resolved
@@ -1310,10 +1310,6 @@
 # ES 需要串行的集群的白名单
 ES_SERIAL_CLUSTER_LIST = []
 
-<<<<<<< HEAD
-# 邮件订阅审批服务ID
-REPORT_APPROVAL_SERVICE_ID = int(os.getenv("BKAPP_REPORT_APPROVAL_SERVICE_ID", 0))
-=======
 # BCS 数据合流配置， 默认为 不启用
 BCS_DATA_CONVERGENCE_CONFIG = {}
 
@@ -1325,4 +1321,6 @@
 
 # 文档链接配置 格式: {"key1": {"type": "splice/link", "value": ""}}
 DOC_LINK_MAPPING = {}
->>>>>>> f3a31b64
+
+# 邮件订阅审批服务ID
+REPORT_APPROVAL_SERVICE_ID = int(os.getenv("BKAPP_REPORT_APPROVAL_SERVICE_ID", 0))