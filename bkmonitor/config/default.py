--- conflicted
+++ resolved
@@ -1329,7 +1329,6 @@
 # 邮件订阅审批服务ID
 REPORT_APPROVAL_SERVICE_ID = int(os.getenv("BKAPP_REPORT_APPROVAL_SERVICE_ID", 0))
 
-<<<<<<< HEAD
 # 是否启用新版的数据链路
 # 是否启用通过计算平台获取GSE data_id 资源，默认不启用
 ENABLE_V2_BKDATA_GSE_RESOURCE = False
@@ -1338,7 +1337,6 @@
 
 # 创建 vm 链路资源所属的命名空间
 DEFAULT_VM_DATA_LINK_NAMESPACE = "bkmonitor"
-=======
 # grafana和策略导出是否支持data_label转换
 ENABLE_DATA_LABEL_EXPORT = True
 
@@ -1349,5 +1347,4 @@
 
 # metadta请求es超时配置, 单位为秒，默认10秒
 # 格式: {default: 10, 集群域名: 20}
-METADATA_REQUEST_ES_TIMEOUT = {}
->>>>>>> ba1d80b1
+METADATA_REQUEST_ES_TIMEOUT = {}