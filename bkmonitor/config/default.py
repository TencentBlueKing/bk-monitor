# -*- coding: utf-8 -*-
"""
Tencent is pleased to support the open source community by making 蓝鲸智云PaaS平台社区版 (BlueKing PaaS Community
Edition) available.
Copyright (C) 2017-2021 THL A29 Limited, a Tencent company. All rights reserved.
Licensed under the MIT License (the "License"); you may not use this file except in compliance with the License.
You may obtain a copy of the License at
http://opensource.org/licenses/MIT
Unless required by applicable law or agreed to in writing, software distributed under the License is distributed on
an "AS IS" BASIS, WITHOUT WARRANTIES OR CONDITIONS OF ANY KIND, either express or implied. See the License for the
specific language governing permissions and limitations under the License.
"""
import ntpath
import os
from urllib.parse import urljoin

from bkcrypto import constants
from bkcrypto.symmetric.options import AESSymmetricOptions, SM4SymmetricOptions
from bkcrypto.utils.convertors import Base64Convertor
from blueapps.conf.default_settings import *  # noqa
from blueapps.conf.log import get_logging_config_dict
from django.utils.translation import gettext_lazy as _

from bkmonitor.utils.i18n import TranslateDict

from . import get_env_or_raise
from .tools.elasticsearch import get_es7_settings
from .tools.environment import IS_CONTAINER_MODE  # noqa
from .tools.environment import (
    BKAPP_DEPLOY_PLATFORM,
    ENVIRONMENT,
    PAAS_VERSION,
    PLATFORM,
    ROLE,
)
from .tools.mysql import (
    get_backend_mysql_settings,
    get_grafana_mysql_settings,
    get_saas_mysql_settings,
)
from .tools.service import get_service_url

# 这里是默认的 INSTALLED_APPS，大部分情况下，不需要改动
# 如果你已经了解每个默认 APP 的作用，确实需要去掉某些 APP，请去掉下面的注释，然后修改
INSTALLED_APPS = (
    "bkoauth",
    "bk_dataview",
    # 框架自定义命令
    "blueapps.contrib.bk_commands",
    "django.contrib.admin",
    "django.contrib.auth",
    "django.contrib.contenttypes",
    "django.contrib.sessions",
    "django.contrib.sites",
    "django.contrib.messages",
    "whitenoise.runserver_nostatic",
    "django.contrib.staticfiles",
    # account app
    "blueapps.account",
)

# 这里是默认的中间件，大部分情况下，不需要改动
# 如果你已经了解每个默认 MIDDLEWARE 的作用，确实需要去掉某些 MIDDLEWARE，或者改动先后顺序，请去掉下面的注释，然后修改
# MIDDLEWARE = (
#     # request instance provider
#     'blueapps.middleware.request_provider.RequestProvider',
#     'django.contrib.sessions.middleware.SessionMiddleware',
#     'django.middleware.common.CommonMiddleware',
#     'django.middleware.csrf.CsrfViewMiddleware',
#     'django.contrib.auth.middleware.AuthenticationMiddleware',
#     'django.contrib.messages.middleware.MessageMiddleware',
#     # 跨域检测中间件， 默认关闭
#     # 'django.middleware.clickjacking.XFrameOptionsMiddleware',
#     'django.middleware.security.SecurityMiddleware',
#     # 蓝鲸静态资源服务
#     'whitenoise.middleware.WhiteNoiseMiddleware',
#     # Auth middleware
#     'blueapps.account.middlewares.RioLoginRequiredMiddleware',
#     'blueapps.account.middlewares.WeixinLoginRequiredMiddleware',
#     'blueapps.account.middlewares.LoginRequiredMiddleware',
#     # exception middleware
#     'blueapps.core.exceptions.middleware.AppExceptionMiddleware',
#     # django国际化中间件
#     'django.middleware.locale.LocaleMiddleware',
# )

# 自定义中间件
MIDDLEWARE += ()  # noqa

# 默认数据库AUTO字段类型
DEFAULT_AUTO_FIELD = "django.db.models.AutoField"

# 所有环境的日志级别可以在这里配置
# LOG_LEVEL = 'INFO'

# 调试开关，生产环境请关闭
DEBUG = TEMPLATE_DEBUG = bool(os.getenv("DEBUG", "false").lower() == "true") or ENVIRONMENT == "development"

# 允许访问的域名，默认全部放通
ALLOWED_HOSTS = ["*"]

# CELERY 开关，使用时请改为 True，修改项目目录下的 Procfile 文件，添加以下两行命令：
# worker: python manage.py celery worker -l info
# beat: python manage.py celery beat -l info
# 不使用时，请修改为 False，并删除项目目录下的 Procfile 文件中 celery 配置
IS_USE_CELERY = False

# 前后端分离开发配置开关，设置为True时允许跨域访问
FRONTEND_BACKEND_SEPARATION = True

# CELERY 并发数，默认为 2，可以通过环境变量或者 Procfile 设置
CELERYD_CONCURRENCY = os.getenv("BK_CELERYD_CONCURRENCY", 2)  # noqa

# CELERY 配置，申明任务的文件路径，即包含有 @task 装饰器的函数文件
CELERY_IMPORTS = ()

# load logging settings
LOGGING = get_logging_config_dict(locals())

# 初始化管理员列表，列表中的人员将拥有预发布环境和正式环境的管理员权限
# 注意：请在首次提测和上线前修改，之后的修改将不会生效
INIT_SUPERUSER = []

# 使用mako模板时，默认打开的过滤器：h(过滤html)
MAKO_DEFAULT_FILTERS = ["h"]

# BKUI是否使用了history模式
IS_BKUI_HISTORY_MODE = False

# 国际化配置
LOCALE_PATHS = (os.path.join(BASE_DIR, "locale"),)  # noqa
USE_I18N = True
USE_L10N = True

SAAS_APP_CODE = ""
SAAS_SECRET_KEY = ""

if ROLE == "web":
    # BKPAAS_APP_ID是PaasV3，APP_ID/APP_CODE是PaasV2
    APP_ID = APP_CODE = get_env_or_raise("BKPAAS_APP_ID", "APP_ID", "APP_CODE", default="bk_monitorv3")
    # BKPAAS_APP_TOKEN是PaasV3，APP_TOKEN/SECRET_KEY是PaasV2
    APP_TOKEN = SECRET_KEY = get_env_or_raise("BKPAAS_APP_SECRET", "APP_TOKEN", "SECRET_KEY", default="")
    BACKEND_APP_CODE = os.getenv("BK_MONITOR_APP_CODE") or "bk_bkmonitorv3"
else:
    APP_ID = APP_CODE = get_env_or_raise("BK_MONITOR_APP_CODE", default="bk_bkmonitorv3")
    APP_TOKEN = SECRET_KEY = get_env_or_raise("BK_MONITOR_APP_SECRET", default="")
    BACKEND_APP_CODE = APP_CODE

# 项目配置
PROJECT_ROOT = os.path.dirname(os.path.dirname(os.path.abspath(__file__)))

# 访问路径配置
DEFAULT_SITE_URL = f"/{'t' if ENVIRONMENT == 'testing' else 'o'}/{APP_CODE}/" if PAAS_VERSION == "V2" else "/"
SITE_URL = os.getenv("BK_SITE_URL") or os.getenv("BKPAAS_SUB_PATH") or DEFAULT_SITE_URL
FORCE_SCRIPT_NAME = SITE_URL

# 静态资源配置
STATICFILES_DIRS = []
STATIC_VERSION = "1.0"
STATIC_ROOT = os.path.join(BASE_DIR, "static")
STATIC_URL = "%sstatic/" % SITE_URL
REMOTE_STATIC_URL = "%sremote/" % STATIC_URL

# 文件资源配置
MEDIA_ROOT = os.path.join(BASE_DIR, "USERRES")
MEDIA_URL = "/media/"

# 语言相关
LANGUAGE_CODE = "zh-hans"
DEFAULT_LOCALE = "zh_Hans"
LOCALE_PATHS = (os.path.join(PROJECT_ROOT, "locale"),)
LANGUAGES = (("en", "English"), ("zh-hans", "简体中文"))
LANGUAGE_SESSION_KEY = "blueking_language"
LANGUAGE_COOKIE_NAME = "blueking_language"

# 时区相关
USE_TZ = True
TIME_ZONE = "Asia/Shanghai"
TIMEZONE_SESSION_KEY = "blueking_timezone"

# 平台地址配置
BK_PAAS_HOST = BK_URL = os.getenv("BK_PAAS_HOST") or os.getenv("BK_PAAS_PUBLIC_URL") or os.getenv("BK_PAAS2_URL") or ""
BK_PAAS_INNER_HOST = (
    os.getenv("BK_PAAS_PRIVATE_URL") or os.getenv("BK_PAAS2_INNER_URL") or os.getenv("BK_PAAS_INNER_HOST", BK_PAAS_HOST)
)
BK_COMPONENT_API_URL = os.getenv("BK_COMPONENT_API_URL") or BK_PAAS_INNER_HOST
BK_COMPONENT_API_URL_FRONTEND = os.getenv("BK_COMPONENT_API_URL") or BK_PAAS_HOST
BK_LOGIN_URL = os.getenv("BKPAAS_LOGIN_URL", "%s/login" % BK_PAAS_HOST).rstrip("/")
BK_LOGIN_INNER_URL = os.getenv("BK_LOGIN_INNER_URL", "%s/login" % BK_PAAS_INNER_HOST).rstrip("/")
ESB_SDK_NAME = "blueking.component"

# 内外差异化配置
if locals()["RUN_VER"] == "open":
    # 从 apigw jwt 中获取 app_code 的 键
    APIGW_APP_CODE_KEY = "bk_app_code"

    # 从 apigw jwt 中获取 username 的 键
    APIGW_USER_USERNAME_KEY = "bk_username"

    # PAASV2对外版不需要bkoauth,DISABLED_APPS加入bkoauth
    INSTALLED_APPS = (
        INSTALLED_APPS[0 : INSTALLED_APPS.index("bkoauth")] + INSTALLED_APPS[INSTALLED_APPS.index("bkoauth") + 1 :]
    )

    # 请求官方 API 默认版本号，可选值为："v2" 或 ""；其中，"v2"表示规范化API，
    # ""表示未规范化API.如果外面设置了该值则使用设置值,否则默认使用v2
    DEFAULT_BK_API_VER = locals().get("DEFAULT_BK_API_VER", "v2")
else:
    # 从 apigw jwt 中获取 app_code 的 键
    APIGW_APP_CODE_KEY = "app_code"

    # 从 apigw jwt 中获取 username 的 键
    APIGW_USER_USERNAME_KEY = "username"

# sentry support
SENTRY_DSN = os.environ.get("SENTRY_DSN")
if SENTRY_DSN:
    INSTALLED_APPS += ("raven.contrib.django.raven_compat",)
    RAVEN_CONFIG = {
        "dsn": SENTRY_DSN,
    }

# apm support
APM_ID = os.environ.get("APM_ID")
APM_TOKEN = os.environ.get("APM_TOKEN")
if APM_ID and APM_TOKEN:
    INSTALLED_APPS += ("ddtrace.contrib.django",)
    DATADOG_TRACE = {
        "TAGS": {
            "env": os.getenv("BKPAAS_ENVIRONMENT", "dev"),
            "apm_id": APM_ID,
            "apm_token": APM_TOKEN,
        },
    }
    # requests for APIGateway/ESB
    # remove pymysql while Django Defaultdb has been traced already
    try:
        import requests  # noqa  # pylint: disable=unused-import
        from ddtrace import patch

        patch(requests=True, pymysql=False)
    except Exception as err:  # pylint: disable=broad-except
        print("patch fail for requests and pymysql: %s" % err)

# space 支持
# 请求参数是否需要注入空间属性
BKM_SPACE_INJECT_REQUEST_ENABLED = False
# 返回参数是否需要注入空间属性
BKM_SPACE_INJECT_RESPONSE_ENABLED = False
# 项目空间API类模块路径
BKM_SPACE_API_CLASS = "monitor_web.commons.biz.space_api.InjectSpaceApi"

#
# Database
# https://docs.djangoproject.com/en/1.8/ref/settings/#databases
#

DATABASES = {}

# auto clean DB connection
DATABASE_CONNECTION_AUTO_CLEAN_INTERVAL = 600
CONN_MAX_AGE = int(os.getenv("CONN_MAX_AGE", 0))

# 是否开启网络设备忽略
USE_ETH_FILTER = True

SYSTEM_NET_GROUP_RT_ID = "system.net"
SYSTEM_NET_GROUP_FIELD_NAME = "device_name"

# 网络设备忽略条件列表
ETH_FILTER_CONDITION_LIST = [
    {"method": "!=", "sql_statement": "lo", "condition_regex": "^(?!lo$)"},
]

# 是否开启磁盘设备忽略
USE_DISK_FILTER = True

# 磁盘设备忽略条件列表
# method字段由SaaS在图形展示、策略配置的sql中作为where字段条件使用，
# 无 method 字段则为后台磁盘事件型告警进行过滤使用
DISK_FILTER_CONDITION_LIST_V1 = [
    {"method": "not like", "sql_statement": "%dev\\/loop%", "file_system_regex": r"/?dev/loop.*"},
    {"method": "not like", "sql_statement": "%dev\\/sr%", "file_system_regex": r"/?dev/sr.*"},
    {"method": "not like", "sql_statement": "%.iso", "file_system_regex": r".*?\.iso$"},
]

# SQL最大查询条数
SQL_MAX_LIMIT = 200000

FILE_SYSTEM_TYPE_RT_ID = "system.disk"
FILE_SYSTEM_TYPE_FIELD_NAME = "device_type"
FILE_SYSTEM_TYPE_IGNORE = ["iso9660", "tmpfs", "udf"]

AUTHENTICATION_BACKENDS = ()

RSA_PRIVATE_KEY = ""
TRANSLATE_SNMP_TRAP_DIMENSIONS = False

# 是否开启默认策略
ENABLE_DEFAULT_STRATEGY = True

CLOSE_EVNET_METRIC_IDS = [
    "bk_monitor.gse_process_event",
    "bk_monitor.gse_custom_event",
    "bk_monitor.os_restart",
    "bk_monitor.oom-gse",
    "bk_monitor.corefile-gse",
    "bk_monitor.agent-gse",
    "bk_monitor.disk-readonly-gse",
]

FAKE_EVENT_AGG_INTERVAL = 60

PUBLIC_NOTICE_CONFIG = {
    "alert_notice": [
        {
            "time_range": "00:00:00--23:59:59",
            "notify_config": [
                {"level": 1, "type": ["weixin", "mail"]},
                {"level": 2, "type": ["weixin", "mail"]},
                {"level": 3, "type": ["weixin", "mail"]},
            ],
        }
    ],
    "action_notice": [
        {
            "time_range": "00:00:00--23:59:59",
            "notify_config": [
                {"phase": 1, "type": ["mail"]},
                {"phase": 2, "type": ["mail"]},
                {"phase": 3, "type": ["mail"]},
            ],
        }
    ],
    "message": "",
}
DEFAULT_NOTICE_GROUPS = [
    {
        "name": _("主备负责人"),
        "notice_receiver": [{"id": "operator", "type": "group"}, {"id": "bk_bak_operator", "type": "group"}],
        **PUBLIC_NOTICE_CONFIG,
    },
    {"name": _("运维"), "notice_receiver": [{"id": "bk_biz_maintainer", "type": "group"}], **PUBLIC_NOTICE_CONFIG},
    {"name": _("开发"), "notice_receiver": [{"id": "bk_biz_developer", "type": "group"}], **PUBLIC_NOTICE_CONFIG},
    {"name": _("测试"), "notice_receiver": [{"id": "bk_biz_tester", "type": "group"}], **PUBLIC_NOTICE_CONFIG},
    {"name": _("产品"), "notice_receiver": [{"id": "bk_biz_productor", "type": "group"}], **PUBLIC_NOTICE_CONFIG},
]

DEFAULT_NOTICE_MESSAGE_TEMPLATE = [
    {
        "signal": "abnormal",
        "message_tmpl": "{{content.level}}\n{{content.begin_time}}\n{{content.time}}\n{{content.duration}}\n"
        "{{content.target_type}}\n{{content.data_source}}\n{{content.content}}\n"
        "{{content.current_value}}\n{{content.biz}}\n{{content.target}}\n"
        "{{content.dimension}}\n{{content.detail}}\n{{content.related_info}}",
        "title_tmpl": "{{business.bk_biz_name}} - {{alarm.name}}{{alarm.display_type}}",
    },
    {
        "signal": "recovered",
        "message_tmpl": "{{content.level}}\n{{content.begin_time}}\n{{content.time}}\n{{content.duration}}"
        "\n{{content.target_type}}\n{{content.data_source}}\n{{content.content}}\n"
        "{{content.current_value}}\n{{content.biz}}\n{{content.target}}\n{{content.dimension}}\n"
        "{{content.detail}}\n{{content.related_info}}",
        "title_tmpl": "{{business.bk_biz_name}} - {{alarm.name}}{{alarm.display_type}}",
    },
    {
        "signal": "closed",
        "message_tmpl": "{{content.level}}\n{{content.begin_time}}\n{{content.time}}\n{{content.duration}}\n"
        "{{content.target_type}}\n{{content.data_source}}\n{{content.content}}\n"
        "{{content.current_value}}\n{{content.biz}}\n{{content.target}}\n{{content.dimension}}\n"
        "{{content.detail}}\n{{content.related_info}}",
        "title_tmpl": "{{business.bk_biz_name}} - {{alarm.name}}{{alarm.display_type}}",
    },
]

AES_X_KEY_FIELD = "SECRET_KEY"

# 时序数据精度
POINT_PRECISION = 6

# 需要扫描的视图
ACTIVE_VIEWS = {
    "monitor_adapter": {"healthz": "healthz.views"},
    "monitor_api": {"monitor_api": "monitor_api.views"},
    "monitor_web": {
        "uptime_check": "monitor_web.uptime_check.views",
        "plugin": "monitor_web.plugin.views",
        "collecting": "monitor_web.collecting.views",
        "commons": "monitor_web.commons.views",
        "overview": "monitor_web.overview.views",
        "performance": "monitor_web.performance.views",
        "notice_group": "monitor_web.notice_group.views",
        "strategies": "monitor_web.strategies.views",
        "service_classify": "monitor_web.service_classify.views",
        "shield": "monitor_web.shield.views",
        "alert_events": "monitor_web.alert_events.views",
        "export_import": "monitor_web.export_import.views",
        "config": "monitor_web.config.views",
        "custom_report": "monitor_web.custom_report.views",
        "grafana": "monitor_web.grafana.views",
        "iam": "monitor_web.iam.views",
        "data_explorer": "monitor_web.data_explorer.views",
        "report": "monitor_web.report.views",
        "user_groups": "monitor_web.user_group.views",
        "scene_view": "monitor_web.scene_view.views",
        "search": "monitor_web.search.views",
        "aiops": "monitor_web.aiops.views",
        "as_code": "monitor_web.as_code.views",
        "share": "monitor_web.share.views",
        "promql_import": "monitor_web.promql_import.views",
        "datalink": "monitor_web.datalink.views",
    },
    "weixin": {"mobile_event": "weixin.event.views"},
    "fta_web": {
        "action": "fta_web.action.views",
        "event_plugin": "fta_web.event_plugin.views",
        "alert": "fta_web.alert.views",
        "assign": "fta_web.assign.views",
        "home": "fta_web.home.views",
    },
    "calendar": {"calendar": "calendars.views"},
    "apm_web": {
        "apm_meta": "apm_web.meta.views",
        "apm_trace": "apm_web.trace.views",
        "apm_metric": "apm_web.metric.views",
        "apm_topo": "apm_web.topo.views",
        "apm_service": "apm_web.service.views",
        "apm_log": "apm_web.log.views",
        "apm_db": "apm_web.db.views",
    },
}

# 是否使用动态配置特性
if os.getenv("USE_DYNAMIC_SETTINGS", "").lower() in ["0", "false"]:
    USE_DYNAMIC_SETTINGS = False
else:
    USE_DYNAMIC_SETTINGS = True

# 告警通知消息队列配置
ENABLE_MESSAGE_QUEUE = True
MESSAGE_QUEUE_DSN = ""
COMPATIBLE_ALARM_FORMAT = True
ENABLE_PUSH_SHIELDED_ALERT = True

# 采集数据存储天数
TS_DATA_SAVED_DAYS = 30

ENABLE_RESOURCE_DATA_COLLECT = False
RESOURCE_DATA_COLLECT_RATIO = 0

# 告警汇总配置
DIMENSION_COLLECT_THRESHOLD = 2
DIMENSION_COLLECT_WINDOW = 120
MULTI_STRATEGY_COLLECT_THRESHOLD = 3
MULTI_STRATEGY_COLLECT_WINDOW = 120

# 主机监控开关配置
HOST_DISABLE_MONITOR_STATES = ["备用机", "测试中", "故障中"]
HOST_DISABLE_NOTICE_STATES = ["运营中[无告警]", "开发中[无告警]"]

RT_TABLE_PREFIX_VALUE = 0

# 文件存储是否使用CEPH
USE_CEPH = False

# 移动端告警带上移动端访问链接
ALARM_MOBILE_NOTICE_WAY = []
ALARM_MOBILE_URL = ""
PLUGIN_AES_KEY = "bk_monitorv3_enterprise"
ENTERPRISE_CODE = ""
SAAS_VERSION = ""
BACKEND_VERSION = ""

# 后台api默认用户
COMMON_USERNAME = "admin"

# 是否允许所有数据源配置CMDB聚合
IS_ALLOW_ALL_CMDB_LEVEL = False

# 是否开启AIOPS功能，业务ID白名单
AIOPS_BIZ_WHITE_LIST = []

# 是否由GSE分配dataid，默认是False，由监控自身来负责分配
IS_ASSIGN_DATAID_BY_GSE = True

DEMO_BIZ_ID = 0
DEMO_BIZ_WRITE_PERMISSION = False
DEMO_BIZ_APPLY = ""
DEFAULT_COMMUNITY_BIZ_APPLY = "https://bk.tencent.com/docs/document/6.0/142/8600"

# 企业微信群通知webhook_url
WXWORK_BOT_WEBHOOK_URL = ""
WXWORK_BOT_NAME = ""
WXWORK_BOT_SEND_IMAGE = True

# 执行流控的 APP 白名单
THROTTLE_APP_WHITE_LIST = []

# 邮件订阅默认业务ID，当ID为0时关闭邮件订阅
MAIL_REPORT_BIZ = 0
MAIL_REPORT_ALL_BIZ_USERNAMES = []

# 订阅报表运营数据内置指标UID
REPORT_DASHBOARD_UID = "CzhKanwtf"

# celery worker进程数量
CELERY_WORKERS = 0

# celery 默认禁用事件队列
CELERY_SEND_EVENTS = False
CELERY_SEND_TASK_SENT_EVENT = False
CELERY_TRACK_STARTED = False

# 当 ES 存在不合法别名时，是否保留该索引
ES_RETAIN_INVALID_ALIAS = True

# gse进程托管DATA ID
GSE_PROCESS_REPORT_DATAID = 1100008

# 日志采集器所属业务
BKUNIFYLOGBEAT_METRIC_BIZ = 0

# 跳过插件的调试
SKIP_PLUGIN_DEBUG = False

# 统一查询模块配置
UNIFY_QUERY_URL = f"http://{os.getenv('BK_MONITOR_UNIFY_QUERY_HOST')}:{os.getenv('BK_MONITOR_UNIFY_QUERY_PORT')}/"
UNIFY_QUERY_ROUTING_RULES = []

# bkmonitorbeat 升级支持新版节点ID(bk_cloud_id:ip)的版本
BKMONITORBEAT_SUPPORT_NEW_NODE_ID_VERSION = "1.13.95"

# 事件关联信息截断长度
EVENT_RELATED_INFO_LENGTH = 4096
NOTICE_MESSAGE_MAX_LENGTH = {}

CUSTOM_REPORT_DEFAULT_DATAID = 1100011
MAIL_REPORT_DATA_ID = 1100012
STATISTICS_REPORT_DATA_ID = 1100013

# 策略通知限流
STRATEGY_NOTICE_BUCKET_WINDOW = 60
STRATEGY_NOTICE_BUCKET_SIZE = 100

TRANSFER_CONSUMER_GROUP_ID = "bkmonitorv3_transfer"
TRANSFER_ALLOW_MAX_OFFSET_DELTA = 10000

# 通知配置
ENABLED_NOTICE_WAYS = ["weixin", "mail", "sms", "voice"]

# bk_monitor_proxy 自定义上报服务监听的端口
BK_MONITOR_PROXY_LISTEN_PORT = 10205

# 后台celery存储配置类型rabbitmq_conf/redis_conf
CELERY_CONF_TYPE = "rabbitmq_conf"

# 日期格式
DATETIME_FORMAT = "%Y-%m-%d %H:%M:%S"

# 自定义上报服务器IP
CUSTOM_REPORT_DEFAULT_PROXY_IP = []
CUSTOM_REPORT_DEFAULT_PROXY_DOMAIN = []
IS_AUTO_DEPLOY_CUSTOM_REPORT_SERVER = True

# APM config
APM_ACCESS_URL = ""
APM_BEST_PRACTICE_URL = ""
APM_METRIC_DESCRIPTION_URL = ""

APM_APDEX_T_VALUE = 800
APM_SAMPLING_PERCENTAGE = 100
APM_APP_QPS = 500

APM_CUSTOM_EVENT_REPORT_CONFIG = {}

# 是否下发平台级别api_name构成配置
APM_IS_DISTRIBUTE_PLATFORM_API_NAME_CONFIG = (
    os.getenv("BKAPP_APM_IS_DISTRIBUTE_PLATFORM_API_NAME_CONFIG", "false").lower() == "true"
)

APM_IS_ADD_PLATFORM_METRIC_DIMENSION_CONFIG = (
    os.getenv("BKAPP_APM_IS_ADD_PLATFORM_METRIC_DIMENSION_CONFIG", "false").lower() == "true"
)

APM_APP_DEFAULT_ES_STORAGE_CLUSTER = -1
APM_APP_DEFAULT_ES_RETENTION = 7
APM_APP_DEFAULT_ES_SLICE_LIMIT = 500
APM_APP_DEFAULT_ES_REPLICAS = 0
APM_APP_QUERY_TRACE_MAX_COUNT = 1000
APM_APP_DEFAULT_ES_SHARDS = 3
APM_APP_BKDATA_OPERATOR = ""
APM_APP_BKDATA_MAINTAINER = []
APM_APP_BKDATA_FETCH_STATUS_THRESHOLD = 10
# APM计算平台尾部采样Flow配置
APM_APP_BKDATA_TAIL_SAMPLING_PROJECT_ID = 0
# APM计算平台虚拟指标Flow配置
APM_APP_BKDATA_VIRTUAL_METRIC_PROJECT_ID = 0
APM_APP_BKDATA_VIRTUAL_METRIC_STORAGE_EXPIRE = 30
APM_APP_BKDATA_VIRTUAL_METRIC_STORAGE = ""
APM_APP_PRE_CALCULATE_STORAGE_SLICE_SIZE = 500
APM_APP_PRE_CALCULATE_STORAGE_RETENTION = 30
APM_APP_PRE_CALCULATE_STORAGE_SHARDS = 3
APM_TRACE_DIAGRAM_CONFIG = {}
APM_DORIS_STORAGE_CONFIG = {}
# {2:["foo", "bar"], 3:["baz"]}
APM_PROFILING_ENABLED_APPS = {}
# dis/enable profiling for all apps
APM_PROFILING_ENABLED = False
APM_EBPF_ENABLED = False

# bk.data.token 的salt值
BK_DATA_TOKEN_SALT = "bk"
BK_DATA_AES_IV = b"bkbkbkbkbkbkbkbk"

# ==============================================================================
# elasticsearch for fta
# 自愈的 ES 连接信息
# ==============================================================================
# FTA ES7 config
FTA_ES7_HOST = os.getenv("BKAPP_FTA_ES7_HOST", os.getenv("BK_FTA_ES7_HOST", "es7.service.consul"))
FTA_ES7_REST_PORT = os.getenv("BKAPP_FTA_ES7_REST_PORT", os.getenv("BK_FTA_ES7_REST_PORT", "9200"))
FTA_ES7_TRANSPORT_PORT = os.getenv("BKAPP_FTA_ES7_TRANSPORT_PORT", os.getenv("BK_FTA_ES7_TRANSPORT_PORT", "9301"))
FTA_ES7_USER = os.getenv("BKAPP_FTA_ES7_USER", os.getenv("BK_FTA_ES7_USER", ""))
FTA_ES7_PASSWORD = os.getenv("BKAPP_FTA_ES7_PASSWORD", os.getenv("BK_FTA_ES7_PASSWORD", ""))
ELASTICSEARCH_DSL = {
    "default": {
        "hosts": FTA_ES7_HOST,
        "port": FTA_ES7_REST_PORT,
        "http_auth": (FTA_ES7_USER, FTA_ES7_PASSWORD) if FTA_ES7_USER and FTA_ES7_PASSWORD else None,
    },
}

# BKSSM 配置
BK_SSM_HOST = os.environ.get("BKAPP_BK_SSM_HOST", os.getenv("BK_SSM_HOST", "bkssm.service.consul"))
BK_SSM_PORT = os.environ.get("BKAPP_BK_SSM_PORT", os.getenv("BK_SSM_PORT", "5000"))
# BCS API Gateway 配置
BCS_API_GATEWAY_TOKEN = os.environ.get("BKAPP_BCS_API_GATEWAY_TOKEN", os.getenv("BK_BCS_API_GATEWAY_TOKEN", None))
BCS_API_GATEWAY_HOST = os.environ.get("BKAPP_BCS_API_GATEWAY_HOST", os.getenv("BK_BCS_API_GATEWAY_HOST", None))
BCS_API_GATEWAY_PORT = os.environ.get("BKAPP_BCS_API_GATEWAY_PORT", os.getenv("BK_BCS_API_GATEWAY_PORT", "443"))
BCS_API_GATEWAY_SCHEMA = os.getenv("BKAPP_BCS_API_GATEWAY_SCHEMA", os.getenv("BK_BCS_API_GATEWAY_SCHEMA", "https"))
BCS_DEBUG_STORAGE_ADAPTER = os.getenv(
    "BKAPP_BCS_DEBUG_STORAGE_ADAPTER", os.getenv("BK_BCS_DEBUG_STORAGE_ADAPTER", None)
)

# BCS 集群列表数据获取来源 bcs-cc 或 cluster-manager
BCS_CLUSTER_SOURCE = "cluster-manager"

# 仅用于测试联调环境映射特定集群到业务
DEBUGGING_BCS_CLUSTER_ID_MAPPING_BIZ_ID = os.getenv(
    "BKAPP_DEBUGGING_BCS_CLUSTER_ID_MAPPING_BIZ_ID",
    os.getenv("BK_DEBUGGING_BCS_CLUSTER_ID_MAPPING_BIZ_ID", ""),
)

# BCS 集群灰度
BCS_API_DATA_SOURCE = "db"
BCS_GRAY_CLUSTER_ID_LIST = []
ENABLE_BCS_GRAY_CLUSTER = False

# BCS CC
BCS_CC_API_URL = os.getenv("BKAPP_BCS_CC_API_URL", None)
# bcs storage接口limit的大小
BCS_STORAGE_PAGE_SIZE = os.getenv("BKAPP_BCS_STORAGE_PAGE_SIZE", 5000)

# BCS资源同步并发数
BCS_SYNC_SYNC_CONCURRENCY = os.getenv("BKAPP_BCS_SYNC_SYNC_CONCURRENCY", 20)

# 所有bcs指标都将基于该信息进行label复制
BCS_METRICS_LABEL_PREFIX = {"*": "kubernetes", "node_": "kubernetes", "container_": "kubernetes", "kube_": "kubernetes"}

# 容器化共存适配，添加API访问子路径
API_SUB_PATH = os.getenv("BKAPP_API_SUB_PATH", os.getenv("API_SUB_PATH", ""))

# 默认transfer集群
DEFAULT_TRANSFER_CLUSTER_ID = "default"
DEFAULT_TRANSFER_CLUSTER_ID_FOR_K8S = "default"

# 内置的transfer集群ID，给到用户选择链路的时候，不需要在页面上展示（多个以逗号分隔）
TRANSFER_BUILTIN_CLUSTER_ID = ""

# 是否开启数据平台指标缓存
ENABLE_BKDATA_METRIC_CACHE = True

# influxdb proxy使用的默认集群名
INFLUXDB_DEFAULT_PROXY_CLUSTER_NAME = "default"
INFLUXDB_DEFAULT_PROXY_CLUSTER_NAME_FOR_K8S = "default"

# 单台机器Ping采集目标数量限制
PING_SERVER_TARGET_NUMBER_LIMIT = 6000

# 业务黑名单
DISABLE_BIZ_ID = []

# 是否开启聚合网关上报
METRIC_AGG_GATEWAY_URL = os.getenv("BKAPP_METRIC_AGG_GATEWAY_URL", "")
METRIC_AGG_GATEWAY_UDP_URL = os.getenv("BKAPP_METRIC_AGG_GATEWAY_UDP_URL", METRIC_AGG_GATEWAY_URL)

# 网关API域名
APIGW_BASE_URL = os.getenv("BKAPP_APIGW_BASE_URL", "")

# 是否允许一键拉群
ENABLE_CREATE_CHAT_GROUP = False

# 蓝鲸插件调用app信息
BK_PLUGIN_APP_INFO = {}

# 重新获取关联信息时间间隔
DELAY_TO_GET_RELATED_INFO_INTERVAL = 500

GRAFANA_URL = os.getenv("BKAPP_GRAFANA_URL", "http://grafana.bkmonitorv3.service.consul:3000")
GRAFANA_ADMIN_USERNAME = os.getenv("BKAPP_GRAFANA_ADMIN_USERNAME", "admin")

# 降噪时间窗口
NOISE_REDUCE_TIMEDELTA = 5

# 故障自愈是否已完成迁移
IS_FTA_MIGRATED = False

# 已经迁移完成的业务
FTA_MIGRATE_BIZS = []

# 指标上报默认任务标志
DEFAULT_METRIC_PUSH_JOB = "SLI"
# 运营指标上报任务标志
OPERATION_STATISTICS_METRIC_PUSH_JOB = "Operation"

# 是否启用计算平台处理influxdb降精度流程
ENABLE_METADATA_DOWNSAMPLE_BY_BKDATA = False
# 是否启用 unify-query 查询计算平台降精度数据
ENABLE_UNIFY_QUERY_DOWNSAMPLE_BY_BKDATA = False

WECOM_ROBOT_BIZ_WHITE_LIST = []
WECOM_ROBOT_ACCOUNT = {}
IS_WECOM_ROBOT_ENABLED = False
MD_SUPPORTED_NOTICE_WAYS = ["wxwork-bot"]

WECOM_APP_ACCOUNT = {}

FTA_ES_SLICE_SIZE = 50
FTA_ES_RETENTION = 365

# 短信通知最大长度设置
SMS_CONTENT_LENGTH = 0
WECOM_ROBOT_CONTENT_LENGTH = 0

# 二次确认
DOUBLE_CHECK_SUM_STRATEGY_IDS = os.environ.get("DOUBLE_CHECK_SUM_STRATEGY_IDS", [])

# BCS 集群配置来源标签
BCS_CLUSTER_BK_ENV_LABEL = os.environ.get("BCS_CLUSTER_BK_ENV_LABEL", "")

ALARM_DISABLE_STRATEGY_RULES = []

# access模块数据拉取延迟时间
ACCESS_DATA_TIME_DELAY = 10

# kafka是否自动提交配置
KAFKA_AUTO_COMMIT = True

DEFAULT_AUTO_FIELD = "django.db.models.AutoField"
DATABASE_ROUTERS = ["bk_dataview.router.DBRouter"]

# 数据库配置
(
    BACKEND_MYSQL_NAME,
    BACKEND_MYSQL_HOST,
    BACKEND_MYSQL_PORT,
    BACKEND_MYSQL_USER,
    BACKEND_MYSQL_PASSWORD,
) = get_backend_mysql_settings()
SAAS_MYSQL_NAME, SAAS_MYSQL_HOST, SAAS_MYSQL_PORT, SAAS_MYSQL_USER, SAAS_MYSQL_PASSWORD = get_saas_mysql_settings()

# 判断前后台DB配置是否相同，如果不同则需要使用路由
if SAAS_MYSQL_NAME != BACKEND_MYSQL_NAME or SAAS_MYSQL_HOST != BACKEND_MYSQL_HOST:
    DATABASE_ROUTERS.append("bkmonitor.db_routers.BackendRouter")
    BACKEND_DATABASE_NAME = "monitor_api"
    MIGRATE_MONITOR_API = True
else:
    BACKEND_DATABASE_NAME = "default"
    MIGRATE_MONITOR_API = False

(
    GRAFANA_MYSQL_NAME,
    GRAFANA_MYSQL_HOST,
    GRAFANA_MYSQL_PORT,
    GRAFANA_MYSQL_USER,
    GRAFANA_MYSQL_PASSWORD,
) = get_grafana_mysql_settings()

DATABASES = {
    "default": {
        "ENGINE": "django.db.backends.mysql",
        "NAME": SAAS_MYSQL_NAME,
        "USER": SAAS_MYSQL_USER,
        "PASSWORD": SAAS_MYSQL_PASSWORD,
        "HOST": SAAS_MYSQL_HOST,
        "PORT": SAAS_MYSQL_PORT,
    },
    "monitor_api": {
        "ENGINE": "django.db.backends.mysql",
        "NAME": BACKEND_MYSQL_NAME,
        "USER": BACKEND_MYSQL_USER,
        "PASSWORD": BACKEND_MYSQL_PASSWORD,
        "HOST": BACKEND_MYSQL_HOST,
        "PORT": BACKEND_MYSQL_PORT,
    },
    "bk_dataview": {
        "ENGINE": "django.db.backends.mysql",
        "NAME": GRAFANA_MYSQL_NAME,
        "USER": GRAFANA_MYSQL_USER or BACKEND_MYSQL_USER,
        "PASSWORD": GRAFANA_MYSQL_PASSWORD or BACKEND_MYSQL_PASSWORD,
        "HOST": GRAFANA_MYSQL_HOST or BACKEND_MYSQL_HOST,
        "PORT": GRAFANA_MYSQL_PORT or BACKEND_MYSQL_PORT,
        "OPTIONS": {"charset": "utf8mb4"},
    },
}

# ES7 config
ES7_HOST, ES7_REST_PORT, ES7_TRANSPORT_PORT, ES7_USER, ES7_PASSWORD = get_es7_settings(fta=True)
ELASTICSEARCH_DSL = {
    "default": {
        "hosts": ES7_HOST,
        "port": ES7_REST_PORT,
        "http_auth": (ES7_USER, ES7_PASSWORD) if ES7_USER and ES7_PASSWORD else None,
    },
}

# Kafka config
KAFKA_HOST = [os.environ.get("BK_MONITOR_KAFKA_HOST", "kafka.service.consul")]
KAFKA_PORT = int(os.environ.get("BK_MONITOR_KAFKA_PORT", 9092))
KAFKA_CONSUMER_GROUP = "{}-bkmonitorv3-alert-{}".format(PLATFORM.lower(), ENVIRONMENT.lower())
KAFKA_CONSUMER_GROUP = os.environ.get("BK_MONITOR_KAFKA_CONSUMER_GROUP", KAFKA_CONSUMER_GROUP)
COMMON_KAFKA_CLUSTER_INDEX = 0
BKAPP_KAFKA_DOMAIN = os.environ.get("BKAPP_KAFKA_DOMAIN", "")

# 日志相关配置
if ENVIRONMENT == "development":
    LOG_PATH = os.path.join(BASE_DIR, "logs")
else:
    LOG_PATH = (
        os.getenv("BKPAAS_APP_LOG_PATH")
        or os.getenv("BK_LOG_DIR")
        or os.getenv("LOGS_PATH")
        or (f'{os.getenv("BK_HOME")}/logs' if os.getenv("BK_HOME") else "" or "/data/app/logs")
    )

    if ROLE in ["worker", "api"]:
        LOG_PATH = os.path.join(LOG_PATH, "bkmonitorv3")
    else:
        LOG_PATH = os.path.join(LOG_PATH, APP_CODE)

    LOG_PATH = os.getenv("BKAPPS_BKMONITOR_LOG_PATH", LOG_PATH)

LOG_FILE_PREFIX = os.getenv("BKPAAS_PROCESS_TYPE", "")
if LOG_FILE_PREFIX:
    LOG_FILE_PREFIX = f"{LOG_FILE_PREFIX}--log--"

if not os.path.exists(LOG_PATH):
    try:
        os.makedirs(LOG_PATH)
    except Exception:
        pass

#
# 数据平台接入配置
#
IS_ACCESS_BK_DATA = os.getenv("BKAPP_IS_ACCESS_BK_DATA", "") == "true"  # 是否接入计算平台
IS_ENABLE_VIEW_CMDB_LEVEL = False  # 是否开启前端视图部分的CMDB预聚合

# 数据接入相关
BK_DATA_PROJECT_ID = 1  # 监控平台数据接入到计算平台 & 异常检测模型所在项目
BK_DATA_BK_BIZ_ID = 2  # 监控平台数据接入到计算平台的指定业务下
BK_DATA_PROJECT_MAINTAINER = "admin"  # 计算平台项目的维护人员
BK_DATA_RT_ID_PREFIX = ""  # 计算平台的表名前缀
BK_DATA_DATA_EXPIRES_DAYS = 30  # 接入到计算平台后，数据保留天数
BK_DATA_DATA_EXPIRES_DAYS_BY_HDFS = 180  # 接入到计算平台后，存储到HDFS时数据保留天数
BK_DATA_MYSQL_STORAGE_CLUSTER_NAME = "jungle_alert"  # 监控专属tspider存储集群名称
BK_DATA_MYSQL_STORAGE_CLUSTER_TYPE = "mysql_storage"  # 监控SQL类存储集群类型
BK_DATA_HDFS_STORAGE_CLUSTER_NAME = "hdfsOnline4"  # 监控专属HDFS存储集群名称
BK_DATA_DRUID_STORAGE_CLUSTER_NAME = "monitor"  # 监控专属druid存储集群名称
BK_DATA_KAFKA_BROKER_URL = "127.0.0.1:9092"
BK_DATA_INTELLIGENT_DETECT_DELAY_WINDOW = 5
BK_DATA_FLOW_CLUSTER_GROUP = "default_inland"
BK_DATA_REALTIME_NODE_WAIT_TIME = 10

# 场景服务ID
# 单指标异常检测
BK_DATA_SCENE_ID_INTELLIGENT_DETECTION = 5
# 时序预测
BK_DATA_SCENE_ID_TIME_SERIES_FORECASTING = 9
# 离群检测
BK_DATA_SCENE_ID_ABNORMAL_CLUSTER = 33
# 多指标异常检测
BK_DATA_SCENE_ID_MULTIVARIATE_ANOMALY_DETECTION = 15
# 指标推荐
BK_DATA_SCENE_ID_METRIC_RECOMMENDATION = 17

# ai设置默认方案
# 单指标异常检测
BK_DATA_PLAN_ID_INTELLIGENT_DETECTION = 87
# 多指标异常检测
BK_DATA_PLAN_ID_MULTIVARIATE_ANOMALY_DETECTION = 155
# 指标推荐
BK_DATA_PLAN_ID_METRIC_RECOMMENDATION = 180

BK_DATA_MULTIVARIATE_HOST_RT_ID = os.getenv(
    "BK_DATA_MULTIVARIATE_HOST_RT_ID", f"2_{BKAPP_DEPLOY_PLATFORM}_host_multivariate"
)

# 机器人默认跳转链接列表
BK_DATA_ROBOT_LINK_LIST = os.getenv(
    "BK_DATA_ROBOT_LINK_LIST",
    [
        {
            "link": "https://bk.tencent.com/docs/document/7.0/248/40001",
            "name": "产品白皮书",
            "icon_name": "icon-bangzhuzhongxin",
        }
    ],
)

# 维度下钻API Serving所用结果表ID
BK_DATA_DIMENSION_DRILL_PROCESSING_ID = "multidimension_drill"

# 指标推荐API Serving所用结果表ID前缀
BK_DATA_METRIC_RECOMMEND_PROCESSING_ID_PREFIX = "metric_recommendation"

BK_DATA_METRIC_RECOMMEND_SOURCE_PROCESSING_ID = "ieod_system_multivariate_delay"

# 表后缀(字母或数字([A-Za-z0-9]), 不能有下划线"_", 且最好不超过10个字符)
BK_DATA_RAW_TABLE_SUFFIX = "raw"  # 数据接入
BK_DATA_CMDB_FULL_TABLE_SUFFIX = "full"  # 补充cmdb节点信息后的表后缀
BK_DATA_CMDB_SPLIT_TABLE_SUFFIX = "cmdb"  # 补充表拆分后的表后缀

#
# Csrf_cookie
#
CSRF_COOKIE_DOMAIN = None
CSRF_COOKIE_PATH = SITE_URL

#
# Session
#
SESSION_COOKIE_AGE = 60 * 60 * 24 * 7

#
# Cache
#
CACHE_CC_TIMEOUT = 60 * 10
CACHE_BIZ_TIMEOUT = 60 * 10
CACHE_HOST_TIMEOUT = 60 * 2
CACHE_DATA_TIMEOUT = 60 * 2
CACHE_OVERVIEW_TIMEOUT = 60 * 2
CACHE_HOME_TIMEOUT = 60 * 10
CACHE_USER_TIMEOUT = 60 * 10

# SaaS访问读写权限
ROLE_WRITE_PERMISSION = "w"
ROLE_READ_PERMISSION = "r"

# GSE SERVER IP 列表，以逗号分隔
GSE_SERVER_LAN_IP = os.getenv("BKAPP_GSE_SERVER_LAN_IP", "$GSE_IP")
GSE_SERVER_PORT = os.getenv("BKAPP_GSE_SERVER_PORT", "58629")

DEFAULT_BK_API_VER = locals().get("DEFAULT_BK_API_VER", "v2")

# 用户反馈地址
CE_URL = os.getenv("BKAPP_CE_URL", "https://bk.tencent.com/s-mart/community")

# 进程端口结果表名称
PROC_PORT_TABLE_NAME = "system_proc_port"
# 进程端口指标字段名称
PROC_PORT_METRIC_NAME = "proc_exists"
# 新版主机默认维度
NEW_DEFAULT_HOST_DIMENSIONS = ["bk_target_ip", "bk_cloud_id"]

# 不同系统类型的信息
# windows系统配置
WINDOWS_SCRIPT_EXT = "bat"
WINDOWS_JOB_EXECUTE_ACCOUNT = "system"
WINDOWS_GSE_AGENT_PATH = "C:\\gse\\"
WINDOWS_FILE_DOWNLOAD_PATH = ntpath.join(WINDOWS_GSE_AGENT_PATH, "download")
WINDOWS_UPTIME_CHECK_COLLECTOR_CONF_NAME = "uptimecheckbeat.conf"
WINDOWS_GSE_AGENT_IPC_PATH = "127.0.0.1:47000"

# linux系统配置
LINUX_SCRIPT_EXT = "sh"
LINUX_JOB_EXECUTE_ACCOUNT = "root"
LINUX_FILE_DOWNLOAD_PATH = "/tmp/bkdata/download/"
LINUX_GSE_AGENT_PATH = "/usr/local/gse/"
LINUX_PLUGIN_DATA_PATH = "/var/lib/gse"
LINUX_PLUGIN_PID_PATH = "/var/run/gse"
LINUX_PLUGIN_LOG_PATH = "/var/log/gse"
LINUX_UPTIME_CHECK_COLLECTOR_CONF_NAME = "uptimecheckbeat.conf"
LINUX_GSE_AGENT_IPC_PATH = "/var/run/ipc.state.report"

# aix系统配置
AIX_SCRIPT_EXT = "sh"
AIX_JOB_EXECUTE_ACCOUNT = "root"
AIX_FILE_DOWNLOAD_PATH = "/tmp/bkdata/download/"

# cmdb 开发商ID
BK_SUPPLIER_ACCOUNT = os.getenv("BKAPP_BK_SUPPLIER_ACCOUNT", "0")

# 全局系统开关
OS_GLOBAL_SWITCH = ["linux", "windows", "linux_aarch64"]

# --角色管理--

# 告警通知角色
NOTIRY_MAN_DICT = TranslateDict(
    {
        "bk_biz_maintainer": _("运维人员"),
        "bk_biz_productor": _("产品人员"),
        "bk_biz_tester": _("测试人员"),
        "bk_biz_developer": _("开发人员"),
        "operator": _("主负责人"),
        "bk_bak_operator": _("备份负责人"),
    }
)

DEFAULT_ROLE_PERMISSIONS = {
    "bk_biz_maintainer": ROLE_WRITE_PERMISSION,  # noqa
    "bk_biz_productor": ROLE_READ_PERMISSION,  # noqa
    "bk_biz_developer": ROLE_READ_PERMISSION,  # noqa
    "bk_biz_tester": ROLE_READ_PERMISSION,  # noqa
}

# 预设dataid
# 注意：所有的DATAID配置都必须是以【_DATAID】结尾，否则会导致元数据模块无法识别
SNAPSHOT_DATAID = 1001
MYSQL_METRIC_DATAID = 1002
REDIS_METRIC_DATAID = 1003
APACHE_METRIC_DATAID = 1004
NGINX_METRIC_DATAID = 1005
TOMCAT_METRIC_DATAID = 1006
PROCESS_PERF_DATAID = 1007
PROCESS_PORT_DATAID = 1013

# 拨测预设dataid
UPTIMECHECK_HEARTBEAT_DATAID = 1008
UPTIMECHECK_TCP_DATAID = 1009
UPTIMECHECK_UDP_DATAID = 1010
UPTIMECHECK_HTTP_DATAID = 1011
UPTIMECHECK_ICMP_DATAID = 1100003

# ping server dataid
PING_SERVER_DATAID = 1100005

GSE_CUSTOM_EVENT_DATAID = 1100000

# 拨测任务默认最大请求超时设置(ms)
UPTIMECHECK_DEFAULT_MAX_TIMEOUT = 15000

HEADER_FOOTER_CONFIG = {
    "header": [{"zh-cn": "监控平台 | 腾讯蓝鲸智云", "en": "Monitor | Tencent BlueKing"}],
    "footer": [
        {
            "zh-cn": [
                {
                    "text": "技术支持",
                    "link": "https://wpa1.qq.com/KziXGWJs?_type=wpa&qidian=true",
                },
                {"text": "社区论坛", "link": "https://bk.tencent.com/s-mart/community/"},
                {"text": "产品官网", "link": "https://bk.tencent.com/index/"},
            ],
            "en": [
                {
                    "text": "Support",
                    "link": "http://wpa.b.qq.com/cgi/wpa.php?ln=1&key=XzgwMDgwMjAwMV80NDMwOTZfODAwODAyMDAxXzJf",
                },
                {"text": "Forum", "link": "https://bk.tencent.com/s-mart/community"},
                {"text": "Official", "link": "https://bk.tencent.com/"},
            ],
        }
    ],
    "copyright": "Copyright © 2012-{current_year} Tencent BlueKing. All Rights Reserved. ",
}

# 数据平台数据查询TOKEN
BKDATA_DATA_TOKEN = os.getenv("BKAPP_BKDATA_DATA_TOKEN", "")

# 权限中心 SaaS host
BK_IAM_APP_CODE = os.getenv("BK_IAM_V3_APP_CODE", "bk_iam")
BK_IAM_SAAS_HOST = os.getenv("BK_IAM_SITE_URL") or get_service_url(BK_IAM_APP_CODE, bk_paas_host=BK_PAAS_HOST)

# 文档中心地址
BK_DOCS_SITE_URL = os.getenv("BK_DOCS_SITE_URL") or get_service_url("bk_docs_center", bk_paas_host=BK_PAAS_HOST)
DOC_HOST = "https://bk.tencent.com/docs/"

# monitor api base url:
MONITOR_API_BASE_URL = os.getenv("BKAPP_MONITOR_API_BASE_URL", "")
BKDATA_API_BASE_URL = os.getenv("BKAPP_BKDATA_API_BASE_URL", "")
# bkdata api only for query data (not required)
BKDATA_QUERY_API_BASE_URL = os.getenv("BKAPP_BKDATA_QUERY_API_BASE_URL", "")
BKLOGSEARCH_API_BASE_URL = os.getenv("BKAPP_BKLOGSEARCH_API_BASE_URL", "")
BKNODEMAN_API_BASE_URL = os.getenv("BKAPP_BKNODEMAN_API_BASE_URL", "")
BKDOCS_API_BASE_URL = os.getenv("BKAPP_BKDOCS_API_BASE_URL", "")
DEVOPS_API_BASE_URL = os.getenv("BKAPP_DEVOPS_API_BASE_URL", "")
MONITOR_WORKER_API_BASE_URL = os.getenv("BKAPP_MONITOR_WORKER_API_BASE_URL", "")

# 以下是bkchat的apigw
BKCHAT_API_BASE_URL = os.getenv("BKAPP_BKCHAT_API_BASE_URL", "")
BKCHAT_MANAGE_URL = os.getenv("BKAPP_BKCHAT_MANAGE_URL", "")

# 以下专门用来测试bkchat
BKHCAT_APP_CODE = os.getenv("BKHCAT_APP_CODE", "")
BKHCAT_APP_SECRET = os.getenv("BKHCAT_APP_SECRET", "")
BKCHAT_BIZ_ID = os.getenv("BKCHAT_BIZ_ID", "2")

BK_NODEMAN_HOST = AGENT_SETUP_URL = os.getenv("BK_NODEMAN_SITE_URL") or os.getenv(
    "BKAPP_NODEMAN_OUTER_HOST", get_service_url("bk_nodeman", bk_paas_host=BK_PAAS_HOST)
)
BK_NODEMAN_INNER_HOST = os.getenv("BKAPP_NODEMAN_HOST") or os.getenv(
    "BKAPP_NODEMAN_INNER_HOST", "http://nodeman.bknodeman.service.consul"
)

BKLOGSEARCH_HOST = os.getenv("BK_LOG_SEARCH_SITE_URL") or get_service_url("bk_log_search", bk_paas_host=BK_PAAS_HOST)

# 作业平台url
JOB_URL = BK_PAAS_HOST.replace("paas", "job")
JOB_URL = os.getenv("BK_JOB_SITE_URL") or os.getenv("BK_JOB_HOST", JOB_URL)

# 配置平台URL
BK_CC_URL = BK_PAAS_HOST.replace("paas", "cmdb")
BK_CC_URL = os.getenv("BK_CC_SITE_URL") or os.getenv("BK_CC_HOST", BK_CC_URL)

BK_ITSM_HOST = os.getenv("BK_ITSM_HOST", "{}/o/bk_itsm/".format(BK_PAAS_HOST))
BK_SOPS_HOST = os.getenv("BK_SOPS_URL", "{}/o/bk_sops/".format(BK_PAAS_HOST))
# todo  新增BK_CI_HOST 需要在bin/environ.sh 模板中定义
BK_BCS_HOST = os.getenv("BK_BCS_URL", "{}/o/bk_bcs_app/".format(BK_PAAS_HOST))
BK_CI_HOST = os.getenv("BK_CI_HOST") or os.getenv("BKAPP_BK_CI_HOST", "")
BK_MONITOR_HOST = os.getenv("BK_MONITOR_HOST", "{}/o/bk_monitorv3/".format(BK_PAAS_HOST.rstrip("/")))
ACTION_DETAIL_URL = "%s?bizId={bk_biz_id}/#/event-center/action-detail/{action_id}" % BK_MONITOR_HOST
EVENT_CENTER_URL = urljoin(
    BK_MONITOR_HOST, "?bizId={bk_biz_id}#/event-center?queryString=action_id%20%3A%20{collect_id}"
)
MAIL_REPORT_URL = urljoin(BK_MONITOR_HOST, "#/email-subscriptions")

# IAM
BK_IAM_SYSTEM_ID = "bk_monitorv3"
BK_IAM_SYSTEM_NAME = _("监控平台")

BK_IAM_INNER_HOST = os.getenv("BK_IAM_HOST", os.getenv("BK_IAM_V3_INNER_HOST") or "http://bkiam.service.consul:5001")

BK_IAM_MIGRATION_APP_NAME = "bkmonitor"
BK_IAM_RESOURCE_API_HOST = os.getenv("BKAPP_IAM_RESOURCE_API_HOST", "{}{}".format(BK_PAAS_INNER_HOST, SITE_URL))

# 是否跳过 iam migrate
BK_IAM_SKIP = os.getenv("BK_IAM_SKIP", "false").lower() == "true"

# 采集配置文件参数最大值(M)
COLLECTING_CONFIG_FILE_MAXSIZE = 2

# 平台管理员
GSE_MANAGERS = []
MONITOR_MANAGERS = []
OFFICIAL_PLUGINS_MANAGERS = []

# 跳过权限中心
SKIP_IAM_PERMISSION_CHECK = False

# 聚合网关默认业务ID
AGGREGATION_BIZ_ID = int(os.getenv("BKAPP_AGGREGATION_BIZ_ID", 2))

# 是否将监控事件推送给自愈去消费
PUSH_MONITOR_EVENT_TO_FTA = True
# 监控推送事件数据给自愈的 kafka topic
MONITOR_EVENT_KAFKA_TOPIC = os.getenv("BK_MONITOR_EVENT_KAFKA_TOPIC", "0bkmonitor_backend_event")
# 监控推送事件数据给自愈的 插件ID
MONITOR_EVENT_PLUGIN_ID = "bkmonitor"
# 主机监控获取单个进程支持最多port数
HOST_GET_PROCESS_MAX_PORT = 12

# 迁移工具使用文档地址
MIGRATE_GUIDE_URL = os.getenv("BKAPP_MIGRATE_GUIDE_URL", "")

# 版本差异变量
if PLATFORM == "enterprise":
    BK_DOCS_SITE_URL = BK_PAAS_HOST + "/o/bk_docs_center/"
else:
    BK_DOCS_SITE_URL = "https://bk.tencent.com/docs/"

# IP选择器接口类
BKM_IPCHOOSER_BKAPI_CLASS = "api.cmdb.ipchooser.IpChooserApi"

# IPv6特性开关
# 当gse新API就绪时可以，此时会切换为新API，在正式出包后可以删除该开关
USE_GSE_AGENT_STATUS_NEW_API = True
# 全面启用IPv6功能特性
IPV6_SUPPORT_BIZ_LIST = []
# 主机展示字段
HOST_DISPLAY_FIELDS = []
# 主机视图展示字段
HOST_VIEW_DISPLAY_FIELDS = []

# kafka是否自动提交配置
KAFKA_AUTO_COMMIT = True

# 动态字段配置
HOST_DYNAMIC_FIELDS = []

# 拨测默认的输出字段
UPTIMECHECK_OUTPUT_FIELDS = ["bk_host_innerip", "bk_host_innerip_v6"]

CUSTOM_REPORT_PLUGIN_NAME = "bkmonitorproxy"

# 接入计算平台使用的业务，默认 HDFS 集群及 VM 集群
DEFAULT_BKDATA_BIZ_ID = 0
DEFAULT_BKDATA_HDFS_CLUSTER = ""
DEFAULT_BKDATA_VM_CLUSTER = ""
# 开放接入 vm 的空间列表信息，格式: 空间类型__空间ID
ACCESS_VM_SPACE_WLIST = []

# 迁移版本，如果需要下次执行on_migrate，修改MIGRATE_VERSION即可
MIGRATE_VERSION = "v2"
LAST_MIGRATE_VERSION = ""

# ITSM审批回调
BK_ITSM_CALLBACK_HOST = os.getenv("BKAPP_ITSM_CALLBACK_HOST", BK_MONITOR_HOST)

# 蓝鲸业务名
BLUEKING_NAME = os.getenv("BKAPP_BLUEKING_NAME", "蓝鲸")

# 后台任务多进程并行数量，默认设置为1个
MAX_TASK_PROCESS_NUM = os.getenv("BK_MONITOR_MAX_TASK_PROCESS_NUM", 1)
MAX_TS_METRIC_TASK_PROCESS_NUM = os.getenv("BK_MONITOR_MAX_TASK_PROCESS_NUM", 1)

# 是否默认展示策略模块实时功能
SHOW_REALTIME_STRATEGY = False

# 强制使用数据平台查询的cmdb层级表
BKDATA_CMDB_LEVEL_TABLES = []

# 查询 vm 的空间列表
QUERY_VM_SPACE_UID_LIST = []

# 邮件报表整屏渲染等待时间
MAIL_REPORT_FULL_PAGE_WAIT_TIME = 60


# 加密配置
class SymmetricConverter(Base64Convertor):
    bs = 16

    @staticmethod
    def _unpad(s):
        return s[: -ord(s[len(s) - 1 :])]

    @classmethod
    def _pad(cls, s):
        return s + bytes((cls.bs - len(s) % cls.bs) * chr(cls.bs - len(s) % cls.bs), encoding="utf-8")

    @classmethod
    def encode_plaintext(cls, plaintext: str, encoding: str = "utf-8", **kwargs) -> bytes:
        plaintext_bytes = super().encode_plaintext(plaintext, encoding, **kwargs)
        return cls._pad(plaintext_bytes)

    @classmethod
    def decode_plaintext(cls, plaintext_bytes: bytes, encoding: str = "utf-8", **kwargs) -> str:
        plaintext_bytes = cls._unpad(plaintext_bytes)
        return super().decode_plaintext(plaintext_bytes, encoding, **kwargs)


SYMMETRIC_CIPHER_TYPE = get_env_or_raise("BKAPP_SYMMETRIC_CIPHER_TYPE", default=constants.SymmetricCipherType.AES.value)
ASYMMETRIC_CIPHER_TYPE = get_env_or_raise(
    "BKAPP_ASYMMETRIC_CIPHER_TYPE", default=constants.AsymmetricCipherType.RSA.value
)

BKCRYPTO = {
    # 声明项目所使用的非对称加密算法
    "ASYMMETRIC_CIPHER_TYPE": ASYMMETRIC_CIPHER_TYPE,
    # 声明项目所使用的对称加密算法
    "SYMMETRIC_CIPHER_TYPE": SYMMETRIC_CIPHER_TYPE,
    "SYMMETRIC_CIPHERS": {
        # default - 所配置的对称加密实例，根据项目需要可以配置多个
        "default": {
            "get_key_config": "bkmonitor.utils.db.fields.get_key_config",
            "cipher_options": {
                constants.SymmetricCipherType.AES.value: AESSymmetricOptions(
                    enable_iv=True,
                    key_size=32,
                    iv=None,
                    convertor=SymmetricConverter,
                    mode=constants.SymmetricMode.CBC,
                    encryption_metadata_combination_mode=constants.EncryptionMetadataCombinationMode.BYTES,
                ),
                constants.SymmetricCipherType.SM4.value: SM4SymmetricOptions(
                    mode=constants.SymmetricMode.CTR,
                    key_size=16,
                    iv=None,
                    encryption_metadata_combination_mode=constants.EncryptionMetadataCombinationMode.BYTES,
                ),
            },
        },
    },
}

# 特别的AES加密配置信息(全局配置)
SPECIFY_AES_KEY = ""
BK_CRYPTO_KEY = os.getenv("BKAPP_BK_CRYPTO_KEY", "")

# 前端事件上报
FRONTEND_REPORT_DATA_ID = 0
FRONTEND_REPORT_DATA_TOKEN = ""
FRONTEND_REPORT_DATA_HOST = ""

KUBERNETES_CMDB_ENRICH_BIZ_WHITE_LIST = []

# 告警后台集群
ALARM_BACKEND_CLUSTER_NAME = os.getenv("BK_MONITOR_ALARM_BACKEND_CLUSTER_NAME", "default").lower()
ALARM_BACKEND_CLUSTER_CODE = os.getenv("BK_MONITOR_ALARM_BACKEND_CLUSTER_CODE", 0)
ALARM_BACKEND_CLUSTER_ROUTING_RULES = []

# 采集订阅巡检配置，默认开启
IS_SUBSCRIPTION_ENABLED = True

# 允许限制空间功能开关， 默认限制
IS_RESTRICT_DS_BELONG_SPACE = True

# 最大的指标分片查询大小
MAX_FIELD_PAGE_SIZE = 1000

# 访问 PaaS 提供接口地址
PAASV3_APIGW_BASE_URL = os.getenv("BKAPP_PAASV3_APIGW_BASE_URL", "")

# 需要授权给蓝鲸应用的特定的数据源 ID
BKPAAS_AUTHORIZED_DATA_ID_LIST = []

# 环境代号
ENVIRONMENT_CODE = os.getenv("BKAPP_ENVIRONMENT_CODE") or "bk_monitor"

# `dbm_` 开头的结果表，仅特定的业务可以查看，并且不需要添加过滤条件
ACCESS_DBM_RT_SPACE_UID = []

# BCS APIGW 地址
BCS_APIGW_BASE_URL = os.getenv("BKAPP_BCS_APIGW_BASE_URL", "")

# 获取指标的间隔时间，默认为 2 hour
FETCH_TIME_SERIES_METRIC_INTERVAL_SECONDS = 7200

# 是否启用 metadata 新功能
IS_ENABLE_METADATA_FUNCTION_CONTROLLER = True

# 自定义指标过期时间
TIME_SERIES_METRIC_EXPIRED_SECONDS = 30 * 24 * 3600

# 是否启用 influxdb 写入，默认 True
ENABLE_INFLUXDB_STORAGE = True

<<<<<<< HEAD
# bk-notice-sdk requirment
if not os.getenv("BK_API_URL_TMPL"):
    os.environ["BK_API_URL_TMPL"] = ""
=======
# 内网collector域名
INNER_COLLOCTOR_HOST = ""

# 外网collector域名
OUTER_COLLOCTOR_HOST = ""
>>>>>>> 1047a4ce
<|MERGE_RESOLUTION|>--- conflicted
+++ resolved
@@ -1347,14 +1347,12 @@
 # 是否启用 influxdb 写入，默认 True
 ENABLE_INFLUXDB_STORAGE = True
 
-<<<<<<< HEAD
 # bk-notice-sdk requirment
 if not os.getenv("BK_API_URL_TMPL"):
     os.environ["BK_API_URL_TMPL"] = ""
-=======
+
 # 内网collector域名
 INNER_COLLOCTOR_HOST = ""
 
 # 外网collector域名
-OUTER_COLLOCTOR_HOST = ""
->>>>>>> 1047a4ce
+OUTER_COLLOCTOR_HOST = ""