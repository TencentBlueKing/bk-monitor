"""
Tencent is pleased to support the open source community by making 蓝鲸智云PaaS平台社区版 (BlueKing PaaS Community
Edition) available.
Copyright (C) 2017-2021 THL A29 Limited, a Tencent company. All rights reserved.
Licensed under the MIT License (the "License"); you may not use this file except in compliance with the License.
You may obtain a copy of the License at
http://opensource.org/licenses/MIT
Unless required by applicable law or agreed to in writing, software distributed under the License is distributed on
an "AS IS" BASIS, WITHOUT WARRANTIES OR CONDITIONS OF ANY KIND, either express or implied. See the License for the
specific language governing permissions and limitations under the License.
"""

import importlib
import ntpath
import os
import sys
import warnings
from urllib.parse import urljoin

from bkcrypto import constants
from bkcrypto.symmetric.options import AESSymmetricOptions, SM4SymmetricOptions
from bkcrypto.utils.convertors import Base64Convertor
from blueapps.conf.default_settings import *  # noqa
from blueapps.conf.log import get_logging_config_dict
from django.utils.translation import gettext_lazy as _

from bkmonitor.utils.i18n import TranslateDict

from . import get_env_or_raise
from .tools.elasticsearch import get_es7_settings
from .tools.environment import (
    BKAPP_DEPLOY_PLATFORM,
    ENVIRONMENT,
    IS_CONTAINER_MODE,  # noqa
    PAAS_VERSION,
    PLATFORM,
    ROLE,
)
from .tools.mysql import (
    get_backend_mysql_settings,
    get_grafana_mysql_settings,
    get_saas_mysql_settings,
    get_backend_alert_mysql_settings,
)
from .tools.service import get_service_url

# 这里是默认的 INSTALLED_APPS，大部分情况下，不需要改动
# 如果你已经了解每个默认 APP 的作用，确实需要去掉某些 APP，请去掉下面的注释，然后修改
INSTALLED_APPS = (
    "bkoauth",
    "bk_dataview",
    # 框架自定义命令
    "blueapps.contrib.bk_commands",
    "django.contrib.admin",
    "django.contrib.auth",
    "django.contrib.contenttypes",
    "django.contrib.sessions",
    "django.contrib.sites",
    "django.contrib.messages",
    "whitenoise.runserver_nostatic",
    "django.contrib.staticfiles",
    # account app
    "blueapps.account",
    "apigw_manager.apigw",
)

# 这里是默认的中间件，大部分情况下，不需要改动
# 如果你已经了解每个默认 MIDDLEWARE 的作用，确实需要去掉某些 MIDDLEWARE，或者改动先后顺序，请去掉下面的注释，然后修改
# MIDDLEWARE = (
#     # request instance provider
#     'blueapps.middleware.request_provider.RequestProvider',
#     'django.contrib.sessions.middleware.SessionMiddleware',
#     'django.middleware.common.CommonMiddleware',
#     'django.middleware.csrf.CsrfViewMiddleware',
#     'django.contrib.auth.middleware.AuthenticationMiddleware',
#     'django.contrib.messages.middleware.MessageMiddleware',
#     # 跨域检测中间件， 默认关闭
#     # 'django.middleware.clickjacking.XFrameOptionsMiddleware',
#     'django.middleware.security.SecurityMiddleware',
#     # 蓝鲸静态资源服务
#     'whitenoise.middleware.WhiteNoiseMiddleware',
#     # Auth middleware
#     'blueapps.account.middlewares.RioLoginRequiredMiddleware',
#     'blueapps.account.middlewares.WeixinLoginRequiredMiddleware',
#     'blueapps.account.middlewares.LoginRequiredMiddleware',
#     # exception middleware
#     'blueapps.core.exceptions.middleware.AppExceptionMiddleware',
#     # django国际化中间件
#     'django.middleware.locale.LocaleMiddleware',
# )

# 自定义中间件
MIDDLEWARE += ()  # noqa

# 默认数据库AUTO字段类型
DEFAULT_AUTO_FIELD = "django.db.models.AutoField"

# 所有环境的日志级别可以在这里配置
# LOG_LEVEL = 'INFO'

# 调试开关，生产环境请关闭
DEBUG = TEMPLATE_DEBUG = bool(os.getenv("DEBUG", "false").lower() == "true") or ENVIRONMENT == "development"

# 允许访问的域名，默认全部放通
ALLOWED_HOSTS = ["*"]

# 前后端分离开发配置开关，设置为True时允许跨域访问
FRONTEND_BACKEND_SEPARATION = True

# CELERY 并发数，默认为 2，可以通过环境变量或者 Procfile 设置
CELERYD_CONCURRENCY = os.getenv("BK_CELERYD_CONCURRENCY", 2)  # noqa

# load logging settings
LOGGING = get_logging_config_dict(locals())

# 初始化管理员列表，列表中的人员将拥有预发布环境和正式环境的管理员权限
# 注意：请在首次提测和上线前修改，之后的修改将不会生效
INIT_SUPERUSER = []

# 使用mako模板时，默认打开的过滤器：h(过滤html)
MAKO_DEFAULT_FILTERS = ["h"]

# BKUI是否使用了history模式
IS_BKUI_HISTORY_MODE = False

# 国际化配置
LOCALE_PATHS = (os.path.join(BASE_DIR, "locale"),)  # noqa
USE_I18N = True
USE_L10N = True

SAAS_APP_CODE = ""
SAAS_SECRET_KEY = ""

if ROLE == "web":
    # BKPAAS_APP_ID是PaasV3，APP_ID/APP_CODE是PaasV2
    APP_ID = APP_CODE = get_env_or_raise("BKPAAS_APP_ID", "APP_ID", "APP_CODE", default="bk_monitorv3")
    # BKPAAS_APP_TOKEN是PaasV3，APP_TOKEN/SECRET_KEY是PaasV2
    APP_TOKEN = SECRET_KEY = get_env_or_raise("BKPAAS_APP_SECRET", "APP_TOKEN", "SECRET_KEY", default="")
    BACKEND_APP_CODE = os.getenv("BK_MONITOR_APP_CODE") or "bk_bkmonitorv3"
else:
    APP_ID = APP_CODE = get_env_or_raise("BK_MONITOR_APP_CODE", default="bk_bkmonitorv3")
    APP_TOKEN = SECRET_KEY = get_env_or_raise("BK_MONITOR_APP_SECRET", default="")
    BACKEND_APP_CODE = APP_CODE

# 项目配置
PROJECT_ROOT = os.path.dirname(os.path.dirname(os.path.abspath(__file__)))

# 访问路径配置
DEFAULT_SITE_URL = f"/{'t' if ENVIRONMENT == 'testing' else 'o'}/{APP_CODE}/" if PAAS_VERSION == "V2" else "/"
SITE_URL = os.getenv("BK_SITE_URL") or os.getenv("BKPAAS_SUB_PATH") or DEFAULT_SITE_URL
FORCE_SCRIPT_NAME = SITE_URL

# 静态资源配置
STATICFILES_DIRS = []
STATIC_VERSION = "1.0"
STATIC_ROOT = os.path.join(BASE_DIR, "static")
STATIC_URL = f"{SITE_URL}static/"
REMOTE_STATIC_URL = f"{STATIC_URL}remote/"

# 文件资源配置
MEDIA_ROOT = os.path.join(BASE_DIR, "USERRES")
MEDIA_URL = "/media/"

# 语言相关
LANGUAGE_CODE = "zh-hans"
DEFAULT_LOCALE = "zh_Hans"
LOCALE_PATHS = (os.path.join(PROJECT_ROOT, "locale"),)
LANGUAGES = (("en", "English"), ("zh-hans", "简体中文"))
LANGUAGE_SESSION_KEY = "blueking_language"
LANGUAGE_COOKIE_NAME = "blueking_language"

# 时区相关
USE_TZ = True
TIME_ZONE = "Asia/Shanghai"
TIMEZONE_SESSION_KEY = "blueking_timezone"

# 平台地址配置
BK_PAAS_HOST = BK_URL = os.getenv("BK_PAAS_HOST") or os.getenv("BK_PAAS_PUBLIC_URL") or os.getenv("BK_PAAS2_URL") or ""
BK_PAAS_INNER_HOST = (
    os.getenv("BK_PAAS_PRIVATE_URL") or os.getenv("BK_PAAS2_INNER_URL") or os.getenv("BK_PAAS_INNER_HOST", BK_PAAS_HOST)
)
BK_COMPONENT_API_URL = os.getenv("BK_COMPONENT_API_URL") or BK_PAAS_INNER_HOST
BK_COMPONENT_API_URL_FRONTEND = os.getenv("BK_COMPONENT_API_URL") or BK_PAAS_HOST
BK_LOGIN_URL = os.getenv("BKPAAS_LOGIN_URL", f"{BK_PAAS_HOST}/login").rstrip("/")
BK_LOGIN_INNER_URL = os.getenv("BK_LOGIN_INNER_URL", f"{BK_PAAS_INNER_HOST}/login").rstrip("/")
ESB_SDK_NAME = "blueking.component"

# 内外差异化配置
if locals()["RUN_VER"] == "open":
    # 从 apigw jwt 中获取 app_code 的 键
    APIGW_APP_CODE_KEY = "bk_app_code"

    # 从 apigw jwt 中获取 username 的 键
    APIGW_USER_USERNAME_KEY = "bk_username"

    # PAASV2对外版不需要bkoauth,DISABLED_APPS加入bkoauth
    INSTALLED_APPS = (
        INSTALLED_APPS[0 : INSTALLED_APPS.index("bkoauth")] + INSTALLED_APPS[INSTALLED_APPS.index("bkoauth") + 1 :]
    )

    # 请求官方 API 默认版本号，可选值为："v2" 或 ""；其中，"v2"表示规范化API，
    # ""表示未规范化API.如果外面设置了该值则使用设置值,否则默认使用v2
    DEFAULT_BK_API_VER = locals().get("DEFAULT_BK_API_VER", "v2")
else:
    # 从 apigw jwt 中获取 app_code 的 键
    APIGW_APP_CODE_KEY = "app_code"

    # 从 apigw jwt 中获取 username 的 键
    APIGW_USER_USERNAME_KEY = "username"

# Target: Observation data collection
# api -> api
# worker -> worker / worker_beat
# web -> web / web_worker / web_beat
SERVICE_NAME = f"{APP_CODE}_{ROLE}"
is_celery = any("celery" in arg for arg in sys.argv)
if is_celery and "worker" in sys.argv and ROLE != "worker":
    SERVICE_NAME = SERVICE_NAME + "_worker"
if is_celery and "beat" in sys.argv:
    SERVICE_NAME = SERVICE_NAME + "_beat"

# space 支持
# 请求参数是否需要注入空间属性
BKM_SPACE_INJECT_REQUEST_ENABLED = False
# 返回参数是否需要注入空间属性
BKM_SPACE_INJECT_RESPONSE_ENABLED = False
# 项目空间API类模块路径
BKM_SPACE_API_CLASS = "bkmonitor.space.space_api.InjectSpaceApi"

#
# Database
# https://docs.djangoproject.com/en/1.8/ref/settings/#databases
#

DATABASES = {}

# auto clean DB connection
DATABASE_CONNECTION_AUTO_CLEAN_INTERVAL = 600
CONN_MAX_AGE = int(os.getenv("CONN_MAX_AGE", 0))

# 是否开启网络设备忽略
USE_ETH_FILTER = True

SYSTEM_NET_GROUP_RT_ID = "system.net"
SYSTEM_NET_GROUP_FIELD_NAME = "device_name"

# 网络设备忽略条件列表
ETH_FILTER_CONDITION_LIST = [
    {"method": "!=", "sql_statement": "lo", "condition_regex": "^(?!lo$)"},
]

# 是否开启磁盘设备忽略
USE_DISK_FILTER = True

# 磁盘设备忽略条件列表
# method字段由SaaS在图形展示、策略配置的sql中作为where字段条件使用，
# 无 method 字段则为后台磁盘事件型告警进行过滤使用
DISK_FILTER_CONDITION_LIST_V1 = [
    {"method": "not like", "sql_statement": "%dev\\/loop%", "file_system_regex": r"/?dev/loop.*"},
    {"method": "not like", "sql_statement": "%dev\\/sr%", "file_system_regex": r"/?dev/sr.*"},
    {"method": "not like", "sql_statement": "%.iso", "file_system_regex": r".*?\.iso$"},
]

# SQL最大查询条数
SQL_MAX_LIMIT = 500000

FILE_SYSTEM_TYPE_RT_ID = "system.disk"
FILE_SYSTEM_TYPE_FIELD_NAME = "device_type"
FILE_SYSTEM_TYPE_IGNORE = ["iso9660", "tmpfs", "udf"]

AUTHENTICATION_BACKENDS = ()

RSA_PRIVATE_KEY = ""
TRANSLATE_SNMP_TRAP_DIMENSIONS = False

# 是否开启默认策略
ENABLE_DEFAULT_STRATEGY = True

CLOSE_EVNET_METRIC_IDS = [
    "bk_monitor.gse_process_event",
    "bk_monitor.gse_custom_event",
    "bk_monitor.os_restart",
    "bk_monitor.oom-gse",
    "bk_monitor.corefile-gse",
    "bk_monitor.agent-gse",
    "bk_monitor.disk-readonly-gse",
]

FAKE_EVENT_AGG_INTERVAL = 60

AES_X_KEY_FIELD = "SECRET_KEY"

# 时序数据精度
POINT_PRECISION = 6

# 需要扫描的视图
ACTIVE_VIEWS = {
    "monitor_adapter": {"healthz": "healthz.views"},
    "monitor_api": {"monitor_api": "monitor_api.views"},
    "monitor_web": {
        "uptime_check": "monitor_web.uptime_check.views",
        "plugin": "monitor_web.plugin.views",
        "collecting": "monitor_web.collecting.views",
        "commons": "monitor_web.commons.views",
        "overview": "monitor_web.overview.views",
        "performance": "monitor_web.performance.views",
        "notice_group": "monitor_web.notice_group.views",
        "strategies": "monitor_web.strategies.views",
        "service_classify": "monitor_web.service_classify.views",
        "shield": "monitor_web.shield.views",
        "alert_events": "monitor_web.alert_events.views",
        "export_import": "monitor_web.export_import.views",
        "config": "monitor_web.config.views",
        "custom_report": "monitor_web.custom_report.views",
        "grafana": "monitor_web.grafana.views",
        "iam": "monitor_web.iam.views",
        "data_explorer": "monitor_web.data_explorer.views",
        "report": "monitor_web.report.views",
        "user_groups": "monitor_web.user_group.views",
        "scene_view": "monitor_web.scene_view.views",
        "search": "monitor_web.search.views",
        "aiops": "monitor_web.aiops.views",
        "as_code": "monitor_web.as_code.views",
        "share": "monitor_web.share.views",
        "promql_import": "monitor_web.promql_import.views",
        "datalink": "monitor_web.datalink.views",
        "new_report": "monitor_web.new_report.views",
        "incident": "monitor_web.incident.views",
        "k8s": "monitor_web.k8s.views",
        "query_template": "monitor_web.query_template.views",
    },
    "weixin": {"mobile_event": "weixin.event.views"},
    "fta_web": {
        "action": "fta_web.action.views",
        "event_plugin": "fta_web.event_plugin.views",
        "alert": "fta_web.alert.views",
        "assign": "fta_web.assign.views",
        "home": "fta_web.home.views",
    },
    "calendar": {"calendar": "calendars.views"},
    "apm_web": {
        "apm_meta": "apm_web.meta.views",
        "apm_trace": "apm_web.trace.views",
        "apm_metric": "apm_web.metric.views",
        "apm_topo": "apm_web.topo.views",
        "apm_service": "apm_web.service.views",
        "apm_log": "apm_web.log.views",
        "apm_db": "apm_web.db.views",
        "apm_event": "apm_web.event.views",
        "apm_profile": "apm_web.profile.views",
        "apm_container": "apm_web.container.views",
    },
}

# 是否使用动态配置特性
if os.getenv("USE_DYNAMIC_SETTINGS", "").lower() in ["0", "false"]:
    USE_DYNAMIC_SETTINGS = False
else:
    USE_DYNAMIC_SETTINGS = True

# 告警通知消息队列配置
ENABLE_MESSAGE_QUEUE = True
MESSAGE_QUEUE_DSN = ""
COMPATIBLE_ALARM_FORMAT = True
ENABLE_PUSH_SHIELDED_ALERT = True

# 采集数据存储天数
TS_DATA_SAVED_DAYS = 30

ENABLE_RESOURCE_DATA_COLLECT = False
RESOURCE_DATA_COLLECT_RATIO = 0

# 告警汇总配置
DIMENSION_COLLECT_THRESHOLD = 2
DIMENSION_COLLECT_WINDOW = 120
MULTI_STRATEGY_COLLECT_THRESHOLD = 3
MULTI_STRATEGY_COLLECT_WINDOW = 120

# 主机监控开关配置
HOST_DISABLE_MONITOR_STATES = ["备用机", "测试中", "故障中"]
HOST_DISABLE_NOTICE_STATES = ["运营中[无告警]", "开发中[无告警]"]

RT_TABLE_PREFIX_VALUE = 0

# 文件存储是否使用CEPH
USE_CEPH = False

# 移动端告警带上移动端访问链接
ALARM_MOBILE_NOTICE_WAY = []
ALARM_MOBILE_URL = ""
PLUGIN_AES_KEY = "bk_monitorv3_enterprise"
ENTERPRISE_CODE = ""
SAAS_VERSION = ""
BACKEND_VERSION = ""

# 后台api默认用户
COMMON_USERNAME = "admin"

# 是否允许所有数据源配置CMDB聚合
IS_ALLOW_ALL_CMDB_LEVEL = False

# 是否开启AIOPS功能，业务ID白名单
AIOPS_BIZ_WHITE_LIST = []

# 是否开启AIOPS根因故障定位功能，业务白名单
AIOPS_INCIDENT_BIZ_WHITE_LIST = []

# 是否由GSE分配dataid，默认是False，由监控自身来负责分配
IS_ASSIGN_DATAID_BY_GSE = True

DEMO_BIZ_ID = 0
DEMO_BIZ_WRITE_PERMISSION = False
DEMO_BIZ_APPLY = ""
DEFAULT_COMMUNITY_BIZ_APPLY = "https://bk.tencent.com/docs/markdown/ZH/QuickStart/7.0/quick-start-v7.0-monitor.md"

# 企业微信群通知webhook_url
WXWORK_BOT_WEBHOOK_URL = ""
WXWORK_BOT_NAME = ""
WXWORK_BOT_SEND_IMAGE = True

# 执行流控的 APP 白名单
THROTTLE_APP_WHITE_LIST = []

# 邮件订阅默认业务ID，当ID为0时关闭邮件订阅
MAIL_REPORT_BIZ = 0
MAIL_REPORT_ALL_BIZ_USERNAMES = []

# 订阅报表运营数据内置指标UID
REPORT_DASHBOARD_UID = "CzhKanwtf"

# celery worker进程数量
CELERY_WORKERS = 0

# 当 ES 存在不合法别名时，是否保留该索引
ES_RETAIN_INVALID_ALIAS = True

# gse进程托管DATA ID
GSE_PROCESS_REPORT_DATAID = 1100008

# 日志采集器所属业务
BKUNIFYLOGBEAT_METRIC_BIZ = 0

# 跳过插件的调试
SKIP_PLUGIN_DEBUG = False

# 统一查询模块配置
UNIFY_QUERY_URL = f"http://{os.getenv('BK_MONITOR_UNIFY_QUERY_HOST')}:{os.getenv('BK_MONITOR_UNIFY_QUERY_PORT')}/"
UNIFY_QUERY_ROUTING_RULES = []

# bk-monitor-worker api 地址
BMW_API_URL = os.getenv("BMW_API_URL", "http://bk-monitor-bk-monitor-worker-web-service:10211")

# bkmonitorbeat 升级支持新版节点ID(bk_cloud_id:ip)的版本
BKMONITORBEAT_SUPPORT_NEW_NODE_ID_VERSION = "1.13.95"

# 事件关联信息截断长度
EVENT_RELATED_INFO_LENGTH = 4096
NOTICE_MESSAGE_MAX_LENGTH = {}

CUSTOM_REPORT_DEFAULT_DATAID = 1100011
MAIL_REPORT_DATA_ID = 1100012
STATISTICS_REPORT_DATA_ID = 1100013

# 策略通知限流
STRATEGY_NOTICE_BUCKET_WINDOW = 60
STRATEGY_NOTICE_BUCKET_SIZE = 100

TRANSFER_CONSUMER_GROUP_ID = "bkmonitorv3_transfer"
TRANSFER_ALLOW_MAX_OFFSET_DELTA = 10000

# 通知配置
ENABLED_NOTICE_WAYS = ["weixin", "mail", "sms", "voice"]

# bk_monitor_proxy 自定义上报服务监听的端口
BK_MONITOR_PROXY_LISTEN_PORT = 10205

# 日期格式
DATETIME_FORMAT = "%Y-%m-%d %H:%M:%S"

# 自定义上报服务器IP
CUSTOM_REPORT_DEFAULT_PROXY_IP = []
CUSTOM_REPORT_DEFAULT_PROXY_DOMAIN = []
CUSTOM_REPORT_DEFAULT_DEPLOY_CLUSTER = []  # 当接收端为 k8s 集群部署时，需要配置这个，支持部署在多个集群内
IS_AUTO_DEPLOY_CUSTOM_REPORT_SERVER = True

# 监控内置可观测数据上报Redis Key TODO：联调时赋予默认值，后续更改
BUILTIN_DATA_RT_REDIS_KEY = os.getenv(
    "BKAPP_BUILTIN_DATA_RT_REDIS_KEY", "bkmonitorv3:spaces:built_in_result_table_detail"
)

# eco system
ECOSYSTEM_REPOSITORY_URL = ""
ECOSYSTEM_CODE_ROOT_URL = ""

# APM config
APM_ACCESS_URL = ""
APM_BEST_PRACTICE_URL = ""
APM_METRIC_DESCRIPTION_URL = ""

APM_APDEX_T_VALUE = 800
APM_SAMPLING_PERCENTAGE = 100
APM_APP_QPS = 500

APM_CUSTOM_EVENT_REPORT_CONFIG = {}

# 新建应用的刷新频率，每 2 分钟执行一次拓扑发现
APM_APPLICATION_QUICK_REFRESH_INTERVAL = 2

# 新建应用的创建时间到当前时间的时长范围，单位：分钟
APM_APPLICATION_QUICK_REFRESH_DELTA = 30
# 指标数据源数据发现时需要将周期切分为每批查询几分钟的数据 默认 200s
APM_APPLICATION_METRIC_DISCOVER_SPLIT_DELTA = 200

# 是否下发平台级别api_name构成配置
APM_IS_DISTRIBUTE_PLATFORM_API_NAME_CONFIG = (
    os.getenv("BKAPP_APM_IS_DISTRIBUTE_PLATFORM_API_NAME_CONFIG", "false").lower() == "true"
)

APM_IS_ADD_PLATFORM_METRIC_DIMENSION_CONFIG = (
    os.getenv("BKAPP_APM_IS_ADD_PLATFORM_METRIC_DIMENSION_CONFIG", "false").lower() == "true"
)

APM_APP_DEFAULT_ES_STORAGE_CLUSTER = -1
APM_APP_DEFAULT_ES_RETENTION = 7
APM_APP_DEFAULT_ES_SLICE_LIMIT = 100
APM_APP_DEFAULT_ES_REPLICAS = 0
APM_APP_QUERY_TRACE_MAX_COUNT = 1000
APM_APP_DEFAULT_ES_SHARDS = 3
APM_APP_BKDATA_OPERATOR = ""
APM_APP_BKDATA_MAINTAINER = []
APM_APP_BKDATA_FETCH_STATUS_THRESHOLD = 10
APM_APP_BKDATA_REQUIRED_TEMP_CONVERT_NODE = False
# APM计算平台尾部采样Flow配置
APM_APP_BKDATA_TAIL_SAMPLING_PROJECT_ID = 0
APM_APP_BKDATA_STORAGE_REGISTRY_AREA_CODE = "inland"
# APM计算平台虚拟指标Flow配置
APM_APP_BKDATA_VIRTUAL_METRIC_PROJECT_ID = 0
APM_APP_BKDATA_VIRTUAL_METRIC_STORAGE_EXPIRE = 30
APM_APP_BKDATA_VIRTUAL_METRIC_STORAGE = ""
APM_APP_PRE_CALCULATE_STORAGE_SLICE_SIZE = 100
APM_APP_PRE_CALCULATE_STORAGE_RETENTION = 15
APM_APP_PRE_CALCULATE_STORAGE_SHARDS = 3
APM_TRACE_DIAGRAM_CONFIG = {}
APM_DORIS_STORAGE_CONFIG = {}
# {2:["foo", "bar"], 3:["baz"]}
APM_PROFILING_ENABLED_APPS = {}
# dis/enable profiling for all apps
APM_PROFILING_ENABLED = False
APM_EBPF_ENABLED = False
APM_TRPC_ENABLED = False
# {2:["app1", "app2"], 3:["app_name"]}
APM_TRPC_APPS = {}
APM_BMW_DEPLOY_BIZ_ID = 0
# 在列表中业务，才会创建虚拟指标， [2]
APM_CREATE_VIRTUAL_METRIC_ENABLED_BK_BIZ_ID = []
APM_BMW_TASK_QUEUES = []
# APM V4 链路 metric data status 配置
APM_V4_METRIC_DATA_STATUS_CONFIG = {}
# APM 自定义指标 SDK 映射配置
APM_CUSTOM_METRIC_SDK_MAPPING_CONFIG = {}
# UnifyQuery查询表映射配置
UNIFY_QUERY_TABLE_MAPPING_CONFIG = {}
# 拓扑发现允许的最大 Span 数量(预估值)
PER_ROUND_SPAN_MAX_SIZE = 1000
# profiling 汇聚方法映射配置
APM_PROFILING_AGG_METHOD_MAPPING = {
    "HEAP-SPACE": "AVG",
    "WALL-TIME": "SUM",
    "ALLOC-SPACE": "AVG",
    "ALLOC_SPACE": "AVG",
    "ALLOC_OBJECTS": "AVG",
    "CPU-TIME": "SUM",
    "EXCEPTION-SAMPLES": "SUM",
    "CPU": "SUM",
    "INUSE_SPACE": "AVG",
    "INUSE_OBJECTS": "AVG",
    "DELAY": "AVG",
    "GOROUTINE": "AVG",
}
# bk.data.token 的salt值
BK_DATA_TOKEN_SALT = "bk"
BK_DATA_AES_IV = b"bkbkbkbkbkbkbkbk"

# RUM config
RUM_ENABLED = False
RUM_ACCESS_URL = ""

# ==============================================================================
# elasticsearch for fta
# 自愈的 ES 连接信息
# ==============================================================================
# FTA ES7 config
FTA_ES7_HOST = os.getenv("BKAPP_FTA_ES7_HOST", os.getenv("BK_FTA_ES7_HOST", "es7.service.consul"))
FTA_ES7_REST_PORT = os.getenv("BKAPP_FTA_ES7_REST_PORT", os.getenv("BK_FTA_ES7_REST_PORT", "9200"))
FTA_ES7_TRANSPORT_PORT = os.getenv("BKAPP_FTA_ES7_TRANSPORT_PORT", os.getenv("BK_FTA_ES7_TRANSPORT_PORT", "9301"))
FTA_ES7_USER = os.getenv("BKAPP_FTA_ES7_USER", os.getenv("BK_FTA_ES7_USER", ""))
FTA_ES7_PASSWORD = os.getenv("BKAPP_FTA_ES7_PASSWORD", os.getenv("BK_FTA_ES7_PASSWORD", ""))
ELASTICSEARCH_DSL = {
    "default": {
        "hosts": FTA_ES7_HOST,
        "port": FTA_ES7_REST_PORT,
        "http_auth": (FTA_ES7_USER, FTA_ES7_PASSWORD) if FTA_ES7_USER and FTA_ES7_PASSWORD else None,
    },
}

# BCS API Gateway 配置
BCS_API_GATEWAY_TOKEN = os.environ.get("BKAPP_BCS_API_GATEWAY_TOKEN", os.getenv("BK_BCS_API_GATEWAY_TOKEN", None))
BCS_API_GATEWAY_HOST = os.environ.get("BKAPP_BCS_API_GATEWAY_HOST", os.getenv("BK_BCS_API_GATEWAY_HOST", None))
BCS_API_GATEWAY_PORT = os.environ.get("BKAPP_BCS_API_GATEWAY_PORT", os.getenv("BK_BCS_API_GATEWAY_PORT", "443"))
BCS_API_GATEWAY_SCHEMA = os.getenv("BKAPP_BCS_API_GATEWAY_SCHEMA", os.getenv("BK_BCS_API_GATEWAY_SCHEMA", "https"))
BCS_DEBUG_STORAGE_ADAPTER = os.getenv(
    "BKAPP_BCS_DEBUG_STORAGE_ADAPTER", os.getenv("BK_BCS_DEBUG_STORAGE_ADAPTER", None)
)

# BCS 集群列表数据获取来源 bcs-cc 或 cluster-manager
BCS_CLUSTER_SOURCE = "cluster-manager"

# 仅用于测试联调环境映射特定集群到业务
DEBUGGING_BCS_CLUSTER_ID_MAPPING_BIZ_ID = os.getenv(
    "BKAPP_DEBUGGING_BCS_CLUSTER_ID_MAPPING_BIZ_ID",
    os.getenv("BK_DEBUGGING_BCS_CLUSTER_ID_MAPPING_BIZ_ID", ""),
)

# UNIFY-QUERY支持bkdata查询灰度业务列表
BKDATA_USE_UNIFY_QUERY_GRAY_BIZ_LIST = []

# BCS CC
BCS_CC_API_URL = os.getenv("BKAPP_BCS_CC_API_URL", None)
# bcs storage接口limit的大小
BCS_STORAGE_PAGE_SIZE = os.getenv("BKAPP_BCS_STORAGE_PAGE_SIZE", 5000)

# BCS资源同步并发数
BCS_SYNC_SYNC_CONCURRENCY = os.getenv("BKAPP_BCS_SYNC_SYNC_CONCURRENCY", 20)

# 所有bcs指标都将基于该信息进行label复制
BCS_METRICS_LABEL_PREFIX = {"*": "kubernetes", "node_": "kubernetes", "container_": "kubernetes", "kube_": "kubernetes"}

# 容器化共存适配，添加API访问子路径
API_SUB_PATH = os.getenv("BKAPP_API_SUB_PATH", os.getenv("API_SUB_PATH", ""))

# 默认transfer集群
DEFAULT_TRANSFER_CLUSTER_ID = "default"
DEFAULT_TRANSFER_CLUSTER_ID_FOR_K8S = "default"

# 内置的transfer集群ID，给到用户选择链路的时候，不需要在页面上展示（多个以逗号分隔）
TRANSFER_BUILTIN_CLUSTER_ID = ""

# 是否开启数据平台指标缓存
ENABLE_BKDATA_METRIC_CACHE = True

# influxdb proxy使用的默认集群名
INFLUXDB_DEFAULT_PROXY_CLUSTER_NAME = "default"
INFLUXDB_DEFAULT_PROXY_CLUSTER_NAME_FOR_K8S = "default"

# 单台机器Ping采集目标数量限制
PING_SERVER_TARGET_NUMBER_LIMIT = 6000

# 业务黑名单
DISABLE_BIZ_ID = []

# 是否开启聚合网关上报
METRIC_AGG_GATEWAY_URL = os.getenv("BKAPP_METRIC_AGG_GATEWAY_URL", "")
METRIC_AGG_GATEWAY_UDP_URL = os.getenv("BKAPP_METRIC_AGG_GATEWAY_UDP_URL", METRIC_AGG_GATEWAY_URL)

# 网关API域名
APIGW_BASE_URL = os.getenv("BKAPP_APIGW_BASE_URL", "")

# 是否允许一键拉群
ENABLE_CREATE_CHAT_GROUP = False

# 蓝鲸插件调用app信息
BK_PLUGIN_APP_INFO = {}

# 重新获取关联信息时间间隔
DELAY_TO_GET_RELATED_INFO_INTERVAL = 500

GRAFANA_URL = os.getenv("BKAPP_GRAFANA_URL", "http://grafana.bkmonitorv3.service.consul:3000")
GRAFANA_ADMIN_USERNAME = os.getenv("BKAPP_GRAFANA_ADMIN_USERNAME", "admin")

# 降噪时间窗口
NOISE_REDUCE_TIMEDELTA = 5

# 故障自愈是否已完成迁移
IS_FTA_MIGRATED = False

# 已经迁移完成的业务
FTA_MIGRATE_BIZS = []

# 指标上报默认任务标志
DEFAULT_METRIC_PUSH_JOB = "SLI"
# 运营指标上报任务标志
OPERATION_STATISTICS_METRIC_PUSH_JOB = "Operation"

# 是否启用计算平台处理influxdb降精度流程
ENABLE_METADATA_DOWNSAMPLE_BY_BKDATA = False
# 是否启用 unify-query 查询计算平台降精度数据
ENABLE_UNIFY_QUERY_DOWNSAMPLE_BY_BKDATA = False

WECOM_ROBOT_BIZ_WHITE_LIST = []
WECOM_ROBOT_ACCOUNT = {}
IS_WECOM_ROBOT_ENABLED = False
MD_SUPPORTED_NOTICE_WAYS = ["wxwork-bot"]

WECOM_APP_ACCOUNT = {}

FTA_ES_SLICE_SIZE = 50
FTA_ES_RETENTION = 365

# 短信通知最大长度设置
SMS_CONTENT_LENGTH = 0
WECOM_ROBOT_CONTENT_LENGTH = 0

# 二次确认
DOUBLE_CHECK_SUM_STRATEGY_IDS = os.environ.get("DOUBLE_CHECK_SUM_STRATEGY_IDS", [])

# BCS 集群配置来源标签
BCS_CLUSTER_BK_ENV_LABEL = os.environ.get("BCS_CLUSTER_BK_ENV_LABEL", "")

ALARM_DISABLE_STRATEGY_RULES = []
OPTZ_FAKE_EVENT_BIZ_IDS = []

# access模块数据拉取延迟时间
ACCESS_DATA_TIME_DELAY = 10

# access模块延迟上报
ACCESS_LATENCY_INTERVAL_FACTOR = 1
ACCESS_LATENCY_THRESHOLD_CONSTANT = 180

# kafka是否自动提交配置
KAFKA_AUTO_COMMIT = True

DEFAULT_AUTO_FIELD = "django.db.models.AutoField"

DATABASE_ROUTERS = ["bk_dataview.router.DBRouter"]

# 是否开启表访问次数统计
if os.getenv("ENABLE_TABLE_VISIT_COUNT", "false").lower() == "true":
    DATABASE_ROUTERS.append("bkmonitor.db_routers.TableVisitCountRouter")

# 数据库配置
# 后台DB配置
(
    BACKEND_MYSQL_NAME,
    BACKEND_MYSQL_HOST,
    BACKEND_MYSQL_PORT,
    BACKEND_MYSQL_USER,
    BACKEND_MYSQL_PASSWORD,
) = get_backend_mysql_settings()
# SaaS DB配置
SAAS_MYSQL_NAME, SAAS_MYSQL_HOST, SAAS_MYSQL_PORT, SAAS_MYSQL_USER, SAAS_MYSQL_PASSWORD = get_saas_mysql_settings()
# 后台DB扩展配置
(
    BACKEND_ALERT_MYSQL_NAME,
    BACKEND_ALERT_MYSQL_HOST,
    BACKEND_ALERT_MYSQL_PORT,
    BACKEND_ALERT_MYSQL_USER,
    BACKEND_ALERT_MYSQL_PASSWORD,
) = get_backend_alert_mysql_settings()

# 判断前后台DB配置是否相同，如果不同则需要使用路由
if SAAS_MYSQL_NAME != BACKEND_MYSQL_NAME or SAAS_MYSQL_HOST != BACKEND_MYSQL_HOST:
    DATABASE_ROUTERS.append("bkmonitor.db_routers.BackendRouter")
    BACKEND_DATABASE_NAME = "monitor_api"
    MIGRATE_MONITOR_API = True
else:
    BACKEND_DATABASE_NAME = "default"
    MIGRATE_MONITOR_API = False

# Grafana DB配置
(
    GRAFANA_MYSQL_NAME,
    GRAFANA_MYSQL_HOST,
    GRAFANA_MYSQL_PORT,
    GRAFANA_MYSQL_USER,
    GRAFANA_MYSQL_PASSWORD,
) = get_grafana_mysql_settings()

try:
    # 判断 dj_db_conn_pool 是否存在
    importlib.import_module("dj_db_conn_pool")

    assert ROLE == "web"
    default_db_engine = "dj_db_conn_pool.backends.mysql"
except (AssertionError, ModuleNotFoundError):
    default_db_engine = "django.db.backends.mysql"

DATABASES = {
    "default": {
        "ENGINE": default_db_engine,
        "NAME": SAAS_MYSQL_NAME,
        "USER": SAAS_MYSQL_USER,
        "PASSWORD": SAAS_MYSQL_PASSWORD,
        "HOST": SAAS_MYSQL_HOST,
        "PORT": SAAS_MYSQL_PORT,
        "POOL_OPTIONS": {
            "POOL_SIZE": 5,
            "MAX_OVERFLOW": -1,
            "RECYCLE": 600,
        },
<<<<<<< HEAD
        "OPTIONS": {"charset": "utf8mb4", "read_timeout": 600},
=======
        "OPTIONS": {"charset": "utf8mb4", "read_timeout": 300},
>>>>>>> cd929445
    },
    "monitor_api": {
        "ENGINE": "django.db.backends.mysql",
        "NAME": BACKEND_MYSQL_NAME,
        "USER": BACKEND_MYSQL_USER,
        "PASSWORD": BACKEND_MYSQL_PASSWORD,
        "HOST": BACKEND_MYSQL_HOST,
        "PORT": BACKEND_MYSQL_PORT,
<<<<<<< HEAD
        "OPTIONS": {"charset": "utf8mb4", "read_timeout": 600},
=======
        "OPTIONS": {"charset": "utf8mb4", "read_timeout": 300},
>>>>>>> cd929445
    },
    "bk_dataview": {
        "ENGINE": "django.db.backends.mysql",
        "NAME": GRAFANA_MYSQL_NAME,
        "USER": GRAFANA_MYSQL_USER or BACKEND_MYSQL_USER,
        "PASSWORD": GRAFANA_MYSQL_PASSWORD or BACKEND_MYSQL_PASSWORD,
        "HOST": GRAFANA_MYSQL_HOST or BACKEND_MYSQL_HOST,
        "PORT": GRAFANA_MYSQL_PORT or BACKEND_MYSQL_PORT,
<<<<<<< HEAD
        "OPTIONS": {"charset": "utf8mb4", "read_timeout": 600},
=======
        "OPTIONS": {"charset": "utf8mb4", "read_timeout": 300},
>>>>>>> cd929445
    },
}

if BACKEND_ALERT_MYSQL_HOST == BACKEND_MYSQL_HOST:
    DATABASES["backend_alert"] = {}
    DATABASES["backend_alert"].update(DATABASES["monitor_api"])
else:
    DATABASES["backend_alert"] = {
        "ENGINE": "django.db.backends.mysql",
        "NAME": BACKEND_ALERT_MYSQL_NAME,
        "USER": BACKEND_ALERT_MYSQL_USER,
        "PASSWORD": BACKEND_ALERT_MYSQL_PASSWORD,
        "HOST": BACKEND_ALERT_MYSQL_HOST,
        "PORT": BACKEND_ALERT_MYSQL_PORT,
        "OPTIONS": {"charset": "utf8mb4", "read_timeout": 300},
    }

# ES7 config
ES7_HOST, ES7_REST_PORT, ES7_TRANSPORT_PORT, ES7_USER, ES7_PASSWORD = get_es7_settings(fta=True)
ELASTICSEARCH_DSL = {
    "default": {
        "hosts": ES7_HOST,
        "port": ES7_REST_PORT,
        "http_auth": (ES7_USER, ES7_PASSWORD) if ES7_USER and ES7_PASSWORD else None,
    },
}

# Kafka config
KAFKA_HOST = [os.environ.get("BK_MONITOR_KAFKA_HOST", "kafka.service.consul")]
KAFKA_PORT = int(os.environ.get("BK_MONITOR_KAFKA_PORT", 9092))
# alert 模块告警专属
ALERT_KAFKA_HOST = [os.environ.get("BK_MONITOR_ALERT_KAFKA_HOST", KAFKA_HOST[0])]
ALERT_KAFKA_PORT = int(os.environ.get("BK_MONITOR_ALERT_KAFKA_PORT", KAFKA_PORT))
KAFKA_CONSUMER_GROUP = f"{PLATFORM.lower()}-bkmonitorv3-alert-{ENVIRONMENT.lower()}"
KAFKA_CONSUMER_GROUP = os.environ.get("BK_MONITOR_KAFKA_CONSUMER_GROUP", KAFKA_CONSUMER_GROUP)
COMMON_KAFKA_CLUSTER_INDEX = 0
# for stage
BKAPP_KAFKA_DOMAIN = os.environ.get("BKAPP_KAFKA_DOMAIN", "")

# 日志相关配置
if ENVIRONMENT == "development":
    LOG_PATH = os.path.join(BASE_DIR, "logs")
else:
    LOG_PATH = (
        os.getenv("BKPAAS_APP_LOG_PATH")
        or os.getenv("BK_LOG_DIR")
        or os.getenv("LOGS_PATH")
        or (f"{os.getenv('BK_HOME')}/logs" if os.getenv("BK_HOME") else "" or "/data/app/logs")
    )

    if ROLE in ["worker", "api"]:
        LOG_PATH = os.path.join(LOG_PATH, "bkmonitorv3")
    else:
        LOG_PATH = os.path.join(LOG_PATH, APP_CODE)

    LOG_PATH = os.getenv("BKAPPS_BKMONITOR_LOG_PATH", LOG_PATH)

LOG_FILE_PREFIX = os.getenv("BKPAAS_PROCESS_TYPE", "")
if LOG_FILE_PREFIX:
    LOG_FILE_PREFIX = f"{LOG_FILE_PREFIX}--log--"

if not os.path.exists(LOG_PATH):
    try:
        os.makedirs(LOG_PATH)
    except Exception:
        pass

# 单独配置部分模块日志级别
LOG_LEVEL_MAP = {
    "iam": "ERROR",
    "bk_dataview": "ERROR",
    "elasticsearch": "WARNING",
    "kafka": "WARNING",
}

warnings.filterwarnings(
    "ignore", r"DateTimeField .* received a naive datetime", RuntimeWarning, r"django\.db\.models\.fields"
)

#
# 数据平台接入配置
#
IS_ACCESS_BK_DATA = os.getenv("BKAPP_IS_ACCESS_BK_DATA", "") == "true"  # 是否接入计算平台
IS_ENABLE_VIEW_CMDB_LEVEL = False  # 是否开启前端视图部分的CMDB预聚合
IS_MIGRATE_AIOPS_STRATEGY = False

# 数据接入相关
BK_DATA_PROJECT_ID = 1  # 监控平台数据接入到计算平台 & 异常检测模型所在项目
BK_DATA_BK_BIZ_ID = 2  # 监控平台数据接入到计算平台的指定业务下
BK_DATA_PROJECT_MAINTAINER = "admin"  # 计算平台项目的维护人员
BK_DATA_RT_ID_PREFIX = ""  # 计算平台的表名前缀
BK_DATA_DATA_EXPIRES_DAYS = 30  # 接入到计算平台后，数据保留天数
BK_DATA_DATA_EXPIRES_DAYS_BY_HDFS = 180  # 接入到计算平台后，存储到HDFS时数据保留天数
BK_DATA_MYSQL_STORAGE_CLUSTER_NAME = "jungle_alert"  # 监控专属tspider存储集群名称
BK_DATA_MYSQL_STORAGE_CLUSTER_TYPE = "mysql_storage"  # 监控SQL类存储集群类型
BK_DATA_HDFS_STORAGE_CLUSTER_NAME = "hdfsOnline4"  # 监控专属HDFS存储集群名称
BK_DATA_DRUID_STORAGE_CLUSTER_NAME = "monitor"  # 监控专属druid存储集群名称
BK_DATA_KAFKA_BROKER_URL = "127.0.0.1:9092"
BK_DATA_INTELLIGENT_DETECT_DELAY_WINDOW = 5
BK_DATA_FLOW_CLUSTER_GROUP = "default_inland"
BK_DATA_REALTIME_NODE_WAIT_TIME = 10
# 监控使用计算平台 flow 的项目 ID
BK_DATA_RECORD_RULE_PROJECT_ID = 1

# 场景服务ID
# 单指标异常检测
BK_DATA_SCENE_ID_INTELLIGENT_DETECTION = 5
# 时序预测
BK_DATA_SCENE_ID_TIME_SERIES_FORECASTING = 9
# 离群检测
BK_DATA_SCENE_ID_ABNORMAL_CLUSTER = 33
# 多指标异常检测
BK_DATA_SCENE_ID_MULTIVARIATE_ANOMALY_DETECTION = 15
# 指标推荐
BK_DATA_SCENE_ID_METRIC_RECOMMENDATION = 17
# 主机异常检测
BK_DATA_SCENE_ID_HOST_ANOMALY_DETECTION = 15

# ai设置默认方案
# 单指标异常检测
BK_DATA_PLAN_ID_INTELLIGENT_DETECTION = 87
# 多指标异常检测
BK_DATA_PLAN_ID_MULTIVARIATE_ANOMALY_DETECTION = 155
# 指标推荐
BK_DATA_PLAN_ID_METRIC_RECOMMENDATION = 180
# 主机异常检测
BK_DATA_PLAN_ID_HOST_ANOMALY_DETECTION = 287

BK_DATA_MULTIVARIATE_HOST_RT_ID = os.getenv(
    "BK_DATA_MULTIVARIATE_HOST_RT_ID", f"2_{BKAPP_DEPLOY_PLATFORM}_host_multivariate"
)
BK_DATA_MULTIVARIATE_HOST_MIDDLE_SUFFIX = "multivariate_detection"

# 机器人默认跳转链接列表
BK_DATA_ROBOT_LINK_LIST = os.getenv(
    "BK_DATA_ROBOT_LINK_LIST",
    [
        {
            "link": "https://bk.tencent.com/docs/document/7.0/248/40001",
            "name": "产品白皮书",
            "icon_name": "icon-bangzhuzhongxin",
        }
    ],
)

# 维度下钻API Serving所用结果表ID
BK_DATA_DIMENSION_DRILL_PROCESSING_ID = "multidimension_drill"

# 指标推荐API Serving所用结果表ID前缀
BK_DATA_METRIC_RECOMMEND_PROCESSING_ID_PREFIX = "metric_recommendation"

BK_DATA_METRIC_RECOMMEND_SOURCE_PROCESSING_ID = "ieod_system_multivariate_delay"

# 故障增删事件同步配置
BK_DATA_AIOPS_INCIDENT_BROKER_URL = os.getenv(
    "BK_DATA_AIOPS_INCIDENT_BROKER_URL", "amqp://127.0.0.1:5672/aiops_incident"
)
BK_DATA_AIOPS_INCIDENT_SYNC_QUEUE = os.getenv("BK_DATA_AIOPS_INCIDENT_SYNC_QUEUE", "aiops_incident")

# 表后缀(字母或数字([A-Za-z0-9]), 不能有下划线"_", 且最好不超过10个字符)
BK_DATA_RAW_TABLE_SUFFIX = "raw"  # 数据接入
BK_DATA_CMDB_FULL_TABLE_SUFFIX = "full"  # 补充cmdb节点信息后的表后缀
BK_DATA_CMDB_SPLIT_TABLE_SUFFIX = "cmdb"  # 补充表拆分后的表后缀

#
# Csrf_cookie
#
CSRF_COOKIE_DOMAIN = None
CSRF_COOKIE_PATH = SITE_URL

#
# Session
#
SESSION_COOKIE_AGE = 60 * 60 * 24 * 7

#
# Cache
#
CACHE_CC_TIMEOUT = 60 * 10
CACHE_BIZ_TIMEOUT = 60 * 10
CACHE_HOST_TIMEOUT = 60 * 2
CACHE_DATA_TIMEOUT = 60 * 2
CACHE_OVERVIEW_TIMEOUT = 60 * 2
CACHE_HOME_TIMEOUT = 60 * 10
CACHE_USER_TIMEOUT = 60 * 60

# SaaS访问读写权限
ROLE_WRITE_PERMISSION = "w"
ROLE_READ_PERMISSION = "r"

# GSE SERVER IP 列表，以逗号分隔
GSE_SERVER_LAN_IP = os.getenv("BKAPP_GSE_SERVER_LAN_IP", "$GSE_IP")
GSE_SERVER_PORT = os.getenv("BKAPP_GSE_SERVER_PORT", "58629")

DEFAULT_BK_API_VER = locals().get("DEFAULT_BK_API_VER", "v2")

# 用户反馈地址
CE_URL = os.getenv("BKAPP_CE_URL", "https://bk.tencent.com/s-mart/community")

# 进程端口结果表名称
PROC_PORT_TABLE_NAME = "system_proc_port"
# 进程端口指标字段名称
PROC_PORT_METRIC_NAME = "proc_exists"
# 新版主机默认维度
NEW_DEFAULT_HOST_DIMENSIONS = ["bk_target_ip", "bk_cloud_id"]

# 不同系统类型的信息
# windows系统配置
WINDOWS_SCRIPT_EXT = "bat"
WINDOWS_JOB_EXECUTE_ACCOUNT = "system"
WINDOWS_GSE_AGENT_PATH = "C:\\gse\\"
WINDOWS_FILE_DOWNLOAD_PATH = ntpath.join(WINDOWS_GSE_AGENT_PATH, "download")
WINDOWS_UPTIME_CHECK_COLLECTOR_CONF_NAME = "uptimecheckbeat.conf"
WINDOWS_GSE_AGENT_IPC_PATH = "127.0.0.1:47000"

# linux系统配置
LINUX_SCRIPT_EXT = "sh"
LINUX_JOB_EXECUTE_ACCOUNT = "root"
LINUX_FILE_DOWNLOAD_PATH = "/tmp/bkdata/download/"
LINUX_GSE_AGENT_PATH = "/usr/local/gse/"
LINUX_PLUGIN_DATA_PATH = "/var/lib/gse"
LINUX_PLUGIN_PID_PATH = "/var/run/gse"
LINUX_PLUGIN_LOG_PATH = "/var/log/gse"
LINUX_UPTIME_CHECK_COLLECTOR_CONF_NAME = "uptimecheckbeat.conf"
LINUX_GSE_AGENT_IPC_PATH = "/var/run/ipc.state.report"

# 采集配置升级，使用订阅更新模式的业务列表
COLLECTING_UPGRADE_WITH_UPDATE_BIZ = []

# aix系统配置
AIX_SCRIPT_EXT = "sh"
AIX_JOB_EXECUTE_ACCOUNT = "root"
AIX_FILE_DOWNLOAD_PATH = "/tmp/bkdata/download/"

# cmdb 开发商ID
BK_SUPPLIER_ACCOUNT = os.getenv("BKAPP_BK_SUPPLIER_ACCOUNT", "0")

# 全局系统开关
OS_GLOBAL_SWITCH = ["linux", "windows", "linux_aarch64"]

# --角色管理--

# 告警通知角色
NOTIRY_MAN_DICT = TranslateDict(
    {
        "bk_biz_maintainer": _("运维人员"),
        "bk_biz_productor": _("产品人员"),
        "bk_biz_tester": _("测试人员"),
        "bk_biz_developer": _("开发人员"),
        "operator": _("主负责人"),
        "bk_bak_operator": _("备份负责人"),
    }
)

DEFAULT_ROLE_PERMISSIONS = {
    "bk_biz_maintainer": ROLE_WRITE_PERMISSION,  # noqa
    "bk_biz_productor": ROLE_READ_PERMISSION,  # noqa
    "bk_biz_developer": ROLE_READ_PERMISSION,  # noqa
    "bk_biz_tester": ROLE_READ_PERMISSION,  # noqa
}

# 预设dataid
# 注意：所有的DATAID配置都必须是以【_DATAID】结尾，否则会导致元数据模块无法识别
SNAPSHOT_DATAID = 1001
MYSQL_METRIC_DATAID = 1002
REDIS_METRIC_DATAID = 1003
APACHE_METRIC_DATAID = 1004
NGINX_METRIC_DATAID = 1005
TOMCAT_METRIC_DATAID = 1006
PROCESS_PERF_DATAID = 1007
PROCESS_PORT_DATAID = 1013

# 拨测预设dataid
UPTIMECHECK_HEARTBEAT_DATAID = 1008
UPTIMECHECK_TCP_DATAID = 1009
UPTIMECHECK_UDP_DATAID = 1010
UPTIMECHECK_HTTP_DATAID = 1011
UPTIMECHECK_ICMP_DATAID = 1100003

# ping server dataid
PING_SERVER_DATAID = 1100005

GSE_CUSTOM_EVENT_DATAID = 1100000

# 拨测任务默认最大请求超时设置(ms)
UPTIMECHECK_DEFAULT_MAX_TIMEOUT = 15000

HEADER_FOOTER_CONFIG = {
    "header": [{"zh-cn": "监控平台 | 腾讯蓝鲸智云", "en": "Monitor | Tencent BlueKing"}],
    "footer": [
        {
            "zh-cn": [
                {
                    "text": "技术支持",
                    "link": "https://wpa1.qq.com/KziXGWJs?_type=wpa&qidian=true",
                },
                {"text": "社区论坛", "link": "https://bk.tencent.com/s-mart/community/"},
                {"text": "产品官网", "link": "https://bk.tencent.com/index/"},
            ],
            "en": [
                {
                    "text": "Support",
                    "link": "http://wpa.b.qq.com/cgi/wpa.php?ln=1&key=XzgwMDgwMjAwMV80NDMwOTZfODAwODAyMDAxXzJf",
                },
                {"text": "Forum", "link": "https://bk.tencent.com/s-mart/community"},
                {"text": "Official", "link": "https://bk.tencent.com/"},
            ],
        }
    ],
    "copyright": "Copyright © 2012-{current_year} Tencent BlueKing. All Rights Reserved. ",
}

# 数据平台数据查询TOKEN
BKDATA_DATA_TOKEN = os.getenv("BKAPP_BKDATA_DATA_TOKEN", "")

# 权限中心 SaaS host
BK_IAM_APP_CODE = os.getenv("BK_IAM_V3_APP_CODE", "bk_iam")
BK_IAM_SAAS_HOST = os.getenv("BK_IAM_SITE_URL") or get_service_url(BK_IAM_APP_CODE, bk_paas_host=BK_PAAS_HOST)

# 文档中心地址
BK_DOCS_SITE_URL = os.getenv("BK_DOCS_SITE_URL") or get_service_url("bk_docs_center", bk_paas_host=BK_PAAS_HOST)
if not BK_DOCS_SITE_URL.endswith("/"):
    BK_DOCS_SITE_URL += "/"

# 文档中心地址
DOC_HOST = "https://bk.tencent.com/docs/"

# 版本差异变量
if PLATFORM == "community" and not os.getenv("BK_DOCS_URL_PREFIX"):
    BK_DOCS_SITE_URL = DOC_HOST

CMDB_USE_APIGW = os.getenv("BKAPP_CMDB_USE_APIGW", "false").lower() == "true"
CMDB_API_BASE_URL = os.getenv("BKAPP_CMDB_API_BASE_URL", "")
CMSI_API_BASE_URL = os.getenv("BKAPP_CMSI_API_BASE_URL", "")
JOB_USE_APIGW = os.getenv("BKAPP_JOB_USE_APIGW", "false").lower() == "true"
JOB_API_BASE_URL = os.getenv("BKAPP_JOB_API_BASE_URL", "")
# bcs api base url
BCS_APIGW_BASE_URL = os.getenv("BKAPP_BCS_APIGW_BASE_URL", "")
# monitor api base url:
MONITOR_API_BASE_URL = os.getenv("BKAPP_MONITOR_API_BASE_URL", "")
NEW_MONITOR_API_BASE_URL = os.getenv("BKAPP_NEW_MONITOR_API_BASE_URL", "")
# bkdata api base url
BKDATA_API_BASE_URL = os.getenv("BKAPP_BKDATA_API_BASE_URL", "")
# bkdata api only for query data (not required)
BKDATA_QUERY_API_BASE_URL = os.getenv("BKAPP_BKDATA_QUERY_API_BASE_URL", "")
BKDATA_PROFILE_QUERY_API_BASE_URL = os.getenv("BKAPP_BKDATA_PROFILE_QUERY_API_BASE_URL", "")
BKLOGSEARCH_API_BASE_URL = os.getenv("BKAPP_BKLOGSEARCH_API_BASE_URL", "")
# 通过 apigw 访问日志平台 api 的地址
BKLOGSEARCH_API_GW_BASE_URL = os.getenv("BKAPP_BKLOGSEARCH_API_GW_BASE_URL", "")
BKNODEMAN_API_BASE_URL = os.getenv("BKAPP_BKNODEMAN_API_BASE_URL", "")
BKDOCS_API_BASE_URL = os.getenv("BKAPP_BKDOCS_API_BASE_URL", "")
DEVOPS_API_BASE_URL = os.getenv("BKAPP_DEVOPS_API_BASE_URL", "")
# 用户信息
BK_USERINFO_API_BASE_URL = os.getenv("BKAPP_USERINFO_API_BASE_URL", "")
BK_USER_API_BASE_URL = os.getenv("BKAPP_USER_API_BASE_URL", "")
MONITOR_WORKER_API_BASE_URL = os.getenv("BKAPP_MONITOR_WORKER_API_BASE_URL", "")
APIGATEWAY_API_BASE_URL = os.getenv("BKAPP_APIGATEWAY_API_BASE_URL", "")
BK_IAM_APIGATEWAY_URL = os.getenv("BKAPP_IAM_API_BASE_URL") or f"{BK_COMPONENT_API_URL}/api/bk-iam/prod/"

# 以下是bkchat的apigw
BKCHAT_API_BASE_URL = os.getenv("BKAPP_BKCHAT_API_BASE_URL", "")
BKCHAT_MANAGE_URL = os.getenv("BKAPP_BKCHAT_MANAGE_URL", "")

# aidev的apigw地址
AIDEV_API_BASE_URL = os.getenv("BKAPP_AIDEV_API_BASE_URL", "")

BK_NODEMAN_HOST = AGENT_SETUP_URL = os.getenv("BK_NODEMAN_SITE_URL") or os.getenv(
    "BKAPP_NODEMAN_OUTER_HOST", get_service_url("bk_nodeman", bk_paas_host=BK_PAAS_HOST)
)
BK_NODEMAN_INNER_HOST = os.getenv("BKAPP_NODEMAN_HOST") or os.getenv(
    "BKAPP_NODEMAN_INNER_HOST", "http://nodeman.bknodeman.service.consul"
)

BKLOGSEARCH_HOST = os.getenv("BK_LOG_SEARCH_SITE_URL") or get_service_url("bk_log_search", bk_paas_host=BK_PAAS_HOST)
BKLOGSEARCH_INNER_HOST = os.getenv("BK_LOG_SEARCH_INNER_HOST") or BKLOGSEARCH_HOST

# 作业平台url
JOB_URL = BK_PAAS_HOST.replace("paas", "job")
JOB_URL = os.getenv("BK_JOB_SITE_URL") or os.getenv("BK_JOB_HOST", JOB_URL)

# 配置平台URL
BK_CC_URL = BK_PAAS_HOST.replace("paas", "cmdb")
BK_CC_URL = os.getenv("BK_CC_SITE_URL") or os.getenv("BK_CC_HOST", BK_CC_URL)

BK_ITSM_HOST = os.getenv("BK_ITSM_HOST", f"{BK_PAAS_HOST}/o/bk_itsm/")
BK_SOPS_HOST = os.getenv("BK_SOPS_URL", f"{BK_PAAS_HOST}/o/bk_sops/")
# todo  新增BK_CI_URL 需要在bin/environ.sh 模板中定义
BK_BCS_HOST = os.getenv("BK_BCS_URL", f"{BK_PAAS_HOST}/o/bk_bcs_app/")
BK_CI_URL = os.getenv("BK_CI_URL") or os.getenv("BKAPP_BK_CI_URL", "")
# 蓝盾网关接口请求头应用鉴权信息，有此配置，认证请求头优先使用此配置
BKCI_APP_CODE = os.getenv("BKCI_APP_CODE")
BKCI_APP_SECRET = os.getenv("BKCI_APP_SECRET")
BK_MONITOR_HOST = os.getenv("BK_MONITOR_HOST", "{}/o/bk_monitorv3/".format(BK_PAAS_HOST.rstrip("/")))
ACTION_DETAIL_URL = f"{BK_MONITOR_HOST}?bizId={{bk_biz_id}}/#/event-center/action-detail/{{action_id}}"
EVENT_CENTER_URL = urljoin(
    BK_MONITOR_HOST, "?bizId={bk_biz_id}#/event-center?queryString=action_id%20%3A%20{collect_id}"
)
MAIL_REPORT_URL = urljoin(BK_MONITOR_HOST, "#/email-subscriptions")

# IAM
BK_IAM_SYSTEM_ID = "bk_monitorv3"
BK_IAM_SYSTEM_NAME = _("监控平台")

BK_IAM_MIGRATION_APP_NAME = "bkmonitor"
BK_IAM_RESOURCE_API_HOST = os.getenv("BKAPP_IAM_RESOURCE_API_HOST", f"{BK_PAAS_INNER_HOST}{SITE_URL}")

# 是否跳过 iam migrate
BK_IAM_SKIP = os.getenv("BK_IAM_SKIP", "false").lower() == "true"

# 采集配置文件参数最大值(M)
COLLECTING_CONFIG_FILE_MAXSIZE = 2

# 平台管理员
GSE_MANAGERS = []
MONITOR_MANAGERS = []
OFFICIAL_PLUGINS_MANAGERS = []

# 跳过权限中心
SKIP_IAM_PERMISSION_CHECK = False

# 聚合网关默认业务ID
AGGREGATION_BIZ_ID = int(os.getenv("BKAPP_AGGREGATION_BIZ_ID", 2))

# 是否将监控事件推送给自愈去消费
PUSH_MONITOR_EVENT_TO_FTA = True
# 监控推送事件数据给自愈的 kafka topic
MONITOR_EVENT_KAFKA_TOPIC = os.getenv("BK_MONITOR_EVENT_KAFKA_TOPIC", "0bkmonitor_backend_event")
# 监控推送事件数据给自愈的 插件ID
MONITOR_EVENT_PLUGIN_ID = "bkmonitor"
# 主机监控获取单个进程支持最多port数
HOST_GET_PROCESS_MAX_PORT = 12

# 迁移工具使用文档地址
MIGRATE_GUIDE_URL = os.getenv("BKAPP_MIGRATE_GUIDE_URL", "")

# IP选择器接口类
BKM_IPCHOOSER_BKAPI_CLASS = "api.cmdb.ipchooser.IpChooserApi"

# IPv6特性开关
# 当gse新API就绪时可以，此时会切换为新API，在正式出包后可以删除该开关
USE_GSE_AGENT_STATUS_NEW_API = True
# GSE APIGW 的地址
BKGSE_APIGW_BASE_URL = os.getenv("BKAPP_BKGSE_APIGW_BASE_URL", "")
# 全面启用IPv6功能特性
IPV6_SUPPORT_BIZ_LIST = []
# 主机展示字段
HOST_DISPLAY_FIELDS = []
# 主机视图展示字段
HOST_VIEW_DISPLAY_FIELDS = []

# kafka是否自动提交配置
KAFKA_AUTO_COMMIT = True

# 动态字段配置
HOST_DYNAMIC_FIELDS = []

# 拨测默认的输出字段
UPTIMECHECK_OUTPUT_FIELDS = ["bk_host_innerip", "bk_host_innerip_v6"]

CUSTOM_REPORT_PLUGIN_NAME = "bkmonitorproxy"

# 默认业务（仅单租户或运营租户下生效）
DEFAULT_BK_BIZ_ID = int(os.getenv("BKAPP_DEFAULT_BK_BIZ_ID", 2))
if DEFAULT_BK_BIZ_ID <= 0:
    raise ValueError("DEFAULT_BK_BIZ_ID must be greater than 0")

# 接入计算平台使用的业务，默认 HDFS 集群及 VM 集群
DEFAULT_BKDATA_BIZ_ID = int(os.getenv("BKAPP_DEFAULT_BKDATA_BIZ_ID", DEFAULT_BK_BIZ_ID))
DEFAULT_BKDATA_HDFS_CLUSTER = ""
DEFAULT_BKDATA_VM_CLUSTER = ""
# 开放接入 vm 的空间列表信息，格式: 空间类型__空间ID
ACCESS_VM_SPACE_WLIST = []

# 迁移版本，如果需要下次执行on_migrate，修改MIGRATE_VERSION即可
MIGRATE_VERSION = "v2"
LAST_MIGRATE_VERSION = ""

# ITSM审批回调
BK_ITSM_CALLBACK_HOST = os.getenv("BKAPP_ITSM_CALLBACK_HOST", BK_MONITOR_HOST)

# 后台任务多进程并行数量，默认设置为1个
MAX_TASK_PROCESS_NUM = os.getenv("BK_MONITOR_MAX_TASK_PROCESS_NUM", 1)
MAX_TS_METRIC_TASK_PROCESS_NUM = os.getenv("BK_MONITOR_MAX_TASK_PROCESS_NUM", 1)

# 是否默认展示策略模块实时功能
SHOW_REALTIME_STRATEGY = False

# 强制使用数据平台查询的cmdb层级表
BKDATA_CMDB_LEVEL_TABLES = []

# 邮件报表整屏渲染等待时间
MAIL_REPORT_FULL_PAGE_WAIT_TIME = 60


# 加密配置
class SymmetricConverter(Base64Convertor):
    bs = 16

    @staticmethod
    def _unpad(s):
        return s[: -ord(s[len(s) - 1 :])]

    @classmethod
    def _pad(cls, s):
        return s + bytes((cls.bs - len(s) % cls.bs) * chr(cls.bs - len(s) % cls.bs), encoding="utf-8")

    @classmethod
    def encode_plaintext(cls, plaintext: str, encoding: str = "utf-8", **kwargs) -> bytes:
        plaintext_bytes = super().encode_plaintext(plaintext, encoding, **kwargs)
        return cls._pad(plaintext_bytes)

    @classmethod
    def decode_plaintext(cls, plaintext_bytes: bytes, encoding: str = "utf-8", **kwargs) -> str:
        plaintext_bytes = cls._unpad(plaintext_bytes)
        return super().decode_plaintext(plaintext_bytes, encoding, **kwargs)


SYMMETRIC_CIPHER_TYPE = get_env_or_raise("BKAPP_SYMMETRIC_CIPHER_TYPE", default=constants.SymmetricCipherType.AES.value)
ASYMMETRIC_CIPHER_TYPE = get_env_or_raise(
    "BKAPP_ASYMMETRIC_CIPHER_TYPE", default=constants.AsymmetricCipherType.RSA.value
)

BKCRYPTO = {
    # 声明项目所使用的非对称加密算法
    "ASYMMETRIC_CIPHER_TYPE": ASYMMETRIC_CIPHER_TYPE,
    # 声明项目所使用的对称加密算法
    "SYMMETRIC_CIPHER_TYPE": SYMMETRIC_CIPHER_TYPE,
    "SYMMETRIC_CIPHERS": {
        # default - 所配置的对称加密实例，根据项目需要可以配置多个
        "default": {
            "get_key_config": "bkmonitor.utils.db.fields.get_key_config",
            "cipher_options": {
                constants.SymmetricCipherType.AES.value: AESSymmetricOptions(
                    enable_iv=True,
                    key_size=32,
                    iv=None,
                    convertor=SymmetricConverter,
                    mode=constants.SymmetricMode.CBC,
                    encryption_metadata_combination_mode=constants.EncryptionMetadataCombinationMode.BYTES,
                ),
                constants.SymmetricCipherType.SM4.value: SM4SymmetricOptions(
                    mode=constants.SymmetricMode.CTR,
                    key_size=16,
                    iv=None,
                    encryption_metadata_combination_mode=constants.EncryptionMetadataCombinationMode.BYTES,
                ),
            },
        },
    },
}

# 特别的AES加密配置信息(全局配置)
SPECIFY_AES_KEY = ""
BK_CRYPTO_KEY = os.getenv("BKAPP_BK_CRYPTO_KEY", "")

# 前端事件上报
FRONTEND_REPORT_DATA_ID = 0
FRONTEND_REPORT_DATA_TOKEN = ""
FRONTEND_REPORT_DATA_HOST = ""

KUBERNETES_CMDB_ENRICH_BIZ_WHITE_LIST = []

# 告警后台集群
ALARM_BACKEND_CLUSTER_NAME = os.getenv("BK_MONITOR_ALARM_BACKEND_CLUSTER_NAME", "default").lower()
ALARM_BACKEND_CLUSTER_CODE = os.getenv("BK_MONITOR_ALARM_BACKEND_CLUSTER_CODE", 0)
ALARM_BACKEND_CLUSTER_ROUTING_RULES = []

# AIDEV配置
AIDEV_AGENT_APP_CODE = os.getenv("BK_AIDEV_AGENT_APP_CODE")
AIDEV_AGENT_APP_SECRET = os.getenv("BK_AIDEV_AGENT_APP_SECRET")
AIDEV_AGENT_API_URL_TMPL = os.getenv("BK_AIDEV_AGENT_API_URL_TMPL")
AIDEV_APIGW_ENDPOINT = os.getenv("BK_AIDEV_APIGW_ENDPOINT")
AIDEV_AGENT_LLM_GW_ENDPOINT = os.getenv("BK_AIDEV_AGENT_LLM_GW_ENDPOINT")
AIDEV_AGENT_LLM_DEFAULT_TEMPERATURE = 0.3  # 默认温度
AIDEV_COMMAND_AGENT_MAPPING = {}  # 快捷指令<->Agent映射
AIDEV_AGENT_ENABLE_LANGFUSE = False  # 是否开启langfuse上报
# AIAgent内容生成关键字
AIDEV_AGENT_AI_GENERATING_KEYWORD = "生成中"

# 采集订阅巡检配置，默认开启
IS_SUBSCRIPTION_ENABLED = True

# 允许限制空间功能开关， 默认限制
IS_RESTRICT_DS_BELONG_SPACE = True

# 最大的指标分片查询大小
MAX_FIELD_PAGE_SIZE = 1000

# 访问 PaaS 提供接口地址
PAASV3_APIGW_BASE_URL = os.getenv("BKAPP_PAASV3_APIGW_BASE_URL", "")

# 需要授权给蓝鲸应用的特定的数据源 ID
BKPAAS_AUTHORIZED_DATA_ID_LIST = []

# 环境代号
ENVIRONMENT_CODE = os.getenv("BKAPP_ENVIRONMENT_CODE") or "bk_monitor"

# `dbm_` 开头的结果表，仅特定的业务可以查看，并且不需要添加过滤条件
ACCESS_DBM_RT_SPACE_UID = []

# 获取指标的间隔时间，默认为 2 hour
FETCH_TIME_SERIES_METRIC_INTERVAL_SECONDS = 7200

# 自定义指标过期时间
TIME_SERIES_METRIC_EXPIRED_SECONDS = 30 * 24 * 3600

# bk-notice-sdk requirment
if not os.getenv("BK_API_URL_TMPL"):
    os.environ["BK_API_URL_TMPL"] = f"{BK_COMPONENT_API_URL}/api/{{api_name}}"

BK_API_URL_TMPL = os.getenv("BK_API_URL_TMPL")

# 内网collector域名
INNER_COLLOCTOR_HOST = ""

# 外网collector域名
OUTER_COLLOCTOR_HOST = ""

# ES 需要串行的集群的白名单
ES_SERIAL_CLUSTER_LIST = []
ES_CLUSTER_BLACKLIST = []

# BCS 数据合流配置， 默认为 不启用
BCS_DATA_CONVERGENCE_CONFIG = {}

# 独立的vm集群的空间列表
SINGLE_VM_SPACE_ID_LIST = []

# 文档链接配置 格式: {"key1": {"type": "splice/link", "value": ""}}
DOC_LINK_MAPPING = {}

# 插件授权给 bkci 空间使用
BKCI_SPACE_ACCESS_PLUGIN_LIST = []

# 邮件订阅审批服务ID
REPORT_APPROVAL_SERVICE_ID = int(os.getenv("BKAPP_REPORT_APPROVAL_SERVICE_ID", 0))

# 需要base64编码的特殊字符
BASE64_ENCODE_TRIGGER_CHARS = []

# aidev的知识库ID
AIDEV_KNOWLEDGE_BASE_IDS = []

# 邮件订阅审批服务ID
REPORT_APPROVAL_SERVICE_ID = int(os.getenv("BKAPP_REPORT_APPROVAL_SERVICE_ID", 0))

# API地址
BK_MONITOR_API_HOST = os.getenv("BKAPP_BK_MONITOR_API_HOST", "http://monitor.bkmonitorv3.service.consul:10204")

# 网关管理员
APIGW_MANAGERS = f"[{','.join(os.getenv('BKAPP_APIGW_MANAGERS', 'admin').split(','))}]"

# 是否启用新版的数据链路，默认开启
ENABLE_V2_VM_DATA_LINK = os.getenv("ENABLE_V2_VM_DATA_LINK", "true").lower() == "true"
# 插件数据是否启用接入V4链路，默认开启
ENABLE_PLUGIN_ACCESS_V4_DATA_LINK = os.getenv("ENABLE_PLUGIN_ACCESS_V4_DATA_LINK", "true").lower() == "true"
# 是否启用influxdb，默认关闭
ENABLE_INFLUXDB_STORAGE = os.getenv("BKAPP_ENABLE_INFLUXDB_STORAGE", "false").lower() == "true"
# 是否开启空间内置数据链路初始化
ENABLE_SPACE_BUILTIN_DATA_LINK = os.getenv("ENABLE_SPACE_BUILTIN_DATA_LINK", "false").lower() == "true"

# 创建 vm 链路资源所属的命名空间
DEFAULT_VM_DATA_LINK_NAMESPACE = "bkmonitor"

# Kafka采样接口重试次数
KAFKA_TAIL_API_RETRY_TIMES = 3
# Kafka Consumer超时时间(秒)
KAFKA_TAIL_API_TIMEOUT_SECONDS = 1000
# Kafka采样接口重试间隔(秒)
KAFKA_TAIL_API_RETRY_INTERVAL_SECONDS = 2
# 计算平台&监控平台数据一致性Redis相关配置
# 计算平台Redis监听模式
BKBASE_REDIS_PATTERN = "databus_v4_dataid"
# 计算平台Redis单次SCAN数量
BKBASE_REDIS_SCAN_COUNT = 1000
# Redis Watch锁续约间隔(秒)
BKBASE_REDIS_WATCH_LOCK_RENEWAL_INTERVAL_SECONDS = 15
# 计算平台Redis Watch锁过期时间(秒)
BKBASE_REDIS_WATCH_LOCK_EXPIRE_SECONDS = 60
# 单个任务最长执行时间(秒),默认一天
BKBASE_REDIS_TASK_MAX_EXECUTION_TIME_SECONDS = 86400
# 重连等待间隔时间(秒)
BKBASE_REDIS_RECONNECT_INTERVAL_SECONDS = 2
# Redis默认锁名称
BKBASE_REDIS_LOCK_NAME = "watch_bkbase_meta_redis_lock"
# 是否启用同步历史ES集群记录能力
ENABLE_SYNC_HISTORY_ES_CLUSTER_RECORD_FROM_BKBASE = False
# 是否同步数据至DB
ENABLE_SYNC_BKBASE_METADATA_TO_DB = False

# 特殊的可以不被禁用的BCS集群ID
ALWAYS_RUNNING_FAKE_BCS_CLUSTER_ID_LIST = []

# 使用RT中的路由过滤别名的结果表列表
SPECIAL_RT_ROUTE_ALIAS_RESULT_TABLE_LIST = []

# BCS集群自动发现任务周期
BCS_DISCOVER_BCS_CLUSTER_INTERVAL = 5

# 启用新版ES索引轮转的ES集群名单
ENABLE_V2_ROTATION_ES_CLUSTER_IDS = []
# ES索引轮转间隔等待数值
ES_INDEX_ROTATION_SLEEP_INTERVAL_SECONDS = 3
# ES索引轮转步长
ES_INDEX_ROTATION_STEP = 50
# ES采集项整体偏移量（小时）
ES_STORAGE_OFFSET_HOURS = 8
# ES请求默认超时时间（秒）
METADATA_REQUEST_ES_TIMEOUT_SECONDS = 10

# 是否开启计算平台RT元信息同步任务
ENABLE_SYNC_BKBASE_META_TASK = False
# 同步计算平台RT元信息时的黑名单业务ID列表(计算平台自身业务ID）
SYNC_BKBASE_META_BLACK_BIZ_ID_LIST = []
# 同步计算平台RT元信息时的单轮拉取业务ID个数
SYNC_BKBASE_META_BIZ_BATCH_SIZE = 10
# 同步计算平台RT元信息时支持的存储类型
SYNC_BKBASE_META_SUPPORTED_STORAGE_TYPES = ["mysql", "tspider", "hdfs"]

# access数据批量处理
ACCESS_DATA_BATCH_PROCESS_SIZE = 50000
ACCESS_DATA_BATCH_PROCESS_THRESHOLD = 0

# metadata请求es超时配置, 单位为秒，默认10秒
# 格式: {default: 10, 集群域名: 20}
METADATA_REQUEST_ES_TIMEOUT = {}

# 是否启用自定义事件休眠
ENABLE_CUSTOM_EVENT_SLEEP = False

# 平台全局配置
BK_SHARED_RES_URL = os.environ.get("BK_SHARED_RES_URL", os.environ.get("BKPAAS_SHARED_RES_URL", ""))

# 跳过写入influxdb的结果表
SKIP_INFLUXDB_TABLE_ID_LIST = []

# 是否开启拨测联通性测试
ENABLE_UPTIMECHECK_TEST = True

# 检测结果缓存 TTL(小时)
CHECK_RESULT_TTL_HOURS = 1

# 支持来源 APIGW 列表
FROM_APIGW_NAME = os.getenv("FROM_APIGW_NAME", "bk-monitor")
# 网关环境，prod 表示生产环境，stage 表示测试环境
APIGW_STAGE = os.getenv("APIGW_STAGE", "prod")

# 集群内 bkmonitor-operator 特殊部署命名空间信息，针对一个集群部署多套 operator 时需要配置这个
# 格式: {
#     "BCS-K8S-00000": "bkmonitor-operator-bkte",
#     "BCS-K8S-00001": "bkmonitor-operator",
# }
K8S_OPERATOR_DEPLOY_NAMESPACE = {}

# 集群内 collector 接收端特殊配置，针对一个集群部署多套 operator 时需要配置这个
# 格式: {
#     "BCS-K8S-00000": {"cache": {"interval": "10s"}},
#     "BCS-K8S-00001": {"cache": {"interval": "1s"}},
# }
K8S_COLLECTOR_CONFIG = {}

# 默认K8S插件采集集群ID
K8S_PLUGIN_COLLECT_CLUSTER_ID = ""

# 腾讯云指标插件配置
# {
#     "label": "",
#     "plugin_display_name": "",
#     "description_md": "",
#     "logo": "",
#     "collect_json": {
#         "values": {
#             "limits": {
#                 "cpu": "100m",
#                 "memory": "100Mi"
#             },
#             "requests": {
#                 "cpu": "10m",
#                 "memory": "15Mi"
#             }
#         },
#         "template": ""
#     },
#     "config_json": []
# }
TENCENT_CLOUD_METRIC_PLUGIN_CONFIG = {}
TENCENT_CLOUD_METRIC_PLUGIN_ID = "qcloud_exporter"

# 启用监控目标缓存的业务ID列表
ENABLED_TARGET_CACHE_BK_BIZ_IDS = []

# k8s灰度列表，关闭灰度: [0] 或删除该配置
K8S_V2_BIZ_LIST = []

# APM UnifyQuery 查询业务黑名单
APM_UNIFY_QUERY_BLACK_BIZ_LIST = []

# 文档中心对应文档版本
BK_DOC_VERSION = "3.9"

# BK-Repo
if os.getenv("USE_BKREPO", os.getenv("BKAPP_USE_BKREPO", "")).lower() == "true":
    USE_CEPH = True
    BKREPO_ENDPOINT_URL = os.getenv("BKAPP_BKREPO_ENDPOINT_URL") or os.environ["BKREPO_ENDPOINT_URL"]
    BKREPO_USERNAME = os.getenv("BKAPP_BKREPO_USERNAME") or os.environ["BKREPO_USERNAME"]
    BKREPO_PASSWORD = os.getenv("BKAPP_BKREPO_PASSWORD") or os.environ["BKREPO_PASSWORD"]
    BKREPO_PROJECT = os.getenv("BKAPP_BKREPO_PROJECT") or os.environ["BKREPO_PROJECT"]
    BKREPO_BUCKET = os.getenv("BKAPP_BKREPO_BUCKET") or os.environ["BKREPO_BUCKET"]

    DEFAULT_FILE_STORAGE = "bkstorages.backends.bkrepo.BKRepoStorage"

# 告警图表渲染模式
ALARM_GRAPH_RENDER_MODE = os.getenv("BKAPP_ALARM_GRAPH_RENDER_MODE", "image_exporter")

# 首页告警图业务数量限制
HOME_PAGE_ALARM_GRAPH_BIZ_LIMIT = 5
# 首页告警图图表数量限制
HOME_PAGE_ALARM_GRAPH_LIMIT = 10

# 是否启用多租户模式
ENABLE_MULTI_TENANT_MODE = os.getenv("ENABLE_MULTI_TENANT_MODE", "false").lower() == "true"
# 是否启用全局租户（blueapps依赖）
IS_GLOBAL_TENANT = True
# IAM多租户配置
BK_APP_TENANT_ID = "system"
# 已经初始化的租户列表
INITIALIZED_TENANT_LIST = ["system"]

# 事件中心AIOps功能灰度业务列表
ENABLE_AIOPS_EVENT_CENTER_BIZ_LIST = []

# 用户管理web api地址
BK_USER_WEB_API_URL = os.getenv("BK_USER_WEB_API_URL") or f"{BK_COMPONENT_API_URL}/api/bk-user-web/prod/"

# 进程采集独立数据源模式业务ID列表
PROCESS_INDEPENDENT_DATAID_BIZ_IDS = []

# 是否开启公共拨测节点鉴权
ENABLE_PUBLIC_SYNTHETIC_LOCATION_AUTH = False<|MERGE_RESOLUTION|>--- conflicted
+++ resolved
@@ -797,11 +797,7 @@
             "MAX_OVERFLOW": -1,
             "RECYCLE": 600,
         },
-<<<<<<< HEAD
-        "OPTIONS": {"charset": "utf8mb4", "read_timeout": 600},
-=======
         "OPTIONS": {"charset": "utf8mb4", "read_timeout": 300},
->>>>>>> cd929445
     },
     "monitor_api": {
         "ENGINE": "django.db.backends.mysql",
@@ -810,11 +806,7 @@
         "PASSWORD": BACKEND_MYSQL_PASSWORD,
         "HOST": BACKEND_MYSQL_HOST,
         "PORT": BACKEND_MYSQL_PORT,
-<<<<<<< HEAD
-        "OPTIONS": {"charset": "utf8mb4", "read_timeout": 600},
-=======
         "OPTIONS": {"charset": "utf8mb4", "read_timeout": 300},
->>>>>>> cd929445
     },
     "bk_dataview": {
         "ENGINE": "django.db.backends.mysql",
@@ -823,11 +815,7 @@
         "PASSWORD": GRAFANA_MYSQL_PASSWORD or BACKEND_MYSQL_PASSWORD,
         "HOST": GRAFANA_MYSQL_HOST or BACKEND_MYSQL_HOST,
         "PORT": GRAFANA_MYSQL_PORT or BACKEND_MYSQL_PORT,
-<<<<<<< HEAD
-        "OPTIONS": {"charset": "utf8mb4", "read_timeout": 600},
-=======
         "OPTIONS": {"charset": "utf8mb4", "read_timeout": 300},
->>>>>>> cd929445
     },
 }
 
