--- conflicted
+++ resolved
@@ -343,20 +343,12 @@
         data_id_patch.start()
         plugin_info = get_plugin_info()
         plugin_info["ingest_config"]["collect_type"] = "bk_collector"
-<<<<<<< HEAD
-        plugin_info["ingest_config"]["alert_source"] = ["TENCENT", "GOOGLE"]
-=======
         plugin_info["ingest_config"]["alert_sources"] = [{"code": "TENCENT", "name": "腾讯云"}]
->>>>>>> e21bacdd
         plugin_info["plugin_type"] = "http_push"
         r = CreateEventPluginResource()
         data = r.request(plugin_info)
         ingest_config = data["ingest_config"]
-<<<<<<< HEAD
-        self.assertEqual(ingest_config["alert_source"], ["TENCENT", "GOOGLE"])
-=======
         self.assertEqual(ingest_config["alert_sources"], [{"code": "TENCENT", "name": "腾讯云"}])
->>>>>>> e21bacdd
         # 测试创建
         event_plugin = EventPluginV2.objects.get(plugin_id=data["plugin_id"], version=data["version"])
         inst_info = {
@@ -372,11 +364,7 @@
             {"bk_biz_id": 2, "plugin_id": event_plugin.plugin_id, "version": event_plugin.version}
         )
         print(inst_info)
-<<<<<<< HEAD
-        self.assertEqual(len(inst_info["instances"][0]["collect_urls"]), 2)
-=======
         self.assertTrue("source" in inst_info["instances"][0]["push_url"])
->>>>>>> e21bacdd
 
         data_id_patch.stop()
 
