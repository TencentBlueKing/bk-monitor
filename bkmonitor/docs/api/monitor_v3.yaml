- api_type: operate
  comp_codename: generic.v2.monitor_v3.monitor_v3_component
  dest_http_method: POST
  dest_path: /api/v3/collector/uptime_check_node/import/
  is_hidden: false
  label: 导入拨测节点配置
  label_en: import uptime check node
  name: import_uptime_check_node
  path: /v2/monitor_v3/import_uptime_check_node/
  suggest_method: POST
- api_type: query
  comp_codename: generic.v2.monitor_v3.monitor_v3_component
  dest_http_method: GET
  dest_path: /api/v3/collector/uptime_check_task/export/
  is_hidden: false
  label: 导出拨测任务配置
  label_en: export uptime check task
  name: export_uptime_check_task
  path: /v2/monitor_v3/export_uptime_check_task/
  suggest_method: GET
- api_type: operate
  comp_codename: generic.v2.monitor_v3.monitor_v3_component
  dest_http_method: POST
  dest_path: /api/v3/collector/uptime_check_task/import/
  is_hidden: false
  label: 导入拨测任务配置
  label_en: import uptime check task
  name: import_uptime_check_task
  path: /v2/monitor_v3/import_uptime_check_task/
  suggest_method: POST
- api_type: operate
  comp_codename: generic.v2.monitor_v3.monitor_v3_component
  dest_http_method: POST
  dest_path: /api/v3/query/get_ts_data/
  is_hidden: false
  label: 获取时序数据
  label_en: get ts data
  name: get_ts_data
  path: /v2/monitor_v3/get_ts_data/
  suggest_method: POST
- api_type: operate
  comp_codename: generic.v2.monitor_v3.monitor_v3_component
  dest_http_method: POST
  dest_path: /api/v3/query/get_es_data/
  is_hidden: true
  label: 获取监控链路时序数据
  label_en: get es data
  name: get_es_data
  path: /v2/monitor_v3/get_es_data/
  suggest_method: POST
- api_type: operate
  comp_codename: generic.v2.monitor_v3.monitor_v3_component
  dest_http_method: POST
  dest_path: /api/v3/meta/create_data_id/
  is_hidden: false
  label: 创建监控数据源
  label_en: metadata create data id
  name: metadata_create_data_id
  path: /v2/monitor_v3/metadata_create_data_id/
  method: POST
- api_type: operate
  comp_codename: generic.v2.monitor_v3.monitor_v3_component
  dest_http_method: POST
  dest_path: /api/v3/meta/result_table/
  is_hidden: false
  label: 创建监控结果表
  label_en: metadata create result table
  name: metadata_create_result_table
  path: /v2/monitor_v3/metadata_create_result_table/
  method: POST
- api_type: query
  comp_codename: generic.v2.monitor_v3.monitor_v3_component
  dest_http_method: GET
  dest_path: /api/v3/meta/result_table/
  is_hidden: false
  label: 查询监控结果表
  label_en: metadata list result table
  name: metadata_list_result_table
  path: /v2/monitor_v3/metadata_list_result_table/
  method: GET
- api_type: operate
  comp_codename: generic.v2.monitor_v3.monitor_v3_component
  dest_http_method: POST
  dest_path: /api/v3/meta/modify_result_table/
  is_hidden: false
  label: 修改监控结果表
  label_en: metadata modify result table
  name: metadata_modify_result_table
  path: /v2/monitor_v3/metadata_modify_result_table/
  method: POST

- api_type: query
  comp_codename: generic.v2.monitor_v3.monitor_v3_component
  dest_http_method: GET
  dest_path: /api/v3/meta/is_data_label_exist/
  is_hidden: false
  label: 判断结果表中是否存在指定data_label
  label_en: whether data_label exist
  name: metadata_is_data_label_exist
  path: /v2/monitor_v3/metadata_is_data_label_exist/
  method: GET

- api_type: query
  comp_codename: generic.v2.monitor_v3.monitor_v3_component
  dest_http_method: GET
  dest_path: /api/v3/meta/get_data_id/
  is_hidden: false
  label: 获取监控数据源具体信息
  label_en: metadata get data id
  name: metadata_get_data_id
  path: /v2/monitor_v3/metadata_get_data_id/
  method: GET
- api_type: query
  comp_codename: generic.v2.monitor_v3.monitor_v3_component
  dest_http_method: POST
  dest_path: /api/v3/meta/query_data_source_by_space_uid/
  is_hidden: false
  label: 根据space_uid查询data_source
  label_en: metadata query data source by space_uid
  name: metadata_query_data_source_by_space_uid
  path: /v2/monitor_v3/metadata_query_data_source_by_space_uid/
  method: POST
- api_type: query
  comp_codename: generic.v2.monitor_v3.monitor_v3_component
  dest_http_method: GET
  dest_path: /api/v3/meta/get_result_table/
  is_hidden: false
  label: 获取监控结果表具体信息
  label_en: metadata get result table
  name: metadata_get_result_table
  path: /v2/monitor_v3/metadata_get_result_table/
  method: GET
- api_type: operate
  comp_codename: generic.v2.monitor_v3.monitor_v3_component
  dest_http_method: POST
  dest_path: /api/v3/meta/upgrade_result_table/
  is_hidden: false
  label: 将指定的监控单业务结果表升级为全业务结果表
  label_en: metadata upgrade result table
  name: metadata_upgrade_result_table
  path: /v2/monitor_v3/metadata_upgrade_result_table/
  method: POST
- api_type: operate
  comp_codename: generic.v2.monitor_v3.monitor_v3_component
  dest_http_method: POST
  dest_path: /api/v3/meta/modify_data_id/
  is_hidden: false
  label: 修改指定数据源的配置信息
  label_en: metadata modify data id
  name: metadata_modify_data_id
  path: /v2/monitor_v3/metadata_modify_data_id/
  method: POST
- api_type: operate
  comp_codename: generic.v2.monitor_v3.monitor_v3_component
  dest_http_method: POST
  dest_path: /api/v3/meta/modify_datasource_result_table/
  is_hidden: false
  label: 修改数据源与结果表的关系
  label_en: modify datasource result table
  name: modify_datasource_result_table
  path: /v2/monitor_v3/metadata_modify_datasource_result_table/
  method: POST
- api_type: operate
  comp_codename: generic.v2.monitor_v3.monitor_v3_component
  dest_http_method: POST
  dest_path: /api/v3/meta/create_result_table_metric_split/
  is_hidden: false
  label: 创建结果表的维度拆分配置
  label_en: metadata create result table metric split
  name: metadata_create_result_table_metric_split
  path: /v2/monitor_v3/metadata_create_result_table_metric_split/
  method: POST
- api_type: query
  comp_codename: generic.v2.monitor_v3.monitor_v3_component
  dest_http_method: GET
  dest_path: /api/v3/meta/label/
  is_hidden: false
  label: 查询当前已有的标签信息
  label_en: metadata list label
  name: metadata_list_label
  path: /v2/monitor_v3/metadata_list_label/
  method: GET
- api_type: query
  comp_codename: generic.v2.monitor_v3.monitor_v3_component
  dest_http_method: GET
  dest_path: /api/v3/meta/get_result_table_storage/
  is_hidden: false
  label: 查询指定结果表的指定存储信息
  label_en: metadata get result table storage
  name: metadata_get_result_table_storage
  path: /v2/monitor_v3/metadata_get_result_table_storage/
  method: GET

- api_type: query
  comp_codename: generic.v2.monitor_v3.monitor_v3_component
  dest_http_method: GET
  dest_path: /api/v3/meta/get_cluster_info/
  is_hidden: true
  label: 查询指定存储集群信息
  label_en: metadata get cluster info
  name: metadata_get_cluster_info
  path: /v2/monitor_v3/metadata_get_cluster_info/
  method: GET

- api_type: operate
  comp_codename: generic.v2.monitor_v3.monitor_v3_component
  dest_http_method: POST
  dest_path: /api/v3/meta/create_cluster_info/
  is_hidden: false
  label: 创建存储集群信息
  label_en: metadata create cluster info
  name: metadata_create_cluster_info
  path: /v2/monitor_v3/metadata_create_cluster_info/
  method: POST

- api_type: operate
  comp_codename: generic.v2.monitor_v3.monitor_v3_component
  dest_http_method: POST
  dest_path: /api/v3/meta/modify_cluster_info/
  is_hidden: false
  label: 修改存储集群信息
  label_en: metadata modify cluster info
  name: metadata_modify_cluster_info
  path: /v2/monitor_v3/metadata_modify_cluster_info/
  method: POST

- api_type: query
  comp_codename: generic.v2.monitor_v3.monitor_v3_component
  dest_http_method: GET
  dest_path: /api/v3/meta/get_event_group/
  is_hidden: false
  label: 查询事件分组具体内容
  label_en: metadata get event group
  name: metadata_get_event_group
  path: /v2/monitor_v3/metadata_get_event_group/
  method: GET

- api_type: operate
  comp_codename: generic.v2.monitor_v3.monitor_v3_component
  dest_http_method: POST
  dest_path: /api/v3/meta/delete_event_group/
  is_hidden: false
  label: 删除事件分组
  label_en: metadata delete event group
  name: metadata_delete_event_group
  path: /v2/monitor_v3/metadata_delete_event_group/
  method: POST

- api_type: operate
  comp_codename: generic.v2.monitor_v3.monitor_v3_component
  dest_http_method: POST
  dest_path: /api/v3/meta/modify_event_group/
  is_hidden: false
  label: 修改事件分组
  label_en: metadata modify event group
  name: metadata_modify_event_group
  path: /v2/monitor_v3/metadata_modify_event_group/
  method: POST

- api_type: operate
  comp_codename: generic.v2.monitor_v3.monitor_v3_component
  dest_http_method: POST
  dest_path: /api/v3/meta/create_event_group/
  is_hidden: false
  label: 创建事件分组
  label_en: metadata create event group
  name: metadata_create_event_group
  path: /v2/monitor_v3/metadata_create_event_group/
  method: POST

- api_type: operate
  comp_codename: generic.v2.monitor_v3.monitor_v3_component
  dest_http_method: GET
  dest_path: /api/v3/meta/query_event_group/
  is_hidden: false
  label: 查询事件分组
  label_en: metadata query event group
  name: metadata_query_event_group
  path: /v2/monitor_v3/metadata_query_event_group/
  method: GET

- api_type: query
  comp_codename: generic.v2.monitor_v3.monitor_v3_component
  dest_http_method: GET
  dest_path: /api/v3/meta/get_log_group/
  is_hidden: false
  label: 查询日志分组具体内容
  label_en: metadata get log group
  name: metadata_get_log_group
  path: /v2/monitor_v3/metadata_get_log_group/
  method: GET

- api_type: operate
  comp_codename: generic.v2.monitor_v3.monitor_v3_component
  dest_http_method: POST
  dest_path: /api/v3/meta/delete_log_group/
  is_hidden: false
  label: 删除日志分组
  label_en: metadata delete log group
  name: metadata_delete_log_group
  path: /v2/monitor_v3/metadata_delete_log_group/
  method: POST

- api_type: operate
  comp_codename: generic.v2.monitor_v3.monitor_v3_component
  dest_http_method: POST
  dest_path: /api/v3/meta/modify_log_group/
  is_hidden: false
  label: 修改日志分组
  label_en: metadata modify log group
  name: metadata_modify_log_group
  path: /v2/monitor_v3/metadata_modify_log_group/
  method: POST

- api_type: operate
  comp_codename: generic.v2.monitor_v3.monitor_v3_component
  dest_http_method: POST
  dest_path: /api/v3/meta/create_log_group/
  is_hidden: false
  label: 创建日志分组
  label_en: metadata create log group
  name: metadata_create_log_group
  path: /v2/monitor_v3/metadata_create_log_group/
  method: POST

- api_type: operate
  comp_codename: generic.v2.monitor_v3.monitor_v3_component
  dest_http_method: GET
  dest_path: /api/v3/meta/query_log_group/
  is_hidden: false
  label: 查询日志分组
  label_en: metadata query log group
  name: metadata_query_log_group
  path: /v2/monitor_v3/metadata_query_log_group/
  method: GET

- api_type: operate
  comp_codename: generic.v2.monitor_v3.monitor_v3_component
  dest_http_method: POST
  dest_path: /api/v3/meta/access_bk_data_by_result_table/
  is_hidden: true
  label: 将结果表接入到计算平台
  label_en: access_bk_data_by_result_table
  name: access_bk_data_by_result_table
  path: /v2/monitor_v3/access_bk_data_by_result_table/
  method: POST

- api_type: query
  comp_codename: generic.v2.monitor_v3.monitor_v3_component
  dest_http_method: GET
  dest_path: /api/v3/models/uptime_check_task/
  is_hidden: true
  label: 拨测任务列表
  label_en: get uptime check task list
  name: get_uptime_check_task_list
  path: /v2/monitor_v3/get_uptime_check_task_list/
  suggest_method: GET
- api_type: query
  comp_codename: generic.v2.monitor_v3.monitor_v3_component
  dest_http_method: GET
  dest_path: /api/v3/models/uptime_check_node/
  is_hidden: true
  label: 拨测节点列表
  label_en: get uptime check node list
  name: get_uptime_check_node_list
  path: /v2/monitor_v3/get_uptime_check_node_list/
  suggest_method: GET

- api_type: query
  comp_codename: generic.v2.monitor_v3.monitor_v3_component
  dest_http_method: GET
  dest_path: /api/v3/models/uptime_check_node/{node_id}/
  is_hidden: true
  label: 获取拨测节点信息
  label_en: uptime check node info
  name: uptime_check_node_info
  path: /v2/monitor_v3/uptime_check_node_info/
  suggest_method: GET
- api_type: operate
  comp_codename: generic.v2.monitor_v3.monitor_v3_component
  dest_http_method: POST
  dest_path: /api/v3/models/uptime_check_node/edit/
  is_hidden: true
  label: 编辑拨测节点信息
  label_en: edit uptime check node info
  name: edit_uptime_check_node
  path: /v2/monitor_v3/edit_uptime_check_node/
  suggest_method: POST
- api_type: operate
  comp_codename: generic.v2.monitor_v3.monitor_v3_component
  dest_http_method: POST
  dest_path: /api/v3/models/uptime_check_node/delete/
  is_hidden: true
  label: 删除拨测节点
  label_en: delete uptime check node
  name: delete_uptime_check_node
  path: /v2/monitor_v3/delete_uptime_check_node/
  suggest_method: POST

- api_type: operate
  comp_codename: generic.v2.monitor_v3.monitor_v3_component
  dest_http_method: POST
  dest_path: /api/v3/models/uptime_check_node/add/
  is_hidden: true
  label: 创建拨测节点
  label_en: create uptime check node
  name: create_uptime_check_node
  path: /v2/monitor_v3/create_uptime_check_node/
  suggest_method: POST

- api_type: query
  comp_codename: generic.v2.monitor_v3.monitor_v3_component
  dest_http_method: GET
  dest_path: /api/v3/models/uptime_check_task/{task_id}/
  is_hidden: true
  label: 获取拨测任务信息
  label_en: uptime check task info
  name: uptime_check_task_info
  path: /v2/monitor_v3/uptime_check_task_info/
  suggest_method: GET

- api_type: operate
  comp_codename: generic.v2.monitor_v3.monitor_v3_component
  dest_http_method: POST
  dest_path: /api/v3/models/uptime_check_task/add/
  is_hidden: true
  label: 创建拨测任务
  label_en: create uptime check task
  name: create_uptime_check_task
  path: /v2/monitor_v3/create_uptime_check_task/
  suggest_method: POST

- api_type: operate
  comp_codename: generic.v2.monitor_v3.monitor_v3_component
  dest_http_method: POST
  dest_path: /api/v3/models/uptime_check_task/edit/
  is_hidden: true
  label: 编辑拨测任务信息
  label_en: edit uptime check task info
  name: edit_uptime_check_task
  path: /v2/monitor_v3/edit_uptime_check_task/
  suggest_method: POST
- api_type: operate
  comp_codename: generic.v2.monitor_v3.monitor_v3_component
  dest_http_method: POST
  dest_path: /api/v3/models/uptime_check_task/delete/
  is_hidden: true
  label: 删除拨测任务
  label_en: delete uptime check task
  name: delete_uptime_check_task
  path: /v2/monitor_v3/delete_uptime_check_task/
  suggest_method: POST
- api_type: operate
  comp_codename: generic.v2.monitor_v3.monitor_v3_component
  dest_http_method: POST
  dest_path: /api/v3/models/uptime_check_task/test/
  is_hidden: true
  label: 测试连通性
  label_en: test uptime check task
  name: test_uptime_check_task
  path: /v2/monitor_v3/test_uptime_check_task/
  suggest_method: POST
- api_type: operate
  comp_codename: generic.v2.monitor_v3.monitor_v3_component
  dest_http_method: POST
  dest_path: /api/v3/models/uptime_check_task/deploy/
  is_hidden: true
  label: 下发拨测任务
  label_en: deploy uptime check task
  name: deploy_uptime_check_task
  path: /v2/monitor_v3/deploy_uptime_check_task/
  suggest_method: POST

- api_type: operate
  comp_codename: generic.v2.monitor_v3.monitor_v3_component
  dest_http_method: POST
  dest_path: /api/v3/models/uptime_check_task/change_status/
  is_hidden: true
  label: 启停拨测任务
  label_en: change uptime check task status
  name: change_uptime_check_task_status
  path: /v2/monitor_v3/change_uptime_check_task_status/
  suggest_method: POST

- api_type: query
  comp_codename: generic.v2.monitor_v3.monitor_v3_component
  dest_http_method: GET
  dest_path: /api/v3/models/collect_config/
  is_hidden: true
  label: 采集配置列表
  label_en: get collect config list
  name: get_collect_config_list
  path: /v2/monitor_v3/get_collect_config_list/
  suggest_method: GET
- api_type: query
  comp_codename: generic.v2.monitor_v3.monitor_v3_component
  dest_http_method: POST
  dest_path: /api/v4/alarm_strategy/search/
  is_hidden: false
  label: 查询告警策略
  label_en: search alarm strategy
  name: search_alarm_strategy
  path: /v2/monitor_v3/search_alarm_strategy/
  suggest_method: POST
- api_type: operate
  comp_codename: generic.v2.monitor_v3.monitor_v3_component
  dest_http_method: POST
  dest_path: /api/v4/alarm_strategy/save/
  is_hidden: false
  label: 保存告警策略
  label_en: save alarm strategy
  name: save_alarm_strategy
  path: /v2/monitor_v3/save_alarm_strategy/
  suggest_method: POST
- api_type: operate
  comp_codename: generic.v2.monitor_v3.monitor_v3_component
  dest_http_method: POST
  dest_path: /api/v4/alarm_strategy/delete/
  is_hidden: false
  label: 删除告警策略
  label_en: delete alarm strategy
  name: delete_alarm_strategy
  path: /v2/monitor_v3/delete_alarm_strategy/
  suggest_method: POST
- api_type: operate
  comp_codename: generic.v2.monitor_v3.monitor_v3_component
  dest_http_method: POST
  dest_path: /api/v4/alarm_strategy/switch/
  is_hidden: false
  label: 启停告警策略
  label_en: switch alarm strategy
  name: switch_alarm_strategy
  path: /v2/monitor_v3/switch_alarm_strategy/
  suggest_method: POST
- api_type: operate
  comp_codename: generic.v2.monitor_v3.monitor_v3_component
  dest_http_method: POST
  dest_path: /api/v4/shield/add/
  is_hidden: false
  label: 新增告警屏蔽
  label_en: add shield
  name: add_shield
  path: /v2/monitor_v3/add_shield/
  suggest_method: POST
- api_type: operate
  comp_codename: generic.v2.monitor_v3.monitor_v3_component
  dest_http_method: POST
  dest_path: /api/v4/shield/disable/
  is_hidden: false
  label: 解除告警屏蔽
  label_en: disable shield
  name: disable_shield
  path: /v2/monitor_v3/disable_shield/
  suggest_method: POST
- api_type: operate
  comp_codename: generic.v2.monitor_v3.monitor_v3_component
  dest_http_method: POST
  dest_path: /api/v4/shield/edit/
  is_hidden: false
  label: 编辑告警屏蔽
  label_en: edit shield
  name: edit_shield
  path: /v2/monitor_v3/edit_shield/
  suggest_method: POST
- api_type: query
  comp_codename: generic.v2.monitor_v3.monitor_v3_component
  dest_http_method: GET
  dest_path: /api/v4/shield/detail/
  is_hidden: false
  label: 获取告警屏蔽
  label_en: get shield
  name: get_shield
  path: /v2/monitor_v3/get_shield/
  suggest_method: GET
- api_type: query
  comp_codename: generic.v2.monitor_v3.monitor_v3_component
  dest_http_method: POST
  dest_path: /api/v4/shield/search/
  is_hidden: false
  label: 获取告警屏蔽列表
  label_en: get shield list
  name: list_shield
  path: /v2/monitor_v3/list_shield/
  suggest_method: POST
- api_type: query
  comp_codename: generic.v2.monitor_v3.monitor_v3_component
  dest_http_method: GET
  dest_path: /api/v4/event/event_log/
  is_hidden: false
  label: 查询事件流转记录
  label_en: get event log
  name: get_event_log
  path: /v2/monitor_v3/get_event_log/
  suggest_method: GET
- api_type: operate
  comp_codename: generic.v2.monitor_v3.monitor_v3_component
  dest_http_method: POST
  dest_path: /api/v4/event/search/
  is_hidden: false
  label: 查询事件
  label_en: search event
  name: search_event
  path: /v2/monitor_v3/search_event/
  suggest_method: POST
- api_type: operate
  comp_codename: generic.v2.monitor_v3.monitor_v3_component
  dest_http_method: POST
  dest_path: /api/v4/event/ack_event/
  is_hidden: true
  label: 告警事件确认
  label_en: ack_event
  name: ack_event
  path: /v2/monitor_v3/ack_event/
  suggest_method: POST
- api_type: query
  comp_codename: generic.v2.monitor_v3.monitor_v3_component
  dest_http_method: POST
  dest_path: /api/v4/notice_group/search/
  is_hidden: false
  label: 查询通知组
  label_en: search notice group
  name: search_notice_group
  path: /v2/monitor_v3/search_notice_group/
  suggest_method: POST
- api_type: operate
  comp_codename: generic.v2.monitor_v3.monitor_v3_component
  dest_http_method: POST
  dest_path: /api/v4/notice_group/delete/
  is_hidden: false
  label: 删除通知组
  label_en: delete notice group
  name: delete_notice_group
  path: /v2/monitor_v3/delete_notice_group/
  suggest_method: POST
- api_type: operate
  comp_codename: generic.v2.monitor_v3.monitor_v3_component
  dest_http_method: POST
  dest_path: /api/v4/notice_group/save/
  is_hidden: false
  label: 保存通知组
  label_en: save notice group
  name: save_notice_group
  path: /v2/monitor_v3/save_notice_group/
  suggest_method: POST
- api_type: query
  comp_codename: generic.v2.monitor_v3.monitor_v3_component
  dest_http_method: POST
  dest_path: /api/v4/user_group/search/
  is_hidden: false
  label: 查询用户组(新版)
  label_en: search user group latest
  name: search_user_groups
  path: /v2/monitor_v3/search_user_groups/
  suggest_method: POST
- api_type: query
  comp_codename: generic.v2.monitor_v3.monitor_v3_component
  dest_http_method: POST
  dest_path: /api/v4/user_group/search_detail/
  is_hidden: false
  label: 查询单个用户组详情
  label_en: search user group detail
  name: search_user_group_detail
  path: /v2/monitor_v3/search_user_group_detail/
  suggest_method: POST
- api_type: operate
  comp_codename: generic.v2.monitor_v3.monitor_v3_component
  dest_http_method: POST
  dest_path: /api/v4/user_group/delete/
  is_hidden: false
  label: 批量删除用户组
  label_en: delete user groups
  name: delete_user_groups
  path: /v2/monitor_v3/delete_user_groups/
  suggest_method: POST

- api_type: operate
  comp_codename: generic.v2.monitor_v3.monitor_v3_component
  dest_http_method: POST
  dest_path: /api/v4/user_group/save/
  is_hidden: false
  label: 保存用户组
  label_en: save user group
  name: save_user_group
  path: /v2/monitor_v3/save_user_group/
  suggest_method: POST

- api_type: operate
  comp_codename: generic.v2.monitor_v3.monitor_v3_component
  dest_http_method: POST
  dest_path: /api/v4/user_group/preview/
  is_hidden: false
  label: 预览一个组的轮值规则
  label_en: preview duty user group
  name: preview_user_group
  path: /v2/monitor_v3/preview_user_group/
  suggest_method: POST

- api_type: query
  comp_codename: generic.v2.monitor_v3.monitor_v3_component
  dest_http_method: POST
  dest_path: /api/v4/duty_rule/search/
  is_hidden: false
  label: 查询轮值规则组
  label_en: search user group latest
  name: search_duty_rules
  path: /v2/monitor_v3/search_duty_rules/
  suggest_method: POST

- api_type: query
  comp_codename: generic.v2.monitor_v3.monitor_v3_component
  dest_http_method: POST
  dest_path: /api/v4/duty_rule/search_detail/
  is_hidden: false
  label: 查询单个轮值规则的详情
  label_en: search duty rule detail
  name: search_duty_rule_detail
  path: /v2/monitor_v3/search_duty_rule_detail/
  suggest_method: POST

- api_type: operate
  comp_codename: generic.v2.monitor_v3.monitor_v3_component
  dest_http_method: POST
  dest_path: /api/v4/duty_rule/delete/
  is_hidden: false
  label: 批量删除轮值规则
  label_en: delete duty rules
  name: delete_duty_rules
  path: /v2/monitor_v3/delete_duty_rules/
  suggest_method: POST

- api_type: operate
  comp_codename: generic.v2.monitor_v3.monitor_v3_component
  dest_http_method: POST
  dest_path: /api/v4/duty_rule/save/
  is_hidden: false
  label: 保存轮值规则
  label_en: save duty rule
  name: save_duty_rule
  path: /v2/monitor_v3/save_duty_rule/
  suggest_method: POST

- api_type: operate
  comp_codename: generic.v2.monitor_v3.monitor_v3_component
  dest_http_method: POST
  dest_path: /api/v4/duty_rule/preview/
  is_hidden: false
  label: 预览轮值规则
  label_en: preview duty rule
  name: preview_duty_rule
  path: /v2/monitor_v3/preview_duty_rule/
  suggest_method: POST

- api_type: operate
  comp_codename: generic.v2.monitor_v3.monitor_v3_component
  dest_http_method: POST
  dest_path: /api/v3/meta/create_time_series_group/
  is_hidden: false
  label: 创建自定义时序分组
  label_en: create time series group
  name: metadata_create_time_series_group
  path: /v2/monitor_v3/metadata_create_time_series_group/
  suggest_method: POST

- api_type: operate
  comp_codename: generic.v2.monitor_v3.monitor_v3_component
  dest_http_method: POST
  dest_path: /api/v3/meta/modify_time_series_group/
  is_hidden: false
  label: 修改自定义时序分组
  label_en: modify time series group
  name: metadata_modify_time_series_group
  path: /v2/monitor_v3/metadata_modify_time_series_group/
  method: POST

- api_type: operate
  comp_codename: generic.v2.monitor_v3.monitor_v3_component
  dest_http_method: POST
  dest_path: /api/v3/meta/delete_time_series_group/
  is_hidden: false
  label: 删除自定义时序分组
  label_en: delete time series group
  name: metadata_delete_time_series_group
  path: /v2/monitor_v3/metadata_delete_time_series_group/
  method: POST

- api_type: operate
  comp_codename: generic.v2.monitor_v3.monitor_v3_component
  dest_http_method: GET
  dest_path: /api/v3/meta/get_time_series_metrics/
  is_hidden: true
  label: 获取自定义时序结果表的metrics信息
  label_en: get metrics info for time series event result table
  name: metadata_get_time_series_metrics
  path: /v2/monitor_v3/metadata_get_time_series_metrics/
  suggest_method: GET

- api_type: query
  comp_codename: generic.v2.monitor_v3.monitor_v3_component
  dest_http_method: GET
  dest_path: /api/v3/meta/get_time_series_group/
  is_hidden: false
  label: 获取自定义时序分组具体内容
  label_en: get time series group
  name: metadata_get_time_series_group
  path: /v2/monitor_v3/metadata_get_time_series_group/
  method: GET

- api_type: query
  comp_codename: generic.v2.monitor_v3.monitor_v3_component
  dest_http_method: GET
  dest_path: /api/v3/meta/query_time_series_group/
  is_hidden: false
  label: 查询事件分组
  label_en: query time series group
  name: metadata_query_time_series_group
  path: /v2/monitor_v3/metadata_query_time_series_group/
  method: GET

- api_type: operate
  comp_codename: generic.v2.monitor_v3.monitor_v3_component
  dest_http_method: POST
  dest_path: /api/v4/collect/save/
  is_hidden: true
  label: 创建/保存采集配置
  label_en: save collect config
  name: save_collect_config
  path: /v2/monitor_v3/save_collect_config/
  suggest_method: POST

- api_type: operate
  comp_codename: generic.v2.monitor_v3.monitor_v3_component
  dest_http_method: GET
  dest_path: /api/v4/collect/config_detail/
  is_hidden: true
  label: 查询采集配置详情
  label_en: query collect config detail
  name: query_collect_config_detail
  path: /v2/monitor_v3/query_collect_config_detail/
  suggest_method: POST

- api_type: query
  comp_codename: generic.v2.monitor_v3.monitor_v3_component
  dest_http_method: POST
  dest_path: /api/v4/collect/config_list/
  is_hidden: true
  label: 查询采集配置
  label_en: query collect config
  name: query_collect_config
  path: /v2/monitor_v3/query_collect_config/
  suggest_method: POST

- api_type: query
  comp_codename: generic.v2.monitor_v3.monitor_v3_component
  dest_http_method: GET
  dest_path: /api/v4/collect/collect_instance_status/
  is_hidden: true
  label: 查询采集配置节点状态
  label_en: get collect status
  name: get_collect_status
  path: /v2/monitor_v3/get_collect_status/
  suggest_method: GET

- api_type: query
  comp_codename: generic.v2.monitor_v3.monitor_v3_component
  dest_http_method: GET
  dest_path: /api/v3/meta/query_tag_values/
  is_hidden: false
  label: 获取自定义时序分组具体内容
  label_en: get time series group values
  name: metadata_query_tag_values
  path: /v2/monitor_v3/metadata_query_tag_values/
  method: GET

- api_type: operate
  comp_codename: generic.v2.monitor_v3.monitor_v3_component
  dest_http_method: POST
  dest_path: /api/v4/collect/toggle/
  is_hidden: true
  label: 启停采集配置
  label_en: toggle collect config status
  name: toggle_collect_config_status
  path: /v2/monitor_v3/toggle_collect_config_status/
  suggest_method: POST

- api_type: operate
  comp_codename: generic.v2.monitor_v3.monitor_v3_component
  dest_http_method: POST
  dest_path: /api/v4/collect/delete/
  is_hidden: true
  label: 删除采集配置
  label_en: delete collect config
  name: delete_collect_config
  path: /v2/monitor_v3/delete_collect_config/
  suggest_method: POST

- api_type: operate
  comp_codename: generic.v2.monitor_v3.monitor_v3_component
  dest_http_method: POST
  dest_path: /api/v4/collect/retry/
  is_hidden: true
  label: 重试部分实例或主机
  label_en: retry target nodes
  name: retry_target_nodes
  path: /v2/monitor_v3/retry_target_nodes/
  suggest_method: POST

- api_type: operate
  comp_codename: generic.v2.monitor_v3.monitor_v3_component
  dest_http_method: POST
  dest_path: /api/v4/collect/batch_retry/
  is_hidden: true
  label: 批量重试采集配置的失败实例
  label_en: batch retry config
  name: batch_retry_config
  path: /v2/monitor_v3/batch_retry_config/
  suggest_method: POST

- api_type: operate
  comp_codename: generic.v2.monitor_v3.monitor_v3_component
  dest_http_method: POST
  dest_path: /api/v4/collect/upgrade/
  is_hidden: true
  label: 采集配置插件升级
  label_en: upgrade collect plugin
  name: upgrade_collect_plugin
  path: /v2/monitor_v3/upgrade_collect_plugin/
  suggest_method: POST

- api_type: operate
  comp_codename: generic.v2.monitor_v3.monitor_v3_component
  dest_http_method: POST
  dest_path: /api/v4/collect/rollback/
  is_hidden: true
  label: 采集配置回滚
  label_en: rollback deployment config
  name: rollback_deployment_config
  path: /v2/monitor_v3/rollback_deployment_config/
  suggest_method: POST

- api_type: query
  comp_codename: generic.v2.monitor_v3.monitor_v3_component
  dest_http_method: GET
  dest_path: /api/v4/collect/running_status/
  is_hidden: true
  label: 获取采集配置主机的运行状态
  label_en: collect running status
  name: collect_running_status
  path: /v2/monitor_v3/collect_running_status/
  suggest_method: GET

- api_type: query
  comp_codename: generic.v2.monitor_v3.monitor_v3_component
  dest_http_method: GET
  dest_path: /api/v4/collect/get_collect_log_detail/
  is_hidden: true
  label: 获取采集下发详细日志
  label_en: get collect log detail
  name: get_collect_log_detail
  path: /v2/monitor_v3/get_collect_log_detail/
  suggest_method: GET

- api_type: operate
  comp_codename: generic.v2.monitor_v3.monitor_v3_component
  dest_http_method: POST
  dest_path: /api/v4/collect/batch_retry_detailed/
  is_hidden: true
  label: 重试失败的节点步骤
  label_en: batch retry instance step
  name: batch_retry_instance_step
  path: /v2/monitor_v3/batch_retry_instance_step/
  suggest_method: POST

- api_type: query
  comp_codename: generic.v2.monitor_v3.monitor_v3_component
  dest_http_method: GET
  dest_path: /api/v4/custom_event/proxy_host_info/
  is_hidden: true
  label: 获取自定义上报的proxy主机信息
  label_en: proxy host info
  name: proxy_host_info
  path: /v2/monitor_v3/proxy_host_info/
  suggest_method: GET

- api_type: query
  comp_codename: generic.v2.monitor_v3.monitor_v3_component
  dest_http_method: GET
  dest_path: /api/v4/custom_event/query_custom_event_group/
  is_hidden: true
  label: 获取业务下自定义事件列表
  label_en: query_custom_event_group
  name: query_custom_event_group
  path: /v2/monitor_v3/query_custom_event_group/
  suggest_method: GET

- api_type: query
  comp_codename: generic.v2.monitor_v3.monitor_v3_component
  dest_http_method: GET
  dest_path: /api/v4/custom_event/get_custom_event_group/
  is_hidden: true
  label: 获取自定义事件详情
  label_en: get_custom_event_group
  name: get_custom_event_group
  path: /v2/monitor_v3/get_custom_event_group/
  suggest_method: GET

- api_type: query
  comp_codename: generic.v2.monitor_v3.monitor_v3_component
  dest_http_method: GET
  dest_path: /api/v4/custom_event/validate_custom_event_group_name/
  is_hidden: true
  label: 校验自定义事件名称是否合法
  label_en: validate_custom_event_group_name
  name: validate_custom_event_group_name
  path: /v2/monitor_v3/validate_custom_event_group_name/
  suggest_method: GET

- api_type: operate
  comp_codename: generic.v2.monitor_v3.monitor_v3_component
  dest_http_method: POST
  dest_path: /api/v4/custom_event/create_custom_event_group/
  is_hidden: true
  label: 创建自定义事件
  label_en: create_custom_event_group
  name: create_custom_event_group
  path: /v2/monitor_v3/create_custom_event_group/
  suggest_method: POST

- api_type: operate
  comp_codename: generic.v2.monitor_v3.monitor_v3_component
  dest_http_method: POST
  dest_path: /api/v4/custom_event/modify_custom_event_group/
  is_hidden: true
  label: 修改自定义事件
  label_en: modify_custom_event_group
  name: modify_custom_event_group
  path: /v2/monitor_v3/modify_custom_event_group/
  suggest_method: POST

- api_type: operate
  comp_codename: generic.v2.monitor_v3.monitor_v3_component
  dest_http_method: POST
  dest_path: /api/v4/custom_event/delete_custom_event_group/
  is_hidden: true
  label: 删除自定义事件
  label_en: delete_custom_event_group
  name: delete_custom_event_group
  path: /v2/monitor_v3/delete_custom_event_group/
  suggest_method: POST

- api_type: query
  comp_codename: generic.v2.monitor_v3.monitor_v3_component
  dest_http_method: GET
  dest_path: /api/v4/custom_metric/custom_time_series/
  is_hidden: true
  label: 自定义指标列表
  label_en: custom_time_series
  name: custom_time_series
  path: /v2/monitor_v3/custom_time_series/
  suggest_method: GET

- api_type: query
  comp_codename: generic.v2.monitor_v3.monitor_v3_component
  dest_http_method: GET
  dest_path: /api/v4/custom_metric/custom_time_series_detail/
  is_hidden: true
  label: 自定义指标详情
  label_en: custom_time_series_detail
  name: custom_time_series_detail
  path: /v2/monitor_v3/custom_time_series_detail/
  suggest_method: GET

- api_type: query
  comp_codename: generic.v2.monitor_v3.monitor_v3_component
  dest_http_method: GET
  dest_path: /api/v4/custom_metric/validate_custom_ts_group_name/
  is_hidden: true
  label: 校验自定义指标名称是否合法
  label_en: validate_custom_ts_group_name
  name: validate_custom_ts_group_name
  path: /v2/monitor_v3/validate_custom_ts_group_name/
  suggest_method: GET

- api_type: operate
  comp_codename: generic.v2.monitor_v3.monitor_v3_component
  dest_http_method: POST
  dest_path: /api/v4/custom_metric/create_custom_time_series/
  is_hidden: true
  label: 创建自定义指标
  label_en: create_custom_time_series
  name: create_custom_time_series
  path: /v2/monitor_v3/create_custom_time_series/
  suggest_method: POST

- api_type: operate
  comp_codename: generic.v2.monitor_v3.monitor_v3_component
  dest_http_method: POST
  dest_path: /api/v4/custom_metric/modify_custom_time_series/
  is_hidden: true
  label: 修改自定义指标
  label_en: modify_custom_time_series
  name: modify_custom_time_series
  path: /v2/monitor_v3/modify_custom_time_series/
  suggest_method: POST

- api_type: operate
  comp_codename: generic.v2.monitor_v3.monitor_v3_component
  dest_http_method: POST
  dest_path: /api/v4/custom_metric/delete_custom_time_series/
  is_hidden: true
  label: 删除自定义指标
  label_en: delete_custom_time_series
  name: delete_custom_time_series
  path: /v2/monitor_v3/delete_custom_time_series/
  suggest_method: POST

- api_type: query
  comp_codename: generic.v2.monitor_v3.monitor_v3_component
  dest_http_method: GET
  dest_path: /api/v3/meta/list_transfer_cluster/
  is_hidden: false
  label: 获取所有transfer集群信息
  label_en: list transfer cluster
  name: metadata_list_transfer_cluster
  path: /v2/monitor_v3/metadata_list_transfer_cluster/
  method: GET

- api_type: query
  comp_codename: generic.v2.monitor_v3.monitor_v3_component
  dest_http_method: GET
  dest_path: /api/v4/collector_plugin/
  is_hidden: true
  label: 采集插件列表
  label_en: collector_plugin_list
  name: collector_plugin_list
  path: /v2/monitor_v3/collector_plugin_list/
  suggest_method: GET

- api_type: query
  comp_codename: generic.v2.monitor_v3.monitor_v3_component
  dest_http_method: GET
  dest_path: /api/v4/collector_plugin/{plugin_id}/
  is_hidden: true
  label: 获取采集插件详情
  label_en: collector_plugin_detail
  name: collector_plugin_detail
  path: /v2/monitor_v3/collector_plugin_detail/
  suggest_method: GET

- api_type: query
  comp_codename: generic.v2.monitor_v3.monitor_v3_component
  dest_http_method: GET
  dest_path: /api/v4/mail_report/get_statistics_by_json/
  is_hidden: true
  label: 查询运营数据
  label_en: get statistics by json
  name: get_statistics_by_json
  path: /v2/monitor_v3/get_statistics_by_json/
  method: GET

- api_type: operate
  comp_codename: generic.v2.monitor_v3.monitor_v3_component
  dest_http_method: POST
  dest_path: /api/v4/mail_report/test_report_mail/
  is_hidden: true
  label: 订阅报表测试
  label_en: test report mail
  name: test_report_mail
  path: /v2/monitor_v3/test_report_mail/
  method: POST

- api_type: operate
  comp_codename: generic.v2.monitor_v3.monitor_v3_component
  dest_http_method: POST
  dest_path: /api/v4/new_report/send_report/
  is_hidden: true
  label: 发送订阅报表
  label_en: send report
  name: send_report
  path: /v2/monitor_v3/send_report/
  method: POST

- api_type: query
  comp_codename: generic.v2.monitor_v3.monitor_v3_component
  dest_http_method: GET
  dest_path: /api/v4/mail_report/group_list/
  is_hidden: true
  label: 查询组内人员
  label_en: group list
  name: group_list
  path: /v2/monitor_v3/group_list/
  method: GET

- api_type: query
  comp_codename: generic.v2.monitor_v3.monitor_v3_component
  dest_http_method: GET
  dest_path: /api/v4/mail_report/is_superuser/
  is_hidden: true
  label: 判断用户是否超级管理员
  label_en: is superuser
  name: is_superuser
  path: /v2/monitor_v3/is_superuser/
  method: GET

- api_type: query
  comp_codename: generic.v2.monitor_v3.monitor_v3_component
  dest_http_method: GET
  dest_path: /api/v4/mail_report/get_setting_and_notify_group/
  is_hidden: true
  label: 获取配置管理员及其业务、告警接收人及其业务
  label_en: get setting and notify group
  name: get_setting_and_notify_group
  path: /v2/monitor_v3/get_setting_and_notify_group/
  method: GET

- api_type: operate
  comp_codename: generic.v2.monitor_v3.monitor_v3_component
  dest_http_method: POST
  dest_path: /api/v3/query/permission/
  is_hidden: true
  label: 获取用户拥有给定权限的业务列表
  label_en: business_list_by_actions
  name: business_list_by_actions
  path: /v2/monitor_v3/business_list_by_actions/
  suggest_method: POST


- api_type: operate
  comp_codename: generic.v2.monitor_v3.monitor_v3_component
  dest_http_method: POST
  dest_path: /api/v4/collector_plugin/delete/
  is_hidden: true
  label: 删除插件
  label_en: collector_plugin_delete
  name: collector_plugin_delete
  path: /v2/monitor_v3/collector_plugin_delete/
  suggest_method: POST

- api_type: query
  comp_codename: generic.v2.monitor_v3.monitor_v3_component
  dest_http_method: GET
  dest_path: /api/v4/plugin_upgrade_info/search/
  is_hidden: true
  label: 获取插件升级日志
  label_en: plugin_upgrade_info
  name: plugin_upgrade_info
  path: /v2/monitor_v3/collector_plugin_upgrade_info/
  suggest_method: GET

- api_type: operate
  comp_codename: generic.v2.monitor_v3.monitor_v3_component
  dest_http_method: POST
  dest_path: /api/v4/base/remote_call/
  is_hidden: true
  label: 远程调用
  label_en: remote_call
  name: remote_call
  path: /v2/monitor_v3/remote_call/
  suggest_method: POST

- api_type: query
  comp_codename: generic.v2.monitor_v3.monitor_v3_component
  dest_http_method: POST
  dest_path: /api/v4/alarm_strategy_v2/search/
  is_hidden: false
  label: 查询告警策略
  label_en: search alarm strategy
  name: search_alarm_strategy_v2
  path: /v2/monitor_v3/search_alarm_strategy_v2/
  suggest_method: POST

- api_type: operate
  comp_codename: generic.v2.monitor_v3.monitor_v3_component
  dest_http_method: POST
  dest_path: /api/v4/alarm_strategy_v2/save/
  is_hidden: false
  label: 保存告警策略
  label_en: save alarm strategy
  name: save_alarm_strategy_v2
  path: /v2/monitor_v3/save_alarm_strategy_v2/
  suggest_method: POST

- api_type: operate
  comp_codename: generic.v2.monitor_v3.monitor_v3_component
  dest_http_method: POST
  dest_path: /api/v4/alarm_strategy_v2/delete/
  is_hidden: false
  label: 删除告警策略
  label_en: delete alarm strategy
  name: delete_alarm_strategy_v2
  path: /v2/monitor_v3/delete_alarm_strategy_v2/
  suggest_method: POST

- api_type: operate
  comp_codename: generic.v2.monitor_v3.monitor_v3_component
  dest_http_method: POST
  dest_path: /api/v4/alarm_strategy_v2/update_bulk/
  is_hidden: false
  label: 批量更新策略局部配置
  label_en: update partial strategy
  name: update_partial_strategy_v2
  path: /v2/monitor_v3/update_partial_strategy_v2/
  suggest_method: POST

- api_type: query
  comp_codename: generic.v2.monitor_v3.monitor_v3_component
  dest_http_method: POST
  dest_path: /api/v4/alarm_strategy_v3/search/
  is_hidden: false
  label: 查询告警策略
  label_en: search alarm strategy
  name: search_alarm_strategy_v3
  path: /v2/monitor_v3/search_alarm_strategy_v3/
  suggest_method: POST

- api_type: operate
  comp_codename: generic.v2.monitor_v3.monitor_v3_component
  dest_http_method: POST
  dest_path: /api/v4/alarm_strategy_v3/save/
  is_hidden: false
  label: 保存告警策略
  label_en: save alarm strategy
  name: save_alarm_strategy_v3
  path: /v2/monitor_v3/save_alarm_strategy_v3/
  suggest_method: POST

- api_type: operate
  comp_codename: generic.v2.monitor_v3.monitor_v3_component
  dest_http_method: POST
  dest_path: /api/v4/alarm_strategy_v3/delete/
  is_hidden: false
  label: 删除告警策略
  label_en: delete alarm strategy
  name: delete_alarm_strategy_v3
  path: /v2/monitor_v3/delete_alarm_strategy_v3/
  suggest_method: POST

- api_type: operate
  comp_codename: generic.v2.monitor_v3.monitor_v3_component
  dest_http_method: POST
  dest_path: /api/v4/alarm_strategy_v3/update_bulk/
  is_hidden: false
  label: 批量更新策略局部配置
  label_en: update partial strategy
  name: update_partial_strategy_v3
  path: /v2/monitor_v3/update_partial_strategy_v3/
  suggest_method: POST

- api_type: query
  comp_codename: generic.v2.monitor_v3.monitor_v3_component
  dest_http_method: POST
  dest_path: /api/v4/alarm_strategy_v3/search_without_biz/
  is_hidden: false
  label: 查询全业务告警策略
  label_en: search alarm strategy without biz
  name: search_alarm_strategy_without_biz
  path: /v2/monitor_v3/search_alarm_strategy_without_biz/
  suggest_method: POST

- api_type: operate
  comp_codename: generic.v2.monitor_v3.monitor_v3_component
  dest_http_method: POST
  dest_path: /api/v3/meta/create_es_snapshot_repository/
  is_hidden: true
  label: 创建ES快照仓库
  label_en: create es snapshot repository
  name: metadata_create_es_snapshot_repository
  path: /v2/monitor_v3/metadata_create_es_snapshot_repository/
  method: POST

- api_type: operate
  comp_codename: generic.v2.monitor_v3.monitor_v3_component
  dest_http_method: POST
  dest_path: /api/v3/meta/modify_es_snapshot_repository/
  is_hidden: true
  label: 修改ES快照仓库
  label_en: modify es snapshot repository
  name: metadata_modify_es_snapshot_repository
  path: /v2/monitor_v3/metadata_modify_es_snapshot_repository/
  method: POST

- api_type: operate
  comp_codename: generic.v2.monitor_v3.monitor_v3_component
  dest_http_method: POST
  dest_path: /api/v3/meta/delete_es_snapshot_repository/
  is_hidden: true
  label: 删除ES快照仓库
  label_en: delete es snapshot repository
  name: metadata_delete_es_snapshot_repository
  path: /v2/monitor_v3/metadata_delete_es_snapshot_repository/
  method: POST

- api_type: query
  comp_codename: generic.v2.monitor_v3.monitor_v3_component
  dest_http_method: GET
  dest_path: /api/v3/meta/verify_es_snapshot_repository/
  is_hidden: true
  label: 验证ES快照仓库
  label_en: verify es snapshot repository
  name: metadata_verify_es_snapshot_repository
  path: /v2/monitor_v3/metadata_verify_es_snapshot_repository/
  method: GET

- api_type: query
  comp_codename: generic.v2.monitor_v3.monitor_v3_component
  dest_http_method: GET
  dest_path: /api/v3/meta/es_snapshot_repository/
  is_hidden: true
  label: 查询指定ES快照仓库
  label_en: query es snapshot repository
  name: es_snapshot_repository
  path: /v2/monitor_v3/metadata_es_snapshot_repository/
  method: GET

- api_type: query
  comp_codename: generic.v2.monitor_v3.monitor_v3_component
  dest_http_method: POST
  dest_path: /api/v3/meta/list_es_snapshot_repository/
  is_hidden: true
  label: 快照仓库列表
  label_en: list es snapshot repository
  name: list_es_snapshot_repository
  path: /v2/monitor_v3/metadata_list_es_snapshot_repository/
  method: POST

- api_type: operate
  comp_codename: generic.v2.monitor_v3.monitor_v3_component
  dest_http_method: POST
  dest_path: /api/v3/meta/create_result_table_snapshot/
  is_hidden: true
  label: 创建结果表快照配置
  label_en: create result table snapshot
  name: create_result_table_snapshot
  path: /v2/monitor_v3/metadata_create_result_table_snapshot/
  method: POST

- api_type: operate
  comp_codename: generic.v2.monitor_v3.monitor_v3_component
  dest_http_method: POST
  dest_path: /api/v3/meta/modify_result_table_snapshot/
  is_hidden: true
  label: 修改结果表快照配置
  label_en: modify result table snapshot
  name: modify_result_table_snapshot
  path: /v2/monitor_v3/metadata_modify_result_table_snapshot/
  method: POST

- api_type: operate
  comp_codename: generic.v2.monitor_v3.monitor_v3_component
  dest_http_method: POST
  dest_path: /api/v3/meta/delete_result_table_snapshot/
  is_hidden: true
  label: 删除结果表快照配置
  label_en: delete result table snapshot
  name: delete_result_table_snapshot
  path: /v2/monitor_v3/metadata_delete_result_table_snapshot/
  method: POST

- api_type: query
  comp_codename: generic.v2.monitor_v3.monitor_v3_component
  dest_http_method: POST
  dest_path: /api/v3/meta/list_result_table_snapshot/
  is_hidden: true
  label: 结果表快照配置列表
  label_en: list result table snapshot
  name: list_result_table_snapshot
  path: /v2/monitor_v3/metadata_list_result_table_snapshot/
  method: POST

- api_type: query
  comp_codename: generic.v2.monitor_v3.monitor_v3_component
  dest_http_method: POST
  dest_path: /api/v3/meta/list_result_table_snapshot_indices/
  is_hidden: true
  label: 结果表快照配置列表含物理索引
  label_en: list result table snapshot indices
  name: list_result_table_snapshot_indices
  path: /v2/monitor_v3/metadata_list_result_table_snapshot_indices/
  method: POST

- api_type: query
  comp_codename: generic.v2.monitor_v3.monitor_v3_component
  dest_http_method: POST
  dest_path: /api/v3/meta/get_result_table_snapshot_state/
  is_hidden: true
  label: 验证ES快照仓库
  label_en: verify es snapshot repository
  name: get_result_table_snapshot_state
  path: /v2/monitor_v3/metadata_get_result_table_snapshot_state/
  method: POST

- api_type: operate
  comp_codename: generic.v2.monitor_v3.monitor_v3_component
  dest_http_method: POST
  dest_path: /api/v3/meta/restore_result_table_snapshot/
  is_hidden: true
  label: 快照回溯
  label_en: restore result table snapshot
  name: restore_result_table_snapshot
  path: /v2/monitor_v3/metadata_restore_result_table_snapshot/
  method: POST

- api_type: operate
  comp_codename: generic.v2.monitor_v3.monitor_v3_component
  dest_http_method: POST
  dest_path: /api/v3/meta/modify_restore_result_table_snapshot/
  is_hidden: true
  label: 修改快照回溯配置
  label_en: modify restore result table snapshot
  name: modify_restore_result_table_snapshot
  path: /v2/monitor_v3/metadata_modify_restore_result_table_snapshot/
  method: POST

- api_type: operate
  comp_codename: generic.v2.monitor_v3.monitor_v3_component
  dest_http_method: POST
  dest_path: /api/v3/meta/delete_restore_result_table_snapshot/
  is_hidden: true
  label: 删除快照回溯配置
  label_en: delete restore result table snapshot
  name: delete_restore_result_table_snapshot
  path: /v2/monitor_v3/metadata_delete_restore_result_table_snapshot/
  method: POST

- api_type: query
  comp_codename: generic.v2.monitor_v3.monitor_v3_component
  dest_http_method: POST
  dest_path: /api/v3/meta/list_restore_result_table_snapshot/
  is_hidden: true
  label: 快照回溯列表
  label_en: list restore result table snapshot
  name: list_restore_result_table_snapshot
  path: /v2/monitor_v3/metadata_list_restore_result_table_snapshot/
  method: POST

- api_type: query
  comp_codename: generic.v2.monitor_v3.monitor_v3_component
  dest_http_method: POST
  dest_path: /api/v3/meta/get_restore_result_table_snapshot_state/
  is_hidden: true
  label: 快照回溯状态
  label_en: restore result table snapshot state
  name: get_restore_result_table_snapshot_state
  path: /v2/monitor_v3/metadata_get_restore_result_table_snapshot_state/
  method: POST


- api_type: operate
  comp_codename: generic.v2.monitor_v3.monitor_v3_component
  dest_http_method: POST
  dest_path: /api/v3/meta/check_or_create_kafka_storage/
  is_hidden: true
  label: 创建实时监控表对应的kafka存储
  label_en: check or create kafka storage
  name: check_or_create_kafka_storage
  path: /v2/monitor_v3/check_or_create_kafka_storage/
  method: POST

- api_type: operate
  comp_codename: generic.v2.monitor_v3.monitor_v3_component
  dest_http_method: POST
  dest_path: /api/v4/action_instance/batch_create_action/
  is_hidden: true
  label: 批量创建处理事件
  label_en: batch_create_action
  name: batch_create_action
  path: /v2/monitor_v3/batch_create_action/
  method: POST

- api_type: operate
  comp_codename: generic.v2.monitor_v3.monitor_v3_component
  dest_http_method: POST
  dest_path: /api/v3/meta/register_bcs_cluster/
  is_hidden: true
  label: 注册bcs集群到metadata
  label_en: register bcs cluster
  name: register_bcs_cluster
  path: /v2/monitor_v3/register_bcs_cluster/
  method: POST

- api_type: operate
  comp_codename: generic.v2.monitor_v3.monitor_v3_component
  dest_http_method: POST
  dest_path: /api/v3/meta/modify_bcs_resource_info/
  is_hidden: true
  label: 修改metadata的bcs_resouce信息
  label_en: modify bcs monitor info
  name: modify_bcs_resource_info
  path: /v2/monitor_v3/modify_bcs_resource_info/
  method: POST

- api_type: query
  comp_codename: generic.v2.monitor_v3.monitor_v3_component
  dest_http_method: POST
  dest_path: /api/v3/meta/list_bcs_resource_info/
  is_hidden: true
  label: 查询metadata的bcs_resouce信息
  label_en: list bcs monitor info
  name: list_bcs_resource_info
  path: /v2/monitor_v3/list_bcs_resource_info/
  method: POST

- api_type: query
  comp_codename: generic.v2.monitor_v3.monitor_v3_component
  dest_http_method: POST
  dest_path: /api/v3/meta/apply_yaml_to_bcs_cluster/
  is_hidden: true
  label: 应用yaml配置到指定集群
  label_en: apply yaml to bcs cluster
  name: apply_yaml_to_bcs_cluster
  path: /v2/monitor_v3/apply_yaml_to_bcs_cluster/
  method: POST

- api_type: query
  comp_codename: generic.v2.monitor_v3.monitor_v3_component
  dest_http_method: GET
  dest_path: /api/v3/meta/list_bcs_cluster_info/
  is_hidden: true
  label: 查询metadata的bcs_cluster信息
  label_en: list bcs cluster info
  name: list_bcs_cluster_info
  path: /v2/monitor_v3/list_bcs_cluster_info/
  method: GET

- api_type: query
  comp_codename: generic.v2.monitor_v3.monitor_v3_component
  dest_http_method: GET
  dest_path: /api/v3/meta/query_bcs_metrics/
  is_hidden: true
  label: 查询metadata的bcs指标信息
  label_en: query bcs metrics info
  name: query_bcs_metrics
  path: /v2/monitor_v3/query_bcs_metrics/
  method: GET

- api_type: operate
  comp_codename: generic.v2.monitor_v3.monitor_v3_component
  dest_http_method: POST
  dest_path: /api/v3/meta/delete_cluster_info/
  is_hidden: true
  label: 删除存储集群信息
  label_en: delete cluster info
  name: metadata_delete_cluster_info
  path: /v2/monitor_v3/metadata_delete_cluster_info/
  method: POST

- api_type: operate
  comp_codename: generic.v2.monitor_v3.monitor_v3_component
  dest_http_method: POST
  dest_path: /api/v4/alert_info/search_alert_by_event/
  is_hidden: true
  label: 根据event获取告警处理信息
  label_en: search alert by event
  name: search_alert_by_event
  path: /v2/monitor_v3/search_alert_by_event/
  method: POST

- api_type: operate
  comp_codename: generic.v2.monitor_v3.monitor_v3_component
  dest_http_method: POST
  dest_path: /api/v4/action_config/save/
  is_hidden: false
  label: 保存处理套餐
  label_en: save_action_config
  name: save_action_config
  path: /v2/monitor_v3/save_action_config/
  method: POST

- api_type: query
  comp_codename: generic.v2.monitor_v3.monitor_v3_component
  dest_http_method: GET
  dest_path: /api/v4/action_config/detail/
  is_hidden: false
  label: 获取单个处理套餐
  label_en: get_action_config
  name: get_action_config
  path: /v2/monitor_v3/get_action_config/
  method: GET

- api_type: query
  comp_codename: generic.v2.monitor_v3.monitor_v3_component
  dest_http_method: GET
  dest_path: /api/v4/action_config/search/
  is_hidden: false
  label: 批量获取处理套餐
  label_en: search_action_config
  name: search_action_config
  path: /v2/monitor_v3/search_action_config/
  method: GET

- api_type: operate
  comp_codename: generic.v2.monitor_v3.monitor_v3_component
  dest_http_method: POST
  dest_path: /api/v4/action_config/edit/
  is_hidden: false
  label: 编辑处理套餐
  label_en: edit_action_config
  name: edit_action_config
  path: /v2/monitor_v3/edit_action_config/
  method: POST

- api_type: operate
  comp_codename: generic.v2.monitor_v3.monitor_v3_component
  dest_http_method: POST
  dest_path: /api/v4/action_config/delete/
  is_hidden: false
  label: 删除处理套餐
  label_en: delete_action_config
  name: delete_action_config
  path: /v2/monitor_v3/delete_action_config/
  method: POST

- api_type: operate
  comp_codename: generic.v2.monitor_v3.monitor_v3_component
  dest_http_method: POST
  dest_path: /api/v4/search_action/search_action/
  is_hidden: false
  label: 查询处理记录
  label_en: search_action
  name: search_action
  path: /v2/monitor_v3/search_action/
  method: POST

- api_type: operate
  comp_codename: generic.v2.monitor_v3.monitor_v3_component
  dest_http_method: POST
  dest_path: /api/v4/search_alert/search_alert/
  is_hidden: false
  label: 查询告警记录
  label_en: search_alert
  name: search_alert
  path: /v2/monitor_v3/search_alert/
  method: POST

- api_type: operate
  comp_codename: generic.v2.monitor_v3.monitor_v3_component
  dest_http_method: POST
  dest_path: /apm_api/v1/application/create_application/
  is_hidden: true
  label: 创建APM应用
  label_en: null
  name: create_apm_application
  path: /v2/monitor_v3/create_apm_application/
  method: POST

- api_type: operate
  comp_codename: generic.v2.monitor_v3.monitor_v3_component
  dest_http_method: POST
  dest_path: /apm_api/v1/application/delete_application/
  is_hidden: true
  label: 删除APM应用
  label_en: null
  name: delete_apm_application
  path: /v2/monitor_v3/delete_apm_application/
  method: POST

- api_type: operate
  comp_codename: generic.v2.monitor_v3.monitor_v3_component
  dest_http_method: POST
  dest_path: /apm_api/v1/application/create_application_simple/
  is_hidden: false
  label: 快速创建APM应用
  label_en: null
  name: apm_create_application
  path: /v2/monitor_v3/apm/create_application/
  method: POST

- api_type: operate
  comp_codename: generic.v2.monitor_v3.monitor_v3_component
  dest_http_method: POST
  dest_path: /apm_api/v1/application/apply_datasource/
  is_hidden: true
  label: 申请APM数据源
  label_en: null
  name: apply_apm_datasource
  path: /v2/monitor_v3/apply_apm_datasource/
  method: POST

- api_type: query
  comp_codename: generic.v2.monitor_v3.monitor_v3_component
  dest_http_method: GET
  dest_path: /apm_api/v1/application/list_application/
  is_hidden: true
  label: 获取应用列表
  label_en: list apm application
  name: list_apm_application
  path: /v2/monitor_v3/list_apm_application/
  method: GET

- api_type: query
  comp_codename: generic.v2.monitor_v3.monitor_v3_component
  dest_http_method: GET
  dest_path: /apm_api/v1/application/detail_application/
  is_hidden: true
  label: 应用详情
  label_en: detail apm application
  name: detail_apm_application
  path: /v2/monitor_v3/detail_apm_application/
  method: GET

- api_type: query
  comp_codename: generic.v2.monitor_v3.monitor_v3_component
  dest_http_method: GET
  dest_path: /apm_api/v1/meta_info/list_es_cluster_info/
  is_hidden: true
  label: 获取es集群信息
  label_en: list apm es cluster info
  name: list_apm_es_cluster_info
  path: /v2/monitor_v3/list_apm_es_cluster_info/
  method: GET
- api_type: query
  comp_codename: generic.v2.monitor_v3.monitor_v3_component
  dest_http_method: POST
  dest_path: /apm_api/v1/topo/query_topo_instance/
  is_hidden: true
  label: 查询topo实例
  label_en: query apm topo instance
  name: query_apm_topo_instance
  path: /v2/monitor_v3/query_apm_topo_instance/
  method: POST
- api_type: query
  comp_codename: generic.v2.monitor_v3.monitor_v3_component
  dest_http_method: POST
  dest_path: /apm_api/v1/topo/query_remote_service_relation/
  is_hidden: true
  label: 查询远程服务接口调用关系
  label_en: query apm remote service relation
  name: query_apm_remote_service_relation
  path: /v2/monitor_v3/query_remote_service_relation/
  method: POST
- api_type: query
  comp_codename: generic.v2.monitor_v3.monitor_v3_component
  dest_http_method: GET
  dest_path: /apm_api/v1/application/query_metric_dimensions/
  is_hidden: true
  label: 查询指标维度
  label_en: query metric dimensions
  name: query_metric_dimensions
  path: /v2/monitor_v3/query_metric_dimensions/
  method: GET
- api_type: query
  comp_codename: generic.v2.monitor_v3.monitor_v3_component
  dest_http_method: POST
  dest_path: /apm_api/v1/application/query_discover_rules/
  is_hidden: true
  label: 查询拓扑发现规则
  label_en: query apm discover rules
  name: query_apm_discover_rules
  path: /v2/monitor_v3/query_discover_rules/
  method: POST
- api_type: query
  comp_codename: generic.v2.monitor_v3.monitor_v3_component
  dest_http_method: GET
  dest_path: /apm_api/v1/application/get_bkdata_flow/
  is_hidden: true
  label: 获取bkdata flow详情
  label_en: query apm bkdata flow
  name: query_apm_bk_data_flow_detail
  path: /v2/monitor_v3/apm/get_bkdata_flow/
  method: GET
- api_type: query
  comp_codename: generic.v2.monitor_v3.monitor_v3_component
  dest_http_method: POST
  dest_path: /apm_api/v1/application/create_or_update_bkdata_flow/
  is_hidden: true
  label: 创建/更新计算平台Flow
  label_en: create or update bkdata flow
  name: create_or_update_bkdata_flow
  path: /v2/monitor_v3/apm/create_or_update_bkdata_flow/
  method: POST
- api_type: query
  comp_codename: generic.v2.monitor_v3.monitor_v3_component
  dest_http_method: POST
  dest_path: /apm_api/v1/application/operate_apm_dataid/
  is_hidden: true
  label: 恢复/暂停APM中某个DataId的链路
  label_en: operate apm dataid
  name: operate_apm_dataid
  path: /v2/monitor_v3/apm/operate_apm_dataid/
  method: POST
- api_type: query
  comp_codename: generic.v2.monitor_v3.monitor_v3_component
  dest_http_method: GET
  dest_path: /apm_api/v1/topo/query_topo_node/
  is_hidden: true
  label: 查询topo节点
  label_en: query apm topo node
  name: query_apm_topo_node
  path: /v2/monitor_v3/query_apm_topo_node/
  method: GET
- api_type: query
  comp_codename: generic.v2.monitor_v3.monitor_v3_component
  dest_http_method: GET
  dest_path: /apm_api/v1/profiling/services_detail/
  is_hidden: true
  label: 查询profile服务详情
  label_en: query profile service detail
  name: query_apm_profile_service_detail
  path: /v2/monitor_v3/apm/profiling/services_detail/
  method: GET
- api_type: query
  comp_codename: generic.v2.monitor_v3.monitor_v3_component
  dest_http_method: GET
  dest_path: /apm_api/v1/profiling/builtin_profile_datasource/
  is_hidden: true
  label: 查询内建 Profiling 存储
  label_en: query builtin profile datasource
  name: query_builtin_profile_datasource
  path: /v2/monitor_v3/apm/profiling/builtin_profile_datasource/
  method: GET
- api_type: query
  comp_codename: generic.v2.monitor_v3.monitor_v3_component
  dest_http_method: POST
  dest_path: /apm_api/v1/topo/query_topo_relation/
  is_hidden: true
  label: 查询topo关系
  label_en: query apm topo relation
  name: query_apm_topo_relation
  path: /v2/monitor_v3/query_apm_topo_relation/
  method: POST
- api_type: query
  comp_codename: generic.v2.monitor_v3.monitor_v3_component
  dest_http_method: GET
  dest_path: /apm_api/v1/application/query_root_endpoint/
  is_hidden: true
  label: 查询root入口
  label_en: query apm root endpoint
  name: query_apm_root_endpoint
  path: /v2/monitor_v3/query_apm_root_endpoint/
  method: GET
- api_type: operate
  comp_codename: generic.v2.monitor_v3.monitor_v3_component
  dest_http_method: GET
  dest_path: /apm_api/v1/application/start_application/
  is_hidden: true
  label: 启动应用
  label_en: start apm application
  name: start_apm_application
  path: /v2/monitor_v3/start_apm_application/
  method: GET
- api_type: operate
  comp_codename: generic.v2.monitor_v3.monitor_v3_component
  dest_http_method: GET
  dest_path: /apm_api/v1/application/stop_application/
  is_hidden: true
  label: 停止应用
  label_en: stop apm application
  name: stop_apm_application
  path: /v2/monitor_v3/stop_apm_application/
  method: GET
- api_type: query
  comp_codename: generic.v2.monitor_v3.monitor_v3_component
  dest_http_method: POST
  dest_path: /apm_api/v1/application/query_event/
  is_hidden: true
  label: 查询APM相关事件信息
  label_en: query apm event
  name: query_apm_event
  path: /v2/monitor_v3/query_apm_event/
  method: POST
- api_type: query
  comp_codename: generic.v2.monitor_v3.monitor_v3_component
  dest_http_method: POST
  dest_path: /apm_api/v1/application/query_span/
  is_hidden: true
  label: 查询span信息
  label_en: query apm span
  name: query_apm_span
  path: /v2/monitor_v3/query_apm_span/
  method: POST
- api_type: query
  comp_codename: generic.v2.monitor_v3.monitor_v3_component
  dest_http_method: POST
  dest_path: /apm_api/v1/application/query_endpoint/
  is_hidden: true
  label: 查询APM入口
  label_en: query apm endpoint
  name: query_apm_endpoint
  path: /v2/monitor_v3/query_apm_endpoint/
  method: POST

- api_type: query
  comp_codename: generic.v2.monitor_v3.monitor_v3_component
  dest_http_method: GET
  dest_path: /apm_api/v1/application/query_fields/
  is_hidden: true
  label: 查询字段信息
  label_en: query apm fields
  name: query_apm_fields
  path: /v2/monitor_v3/query_apm_fields/
  method: GET

- api_type: operate
  comp_codename: generic.v2.monitor_v3.monitor_v3_component
  dest_http_method: POST
  dest_path: /apm_api/v1/application/update_metric_fields/
  is_hidden: true
  label: 更新apm指标字段
  label_en: update apm metric fields
  name: update_apm_metric_fields
  path: /v2/monitor_v3/update_apm_metric_fields/
  method: POST

- api_type: query
  comp_codename: generic.v2.monitor_v3.monitor_v3_component
  dest_http_method: POST
  dest_path: /api/v3/meta/es_route/
  is_hidden: true
  label: 转发 es get 请求
  label_en: es route request
  name: metadata_es_route
  path: /v2/monitor_v3/metadata_es_route/
  method: POST

- api_type: query
  comp_codename: generic.v2.monitor_v3.monitor_v3_component
  dest_http_method: GET
  dest_path: /api/v3/meta/kafka_tail/
  is_hidden: true
  label: 查询结果表MQ的最新数据
  label_en: query result_table kafka tail data
  name: metadata_kafka_tail
  path: /v2/monitor_v3/metadata_kafka_tail/
  method: GET

- api_type: query
  comp_codename: generic.v2.monitor_v3.monitor_v3_component
  dest_http_method: POST
  dest_path: /apm_api/v1/application/query_es/
  is_hidden: true
  label: 查询apm相关es数据
  label_en: query apm es
  name: query_apm_es
  path: /v2/monitor_v3/query_apm_es/
  method: POST

- api_type: query
  comp_codename: generic.v2.monitor_v3.monitor_v3_component
  dest_http_method: POST
  dest_path: /apm_api/v1/application/query_host_instance/
  is_hidden: true
  label: 查询apm主机实例
  label_en: query apm host instance
  name: query_apm_host_instance
  path: /v2/monitor_v3/query_host_instance/
  method: POST

- api_type: query
  comp_codename: generic.v2.monitor_v3.monitor_v3_component
  dest_http_method: POST
  dest_path: /apm_api/v1/application/query_es_mapping/
  is_hidden: true
  label: 查询apm应用es映射
  label_en: query apm es mapping
  name: query_apm_es_mapping
  path: /v2/monitor_v3/query_apm_es_mapping/
  method: POST

- api_type: query
  comp_codename: generic.v2.monitor_v3.monitor_v3_component
  dest_http_method: POST
  dest_path: /apm_api/v1/application/query_trace_list/
  is_hidden: true
  label: 查询trace列表
  label_en: query apm trace list
  name: query_apm_trace_list
  path: /v2/monitor_v3/query_apm_trace_list/
  method: POST

- api_type: query
  comp_codename: generic.v2.monitor_v3.monitor_v3_component
  dest_http_method: POST
  dest_path: /apm_api/v1/application/query_span_list/
  is_hidden: true
  label: 查询span列表
  label_en: query apm span list
  name: query_apm_span_list
  path: /v2/monitor_v3/query_apm_span_list/
  method: POST

- api_type: query
  comp_codename: generic.v2.monitor_v3.monitor_v3_component
  dest_http_method: POST
  dest_path: /apm_api/v1/application/query_span_statistics/
  is_hidden: true
  label: 查询接口统计列表
  label_en: query apm span statistics
  name: query_apm_span_statistics
  path: /v2/monitor_v3/query_apm_span_statistics/
  method: POST

- api_type: query
  comp_codename: generic.v2.monitor_v3.monitor_v3_component
  dest_http_method: POST
  dest_path: /apm_api/v1/application/query_service_statistics/
  is_hidden: true
  label: 查询服务统计列表
  label_en: query apm service statistics
  name: query_apm_service_statistics
  path: /v2/monitor_v3/query_apm_service_statistics/
  method: POST

- api_type: query
  comp_codename: generic.v2.monitor_v3.monitor_v3_component
  dest_http_method: POST
  dest_path: /apm_api/v1/application/query_trace_option_values/
  is_hidden: true
  label: 查询trace列表候选值
  label_en: query apm trace option values
  name: query_apm_trace_option_values
  path: /v2/monitor_v3/query_apm_trace_option_values/
  method: POST

- api_type: query
  comp_codename: generic.v2.monitor_v3.monitor_v3_component
  dest_http_method: POST
  dest_path: /apm_api/v1/application/query_span_option_values/
  is_hidden: true
  label: 查询span列表候选值
  label_en: query apm span option values
  name: query_apm_span_option_values
  path: /v2/monitor_v3/query_apm_span_option_values/
  method: POST

- api_type: query
  comp_codename: generic.v2.monitor_v3.monitor_v3_component
  dest_http_method: POST
  dest_path: /apm_api/v1/application/query_trace_detail/
  is_hidden: true
  label: 查询trace详情
  label_en: query trace detail
  name: query_apm_trace_detail
  path: /v2/monitor_v3/query_apm_trace_detail/
  method: POST

- api_type: query
  comp_codename: generic.v2.monitor_v3.monitor_v3_component
  dest_http_method: POST
  dest_path: /apm_api/v1/application/query_span_detail/
  is_hidden: true
  label: 查询span详情
  label_en: query span detail
  name: query_apm_span_detail
  path: /v2/monitor_v3/query_apm_span_detail/
  method: POST

- api_type: query
  comp_codename: generic.v2.monitor_v3.monitor_v3_component
  dest_http_method: GET
  dest_path: /apm_api/v1/application/application_config/
  is_hidden: true
  label: 查询APM应用配置
  label_en: query apm application config
  name: query_apm_application_config
  path: /v2/monitor_v3/query_apm_application_config/
  method: GET

- api_type: operate
  comp_codename: generic.v2.monitor_v3.monitor_v3_component
  dest_http_method: POST
  dest_path: /apm_api/v1/application/release_app_config/
  is_hidden: true
  label: 下发APM应用配置
  label_en: release apm app config
  name: release_apm_app_config
  path: /v2/monitor_v3/release_apm_app_config/
  method: POST

- api_type: operate
  comp_codename: generic.v2.monitor_v3.monitor_v3_component
  dest_http_method: POST
  dest_path: /apm_api/v1/application/delete_app_config/
  is_hidden: true
  label: 删除APM应用配置
  label_en: delete apm app config
  name: delete_apm_app_config
  path: /v2/monitor_v3/delete_apm_delete_app_config/
  method: POST

- api_type: operate
  comp_codename: generic.v2.monitor_v3.monitor_v3_component
  dest_http_method: POST
  dest_path: /apm_api/v1/application/query_trace_by_ids/
  is_hidden: true
  label: 根据traceId列表获取trace信息
  label_en: query trace by ids
  name: query_trace_by_ids
  path: /v2/monitor_v3/query_trace_by_ids/
  method: POST

- api_type: operate
  comp_codename: generic.v2.monitor_v3.monitor_v3_component
  dest_http_method: POST
  dest_path: /apm_api/v1/application/query_app_by_trace/
  is_hidden: true
  label: 根据traceId列表获取App关联
  label_en: query app by trace
  name: query_app_by_trace
  path: /v2/monitor_v3/query_app_by_trace/
  method: POST

- api_type: operate
  comp_codename: generic.v2.monitor_v3.monitor_v3_component
  dest_http_method: POST
  dest_path: /apm_api/v1/application/query_app_by_host_instance/
  is_hidden: true
  label: 根据ip列表获取App关联
  label_en: query app by host instance
  name: query_app_by_host_instance
  path: /v2/monitor_v3/query_app_by_host_instance/
  method: POST

- api_type: operate
  comp_codename: generic.v2.monitor_v3.monitor_v3_component
  dest_http_method: POST
  dest_path: /apm_api/v1/application/query_log_relation_by_index_set_id/
  is_hidden: true
  label: 根据索引集id获取服务关联
  label_en: query log relation by index set id
  name: query_log_relation_by_index_set_id
  path: /v2/monitor_v3/query_log_relation/
  method: POST

- api_type: operate
  comp_codename: generic.v2.monitor_v3.monitor_v3_component
  dest_http_method: POST
  dest_path: /apm_api/v1/application/query_trace_by_host_instance/
  is_hidden: true
  label: 根据ip获取trace信息
  label_en: query trace by host instance
  name: query_trace_by_host_instance
  path: /v2/monitor_v3/query_trace_by_host_instance/
  method: POST

- api_type: operate
  comp_codename: generic.v2.monitor_v3.monitor_v3_component
  dest_http_method: POST
  dest_path: /api/v4/action_instance/get_action_params_by_config/
  is_hidden: true
  label: 根据套餐ID获取当前告警处理参数
  label_en: null
  name: get_action_params_by_config
  path: /v2/monitor_v3/get_action_params_by_config/
  method: POST

- api_type: operate
  comp_codename: generic.v2.monitor_v3.monitor_v3_component
  dest_http_method: GET
  dest_path: /api/v4/bcs/get_bcs_gray_cluster_list/
  is_hidden: true
  label: 获取BCS集群灰度ID名单
  label_en: null
  name: get_bcs_gray_cluster_list
  path: /v2/monitor_v3/get_bcs_gray_cluster_list/
  method: GET

- api_type: operate
  comp_codename: generic.v2.monitor_v3.monitor_v3_component
  dest_http_method: POST
  dest_path: /api/v4/grafana/graph_promql_query/
  is_hidden: true
  label: prom语法数据查询
  label_en: null
  name: graph_promql_query
  path: /v2/monitor_v3/graph_promql_query/
  method: POST

- api_type: operate
  comp_codename: generic.v2.monitor_v3.monitor_v3_component
  dest_http_method: POST
  dest_path: /api/v4/grafana/time_series/unify_query/
  is_hidden: false
  label: 视图数据查询
  label_en: null
  name: time_series_unify_query
  path: /v2/monitor_v3/time_series_unify_query/
  method: POST

- api_type: operate
  comp_codename: generic.v2.monitor_v3.monitor_v3_component
  dest_http_method: POST
  dest_path: /api/v4/grafana/time_series/unify_query_raw/
  is_hidden: true
  label: 视图数据查询(原始数据)
  label_en: time series unify raw query
  name: time_series_unify_query_raw
  path: /v2/monitor_v3/time_series_unify_query_raw/
  method: POST

- api_type: operate
  comp_codename: generic.v2.monitor_v3.monitor_v3_component
  dest_http_method: POST
  dest_path: /api/v4/bcs/register_cluster/
  is_hidden: true
  label: BCS集群接入监控
  label_en: null
  name: register_cluster_from_bcs
  path: /v2/monitor_v3/register_cluster/
  method: POST

- api_type: query
  comp_codename: generic.v2.monitor_v3.monitor_v3_component
  dest_http_method: GET
  dest_path: /api/v3/meta/list_space_types/
  is_hidden: true
  label: 查询空间类型列表
  label_en: list space types
  name: metadata_list_space_types
  path: /v2/monitor_v3/metadata_list_space_types/
  method: GET
- api_type: query
  comp_codename: generic.v2.monitor_v3.monitor_v3_component
  dest_http_method: GET
  dest_path: /api/v3/meta/list_spaces/
  is_hidden: true
  label: 查询空间实例列表
  label_en: list spaces
  name: metadata_list_spaces
  path: /v2/monitor_v3/metadata_list_spaces/
  method: GET
- api_type: query
  comp_codename: generic.v2.monitor_v3.monitor_v3_component
  dest_http_method: GET
  dest_path: /api/v3/meta/get_space_detail/
  is_hidden: true
  label: 查询空间实例详情
  label_en: get space detail
  name: metadata_get_space_detail
  path: /v2/monitor_v3/metadata_get_space_detail/
  method: GET
- api_type: query
  comp_codename: generic.v2.monitor_v3.monitor_v3_component
  dest_http_method: GET
  dest_path: /api/v3/meta/list_sticky_spaces/
  is_hidden: true
  label: 查询置顶空间列表
  label_en: list sticky spaces
  name: metadata_list_sticky_spaces
  path: /v2/monitor_v3/metadata_list_sticky_spaces/
  method: GET
- api_type: operate
  comp_codename: generic.v2.monitor_v3.monitor_v3_component
  dest_http_method: POST
  dest_path: /api/v3/meta/stick_space/
  is_hidden: true
  label: 取消置顶/置顶空间
  label_en: stick space
  name: metadata_stick_space
  path: /v2/monitor_v3/metadata_stick_space/
  method: POST
- api_type: query
  comp_codename: generic.v2.monitor_v3.monitor_v3_component
  dest_http_method: GET
  dest_path: /api/v3/meta/get_clusters_by_space_uid/
  is_hidden: true
  label: 查询空间下的集群信息
  label_en: get cluster by space uid
  name: metadata_get_clusters_by_space_uid
  path: /v2/monitor_v3/metadata_get_clusters_by_space_uid/
  method: GET
- api_type: operate
  comp_codename: generic.v2.monitor_v3.monitor_v3_component
  dest_http_method: POST
  dest_path: /api/v3/meta/create_space/
  is_hidden: true
  label: 创建空间
  label_en: create space
  name: metadata_create_space
  path: /v2/monitor_v3/metadata_create_space/
  method: POST
- api_type: operate
  comp_codename: generic.v2.monitor_v3.monitor_v3_component
  dest_http_method: POST
  dest_path: /api/v3/meta/update_space/
  is_hidden: true
  label: 更新空间
  label_en: update space
  name: metadata_update_space
  path: /v2/monitor_v3/metadata_update_space/
  method: POST

- api_type: operate
  comp_codename: generic.v2.monitor_v3.monitor_v3_component
  dest_http_method: POST
  dest_path: /api/v4/event_plugin/deploy_event_plugin/
  is_hidden: true
  label: 部署告警源插件
  label_en: deploy event plugin
  name: deploy_event_plugin
  path: /v2/monitor_v3/deploy_event_plugin/
  method: POST

- api_type: operate
  comp_codename: generic.v2.monitor_v3.monitor_v3_component
  dest_http_method: POST
  dest_path: /api/v4/metrics/get_metric_list/
  is_hidden: false
  label: 指标通用查询
  label_en: get metric list
  name: get_metric_list
  path: /v2/monitor_v3/get_metric_list/
  method: POST

- api_type: operate
  comp_codename: generic.v2.monitor_v3.monitor_v3_component
  dest_http_method: POST
  dest_path: /api/v4/collector_plugin/plugin_import_without_frontend/
  is_hidden: true
  label: 导入插件API
  label_en: plugin_import_without_frontend
  name: plugin_import_without_frontend
  path: /v2/monitor_v3/plugin_import_without_frontend/
  suggest_method: POST

- api_type: operate
  comp_codename: generic.v2.monitor_v3.monitor_v3_component
  dest_http_method: GET
  dest_path: /api/v4/collector_plugin/export_plugin/
  is_hidden: true
  label:  导出插件
  label_en: export_plugin
  name: export_plugin
  path: /v2/monitor_v3/export_plugin/
  suggest_method: GET

- api_type: query
  comp_codename: generic.v2.monitor_v3.monitor_v3_component
  dest_http_method: GET
  dest_path: /api/v3/meta/list_data_pipeline/
  is_hidden: true
  label: 查询链路管道
  label_en: list_data_pipeline
  name: metadata_list_data_pipeline
  path: /v2/monitor_v3/metadata_list_data_pipeline/
  method: GET

- api_type: operate
  comp_codename: generic.v2.monitor_v3.monitor_v3_component
  dest_http_method: POST
  dest_path: /api/v3/meta/create_data_pipeline/
  is_hidden: true
  label: 创建链路管道
  label_en: create_data_pipeline
  name: metadata_create_data_pipeline
  path: /v2/monitor_v3/metadata_create_data_pipeline/
  method: POST

- api_type: operate
  comp_codename: generic.v2.monitor_v3.monitor_v3_component
  dest_http_method: POST
  dest_path: /api/v3/meta/update_data_pipeline/
  is_hidden: true
  label: 更新链路管道
  label_en: update_data_pipeline
  name: metadata_update_data_pipeline
  path: /v2/monitor_v3/metadata_update_data_pipeline/
  method: POST

- api_type: query
  comp_codename: generic.v2.monitor_v3.monitor_v3_component
  dest_http_method: GET
  dest_path: /api/v3/meta/get_storage_cluster_info/
  is_hidden: true
  label: 查询集群信息
  label_en: get_storage_cluster_info
  name: metadata_get_storage_cluster_info
  path: /v2/monitor_v3/metadata_get_storage_cluster_info/
  method: GET

- api_type: query
  comp_codename: generic.v2.monitor_v3.monitor_v3_component
  dest_http_method: GET
  dest_path: /api/v3/meta/get_etl_config/
  is_hidden: true
  label: 查询场景类型
  label_en: get_etl_config
  name: metadata_get_etl_config
  path: /v2/monitor_v3/metadata_get_etl_config/
  method: GET

- api_type: query
  comp_codename: generic.v2.monitor_v3.monitor_v3_component
  dest_http_method: GET
  dest_path: /api/v3/meta/get_transfer_list/
  is_hidden: true
  label: 查询 transfer 集群列表
  label_en: get_transfer_list
  name: metadata_get_transfer_list
  path: /v2/monitor_v3/metadata_get_transfer_list/
  method: GET

- api_type: query
  comp_codename: generic.v2.monitor_v3.monitor_v3_component
  dest_http_method: GET
  dest_path: /api/v3/meta/check_cluster_health/
  is_hidden: true
  label: 检测集群连通性
  label_en: check_cluster_health
  name: metadata_check_cluster_health
  path: /v2/monitor_v3/metadata_check_cluster_health/
  method: GET

- api_type: query
  comp_codename: generic.v2.monitor_v3.monitor_v3_component
  dest_http_method: GET
  dest_path: /api/v3/meta/list_data_source_by_data_pipeline/
  is_hidden: true
  label: 查询使用管道的数据源信息
  label_en: list_data_source_by_data_pipeline
  name: metadata_list_data_source_by_data_pipeline
  path: /v2/monitor_v3/metadata_list_data_source_by_data_pipeline/
  method: GET

- api_type: query
  comp_codename: generic.v2.monitor_v3.monitor_v3_component
  dest_http_method: GET
  dest_path: /api/v3/meta/list_clusters/
  is_hidden: true
  label: 查询已经注册的集群
  label_en: list_clusters
  name: metadata_list_clusters
  path: /v2/monitor_v3/metadata_list_clusters/
  method: GET

- api_type: query
  comp_codename: generic.v2.monitor_v3.monitor_v3_component
  dest_http_method: GET
  dest_path: /api/v3/meta/get_storage_cluster_detail/
  is_hidden: true
  label: 查询集群详情
  label_en: get_storage_cluster_detail
  name: metadata_get_storage_cluster_detail
  path: /v2/monitor_v3/metadata_get_storage_cluster_detail/
  method: GET

- api_type: operate
  comp_codename: generic.v2.monitor_v3.monitor_v3_component
  dest_http_method: POST
  dest_path: /api/v3/meta/register_cluster/
  is_hidden: true
  label: 注册集群
  label_en: register_cluster
  name: metadata_register_cluster
  path: /v2/monitor_v3/metadata_register_cluster/
  method: POST

- api_type: operate
  comp_codename: generic.v2.monitor_v3.monitor_v3_component
  dest_http_method: POST
  dest_path: /api/v3/meta/update_registered_cluster/
  is_hidden: true
  label: 注册集群
  label_en: update_registered_cluster
  name: metadata_update_registered_cluster
  path: /v2/monitor_v3/metadata_update_registered_cluster/
  method: POST

- api_type: query
  comp_codename: generic.v2.monitor_v3.monitor_v3_component
  dest_http_method: GET
  dest_path: /api/v3/meta/query_data_source/
  is_hidden: true
  label: 查询数据源
  label_en: query_data_source
  name: metadata_query_data_source
  path: /v2/monitor_v3/metadata_query_data_source/
  method: GET

- api_type: operate
  comp_codename: generic.v2.monitor_v3.monitor_v3_component
  dest_http_method: POST
  dest_path: /api/v4/application_web/create_application/
  is_hidden: true
  label: 【APM】应用创建
  label_en: create apm application
  name: apm_create_web_application
  path: /v2/monitor_v3/apm/create_web_application/
  suggest_method: POST

- api_type: operate
  comp_codename: generic.v2.monitor_v3.monitor_v3_component
  dest_http_method: POST
  dest_path: /api/v4/application_web/delete_application/
  is_hidden: true
  label: 【APM】应用删除
  label_en: delete apm application
  name: apm_delete_web_application
  path: /v2/monitor_v3/apm/delete_web_application/
  suggest_method: POST

- api_type: operate
  comp_codename: generic.v2.monitor_v3.monitor_v3_component
  dest_http_method: POST
  dest_path: /api/v4/application_web/setup/
  is_hidden: true
  label: 【APM】应用更新
  label_en: update apm application
  name: apm_update_web_application
  path: /v2/monitor_v3/apm/update_web_application/
  suggest_method: POST

- api_type: query
  comp_codename: generic.v2.monitor_v3.monitor_v3_component
  dest_http_method: GET
  dest_path: /api/v4/application_web/check_duplicate_app_name/
  is_hidden: true
  label: 【APM】应用名校验
  label_en: check apm duplicate app name
  name: apm_check_duplicate_app_name
  path: /v2/monitor_v3/apm/check_duplicate_app_name/
  suggest_method: GET

- api_type: query
  comp_codename: generic.v2.monitor_v3.monitor_v3_component
  dest_http_method: GET
  dest_path: /api/v4/application_web/{application_id}/application_info/
  is_hidden: true
  label: 【APM】应用详情查询
  label_en: apm application info
  name: apm_application_info
  path: /v2/monitor_v3/apm/application_info/
  suggest_method: GET

- api_type: query
  comp_codename: generic.v2.monitor_v3.monitor_v3_component
  dest_http_method: GET
  dest_path: /api/v4/application_web/{application_id}/query_bk_data_token/
  is_hidden: true
  label: 【APM】应用token查询
  label_en: query apm data token
  name: apm_query_bk_data_token
  path: /v2/monitor_v3/apm/query_bk_data_token/
  suggest_method: GET

- api_type: query
  comp_codename: generic.v2.monitor_v3.monitor_v3_component
  dest_http_method: GET
  dest_path: /api/v4/application_web/application_info_by_app_name/
  is_hidden: true
  label: 【APM】根据应用名查询应用详情
  label_en: query apm application info by app name
  name: apm_application_info_by_app_name
  path: /v2/monitor_v3/apm/application_info_by_app_name/
  suggest_method: GET
- api_type: operate
  comp_codename: generic.v2.monitor_v3.monitor_v3_component
  dest_http_method: POST
  dest_path: /api/v4/as_code/import_config/
  is_hidden: true
  label: 【AS_CODE】导入配置
  label_en: import as code config
  name: as_code_import_config
  path: /v2/monitor_v3/as_code/import_config/
  suggest_method: POST
- api_type: query
  comp_codename: generic.v2.monitor_v3.monitor_v3_component
  dest_http_method: POST
  dest_path: /api/v4/as_code/export_config/
  is_hidden: true
  label: 导出yaml配置
  label_en: export as code config
  name: as_code_export_config
  path: /v2/monitor_v3/as_code/export_config/
  suggest_method: POST
- api_type: query
  comp_codename: generic.v2.monitor_v3.monitor_v3_component
  dest_http_method: POST
  dest_path: /api/v4/alert_assign/search_rule_groups/
  is_hidden: false
  label: 查询分派组
  label_en: search assign group
  name: search_rule_groups
  path: /v2/monitor_v3/assign/search_rule_groups/
  suggest_method: POST
- api_type: operate
  comp_codename: generic.v2.monitor_v3.monitor_v3_component
  dest_http_method: POST
  dest_path: /api/v4/alert_assign/save_rule_group/
  is_hidden: false
  label: 保存分派组
  label_en: save assign group
  name: save_rule_group
  path: /v2/monitor_v3/assign/save_rule_group/
  suggest_method: POST
- api_type: operate
  comp_codename: generic.v2.monitor_v3.monitor_v3_component
  dest_http_method: POST
  dest_path: /api/v4/alert_assign/delete_rule_group/
  is_hidden: false
  label: 删除分派组
  label_en: delete assign group
  name: delete_rule_group
  path: /v2/monitor_v3/assign/delete_rule_group/
  suggest_method: POST
- api_type: operate
  comp_codename: generic.v2.monitor_v3.monitor_v3_component
  dest_http_method: POST
  dest_path: /api/v4/grafana/log/query/
  is_hidden: false
  label: 事件检索
  label_en: grafana log query
  name: grafana_log_query
  path: /v2/monitor_v3/log_query/
  suggest_method: POST
- api_type: query
  comp_codename: generic.v2.monitor_v3.monitor_v3_component
  dest_http_method: GET
  dest_path: /api/v3/meta/query_result_table_storage_detail/
  is_hidden: true
  label: 查询结果表的存储信息
  label_en: query result table storage detail
  name: metadata_query_result_table_storage_detail
  path: /v2/monitor_v3/metadata_query_result_table_storage_detail/
  method: GET

- api_type: operate
  comp_codename: generic.v2.monitor_v3.monitor_v3_component
  dest_http_method: POST
  dest_path: /api/v3/meta/stop_or_enable_datasource/
  is_hidden: false
  label: 修改指定数据源的配置信息
  label_en: metadata stop or enable data source
  name: metadata_stop_or_enable_datasource
  path: /v2/monitor_v3/metadata_stop_or_enable_datasource/
  method: POST

- api_type: operate
  comp_codename: generic.v2.monitor_v3.monitor_v3_component
  dest_http_method: POST
  dest_path: /api/v3/meta/create_vm_cluster/
  is_hidden: false
  label: 创建 vm 集群
  label_en: create vm cluster
  name: metadata_create_vm_cluster
  path: /v2/monitor_v3/metadata_create_vm_cluster/
  method: POST

- api_type: query
  comp_codename: generic.v2.monitor_v3.monitor_v3_component
  dest_http_method: GET
  dest_path: /api/v3/meta/query_vm_datalink/
  is_hidden: false
  label: 查询接入 vm 的链路
  label_en: query vm datalink
  name: metadata_query_vm_datalink
  path: /v2/monitor_v3/metadata_query_vm_datalink/
  method: GET

- api_type: query
  comp_codename: generic.v2.monitor_v3.monitor_v3_component
  dest_http_method: GET
  dest_path: /api/v3/meta/query_bcs_cluster_vm_table_ids/
  is_hidden: false
  label: 查询 bcs 集群 ID 接入 vm 的结果表
  label_en: query bcs cluster vm table id
  name: metadata_query_bcs_cluster_vm_table_ids
  path: /v2/monitor_v3/metadata_query_bcs_cluster_vm_table_ids/
  method: GET

- api_type: operate
  comp_codename: generic.v2.monitor_v3.monitor_v3_component
  dest_http_method: POST
  dest_path: /api/v4/calendars/save_calendar/
  is_hidden: false
  label: 保存日历
  label_en: save calendar
  name: save_calendar
  path: /v2/monitor_v3/save_calendar/
  method: POST

- api_type: operate
  comp_codename: generic.v2.monitor_v3.monitor_v3_component
  dest_http_method: POST
  dest_path: /api/v4/calendars/edit_calendar/
  is_hidden: false
  label: 修改日历
  label_en: edit calendar
  name: edit_calendar
  path: /v2/monitor_v3/edit_calendar/
  method: POST

- api_type: operate
  comp_codename: generic.v2.monitor_v3.monitor_v3_component
  dest_http_method: POST
  dest_path: /api/v4/calendars/delete_calendar/
  is_hidden: false
  label: 删除日历
  label_en: delete calendar
  name: delete_calendar
  path: /v2/monitor_v3/delete_calendar/
  method: POST

- api_type: operate
  comp_codename: generic.v2.monitor_v3.monitor_v3_component
  dest_http_method: GET
  dest_path: /api/v4/calendars/get_calendar/
  is_hidden: false
  label: 获取日历详情
  label_en: get calendar
  name: get_calendar
  path: /v2/monitor_v3/get_calendar/
  method: GET

- api_type: operate
  comp_codename: generic.v2.monitor_v3.monitor_v3_component
  dest_http_method: GET
  dest_path: /api/v4/calendars/list_calendar/
  is_hidden: false
  label: 获取日历列表
  label_en: list calendar
  name: list_calendar
  path: /v2/monitor_v3/list_calendar/
  method: GET

- api_type: operate
  comp_codename: generic.v2.monitor_v3.monitor_v3_component
  dest_http_method: POST
  dest_path: /api/v4/calendars/save_item/
  is_hidden: false
  label: 保存日历事项
  label_en: save item
  name: save_item
  path: /v2/monitor_v3/save_item/
  method: POST

- api_type: operate
  comp_codename: generic.v2.monitor_v3.monitor_v3_component
  dest_http_method: POST
  dest_path: /api/v4/calendars/edit_item/
  is_hidden: false
  label: 修改日历事项
  label_en: edit item
  name: edit_item
  path: /v2/monitor_v3/edit_item/
  method: POST

- api_type: operate
  comp_codename: generic.v2.monitor_v3.monitor_v3_component
  dest_http_method: POST
  dest_path: /api/v4/calendars/delete_item/
  is_hidden: false
  label: 删除日历事项
  label_en: delete item
  name: delete_item
  path: /v2/monitor_v3/delete_item/
  method: POST

- api_type: operate
  comp_codename: generic.v2.monitor_v3.monitor_v3_component
  dest_http_method: GET
  dest_path: /api/v4/calendars/item_detail/
  is_hidden: false
  label: 获取某些日历下某个时间点的所有事项
  label_en: item detail
  name: item_detail
  path: /v2/monitor_v3/item_detail/
  method: GET

- api_type: operate
  comp_codename: generic.v2.monitor_v3.monitor_v3_component
  dest_http_method: GET
  dest_path: /api/v4/calendars/item_list/
  is_hidden: false
  label: 查询规定日期内的所有日历事项列表
  label_en: item list
  name: item_list
  path: /v2/monitor_v3/item_list/
  method: GET

- api_type: operate
  comp_codename: generic.v2.monitor_v3.monitor_v3_component
  dest_http_method: GET
  dest_path: /api/v4/calendars/get_time_zone/
  is_hidden: false
  label: 获取时区信息
  label_en: get time zone
  name: get_time_zone
  path: /v2/monitor_v3/get_time_zone/
  method: GET

- api_type: operate
  comp_codename: generic.v2.monitor_v3.monitor_v3_component
  dest_http_method: GET
  dest_path: /api/v4/calendars/get_parent_item_list/
  is_hidden: false
  label: 获取所属日历下所有父类事项列表
  label_en: get parent item list
  name: get_parent_item_list
  path: /v2/monitor_v3/get_parent_item_list/
  method: GET

- api_type: query
  comp_codename: generic.v2.monitor_v3.monitor_v3_component
  dest_http_method: GET
  dest_path: /api/v3/meta/query_vm_rt_by_space/
  is_hidden: true
  label: 通过空间获取接入 vm 的指标结果表
  label_en: query vm rt by space
  name: metadata_query_vm_rt_by_space
  path: /v2/monitor_v3/metadata_query_vm_rt_by_space/
<<<<<<< HEAD
  method: GET
=======
  method: GET

- api_type: operate
  comp_codename: generic.v2.monitor_v3.monitor_v3_component
  dest_http_method: POST
  dest_path: /api/v3/meta/create_es_router/
  is_hidden: false
  label: 创建 es 路由配置
  label_en: create es route config
  name: metadata_create_es_router
  path: /v2/monitor_v3/metadata_create_es_router/
  method: POST

- api_type: operate
  comp_codename: generic.v2.monitor_v3.monitor_v3_component
  dest_http_method: POST
  dest_path: /api/v3/meta/update_es_router/
  is_hidden: false
  label: 更新 es 路由配置
  label_en: update es route config
  name: metadata_update_es_router
  path: /v2/monitor_v3/metadata_update_es_router/
  method: POST
>>>>>>> 47b8edb5
<|MERGE_RESOLUTION|>--- conflicted
+++ resolved
@@ -2897,9 +2897,6 @@
   label_en: query vm rt by space
   name: metadata_query_vm_rt_by_space
   path: /v2/monitor_v3/metadata_query_vm_rt_by_space/
-<<<<<<< HEAD
-  method: GET
-=======
   method: GET
 
 - api_type: operate
@@ -2922,5 +2919,4 @@
   label_en: update es route config
   name: metadata_update_es_router
   path: /v2/monitor_v3/metadata_update_es_router/
-  method: POST
->>>>>>> 47b8edb5
+  method: POST